[build-system]
requires = [
    "hatchling>=1.10.0",
    "hatch-requirements-txt>=0.2.0"
]
build-backend = "hatchling.build"

[project]
name = "awkward"
description = "Manipulate JSON-like data with NumPy-like idioms."
readme = "README.md"
license = "BSD-3-Clause"
requires-python = ">=3.7"
authors = [
    { name = "Jim Pivarski", email = "pivarski@princeton.edu" },
]
classifiers = [
    "Development Status :: 5 - Production/Stable",
    "Intended Audience :: Developers",
    "Intended Audience :: Information Technology",
    "Intended Audience :: Science/Research",
    "License :: OSI Approved :: BSD License",
    "Operating System :: MacOS :: MacOS X",
    "Operating System :: Microsoft :: Windows",
    "Operating System :: POSIX :: Linux",
    "Operating System :: Unix",
    "Programming Language :: Python",
    "Programming Language :: Python :: 3",
    "Programming Language :: Python :: 3 :: Only",
    "Programming Language :: Python :: 3.7",
    "Programming Language :: Python :: 3.8",
    "Programming Language :: Python :: 3.9",
    "Programming Language :: Python :: 3.10",
    "Programming Language :: Python :: 3.11",
    "Topic :: Scientific/Engineering",
    "Topic :: Scientific/Engineering :: Information Analysis",
    "Topic :: Scientific/Engineering :: Mathematics",
    "Topic :: Scientific/Engineering :: Physics",
    "Topic :: Software Development",
    "Topic :: Utilities",
]
dynamic = [
    "version",
    "dependencies",
    "optional-dependencies"
]

[tool.hatch.metadata.hooks.requirements_txt]
files = ["requirements.txt"]

[tool.hatch.metadata.hooks.requirements_txt.optional-dependencies]
dev = ["requirements-dev.txt"]
test = ["requirements-test.txt"]

[project.entry-points.numba_extensions]
init = "awkward.numba:_register"

[project.urls]
"Bug Tracker" = "https://github.com/scikit-hep/awkward-1.0/issues"
"Chat" = "https://gitter.im/Scikit-HEP/awkward-array"
"Discussions" = "https://github.com/scikit-hep/awkward-1.0/discussions"
"Documentation" = "https://awkward-array.org"
"Homepage" = "https://github.com/scikit-hep/awkward-1.0"
"Releases" = "https://github.com/scikit-hep/awkward-1.0/releases"
"Source Code" = "https://github.com/scikit-hep/awkward-1.0"

[tool.hatch.version]
path = "src/awkward/__init__.py"

[tool.hatch.build]
packages = ["src/awkward"]

[tool.hatch.build.targets.sdist]
include = [
    "/src",
]

[tool.pytest.ini_options]
minversion = "6.0"
norecursedirs = [
    "src",
    "pybind11",
    "rapidjson",
    "studies",
]
addopts = [
    "-ra",
    "--showlocals",
    "--strict-markers",
    "--strict-config",
]
xfail_strict = true
filterwarnings = [
    "error",
    "ignore:the imp module is deprecated in favour of importlib:DeprecationWarning",
    "ignore:The NumPy module was reloaded:UserWarning",
    "ignore:.*np\\.MachAr.*:DeprecationWarning",
    "ignore:module 'sre_.*' is deprecated:DeprecationWarning",
]
log_cli_level = "info"

[tool.isort]
profile = "black"

[tool.pylint.master]
py-version = "3.7"
jobs = "0"
ignore-paths = [
    "src/awkward/_typeparser/generated_parser.py",
]

[tool.pylint.reports]
output-format = "colorized"

[tool.pylint.messages_control]
enable = [
    "useless-suppression",
]
<<<<<<< HEAD
disable = [
    "abstract-method",
    "arguments-differ",
    "attribute-defined-outside-init",
    "bad-super-call",
    "broad-except",
    "cell-var-from-loop",
    "chained-comparison",
    "consider-using-f-string",
    "consider-using-max-builtin",
    "consider-using-min-builtin",
    "duplicate-code",
    "exec-used",
    "fixme",
    "global-statement",
    "import-error",
    "import-outside-toplevel",
    "inconsistent-return-statements",
    "invalid-class-object",
    "invalid-name",
    "invalid-unary-operand-type",
    "keyword-arg-before-vararg",
    "line-too-long",
    "missing-class-docstring",
    "missing-function-docstring",
    "missing-module-docstring",
    "no-else-break",
    "no-else-raise",
    "no-else-return",
    "no-member",
    "no-name-in-module",
    "no-self-use",
    "no-value-for-parameter",
    "property-with-parameters",
    "protected-access",
    "raise-missing-from",
    "redefined-builtin",
    "redefined-outer-name",
    "simplifiable-if-expression",
    "super-init-not-called",
    "too-few-public-methods",
    "too-many-arguments",
    "too-many-boolean-expressions",
    "too-many-branches",
    "too-many-function-args",
    "too-many-instance-attributes",
    "too-many-lines",
    "too-many-locals",
    "too-many-nested-blocks",
    "too-many-public-methods",
    "too-many-return-statements",
    "too-many-statements",
    "unbalanced-tuple-unpacking",
    "undefined-loop-variable",
    "ungrouped-imports",
    "unidiomatic-typecheck",
    "unnecessary-comprehension",
    "unnecessary-lambda",
    "unreachable",
    "unsubscriptable-object",
    "unused-argument",
    "unused-import",
    "unused-variable",
    "use-a-generator",
    "use-implicit-booleaness-not-len",
    "wrong-import-order",
    "wrong-import-position",
]
=======
messages_control.disable = [
  "abstract-method",  # TODO: check but might need to keep disabled
  "arguments-differ",  # TODO: some of these can be cleaned up
  "attribute-defined-outside-init",  # TODO: These should be avoided!
  "bad-super-call",  # TODO: investigate!
  "broad-except", # TODO: investigate
  "cell-var-from-loop",  # TODO: investigate and locally disable if needed (unlikely)
  "chained-comparison", # TODO
  "consider-using-f-string",  # TODO
  "consider-using-max-builtin",  # TODO
  "consider-using-min-builtin",  # TODO
  "duplicate-code",  # Hahahaha
  "exec-used",  # TODO: locally disable
  "fixme",
  "global-statement",  # TODO: locally disable if really required
  "import-error",
  "import-outside-toplevel", # Could be done per-use to discourage
  "inconsistent-return-statements",  # TODO: probably fix
  "invalid-class-object",  # TODO: investigate!
  "invalid-name",
  "invalid-unary-operand-type",  # TODO: investigate!
  "keyword-arg-before-vararg",  # TODO: investigate
  "line-too-long",
  "missing-class-docstring",
  "missing-function-docstring",
  "missing-module-docstring",
  "no-else-break",  # TODO perhaps?
  "no-else-raise",  # TODO perhaps?
  "no-else-return",  # TODO perhaps?
  "no-member",
  "no-name-in-module",
  "no-self-use",  # TODO: investigate and locally disable
  "no-value-for-parameter",  # TODO: investigate
  "property-with-parameters",  # TODO: investigate
  "protected-access",
  "raise-missing-from",  # TODO
  "redefined-builtin",  # TODO: fix or locally disable if in a signature
  "redefined-outer-name",  # TODO: fix
  "simplifiable-if-expression",  # TODO
  "super-init-not-called",  # TODO: probably fix
  "too-few-public-methods",
  "too-many-arguments",
  "too-many-boolean-expressions",
  "too-many-branches",
  "too-many-function-args",
  "too-many-instance-attributes",
  "too-many-lines",
  "too-many-locals",
  "too-many-nested-blocks",
  "too-many-public-methods",
  "too-many-return-statements",
  "too-many-statements",
  "unbalanced-tuple-unpacking",  # TODO: investigate!
  "undefined-loop-variable", # TODO: fix if possible
  "ungrouped-imports",
  "unidiomatic-typecheck",  # TODO
  "unnecessary-comprehension", # TODO
  "unnecessary-lambda",  # TODO
  "unreachable",  # TODO
  "unsubscriptable-object",  # TODO: check, but possibly a false positive
  "unused-argument",  # TODO: investigate and locally disable
  "unused-import", # TODO: remove
  "unused-variable",  # TODO
  "use-a-generator",  # TODO
  "use-implicit-booleaness-not-len", # TODO perhaps?
  "wrong-import-order",  # Could use isort
  "wrong-import-position",
]

[tool.mypy]
files = ["src/awkward/**/*.py"]
exclude = ["^src/awkward/[^/]+\\.py$"]
plugins = [
    "numpy.typing.mypy_plugin"
]

[[tool.mypy.overrides]]
module = [
    'awkward.__init__',
    'awkward._connect.*',
    'awkward._cpu_kernels',
    'awkward._errors',
    'awkward._kernel_signatures',
    'awkward._libawkward',
    'awkward._util',
    'awkward.forms',
    'awkward.forth',
    'awkward.highlevel',
    'awkward.nplike',
    'awkward.numba',
    'awkward.types',
    'awkward.types._awkward_datashape_parser',
    'numba.*',
    'llvmlite.*',
    'ROOT.*',
    'cppyy.*',
    'jax.*',
    'pandas.*',
    'cupy.*',
    'pyarrow.*',
    'fsspec.*',
    'numexpr.*',
]
ignore_errors = true
ignore_missing_imports = true
>>>>>>> edc0d67f
<|MERGE_RESOLUTION|>--- conflicted
+++ resolved
@@ -116,7 +116,6 @@
 enable = [
     "useless-suppression",
 ]
-<<<<<<< HEAD
 disable = [
     "abstract-method",
     "arguments-differ",
@@ -185,75 +184,6 @@
     "wrong-import-order",
     "wrong-import-position",
 ]
-=======
-messages_control.disable = [
-  "abstract-method",  # TODO: check but might need to keep disabled
-  "arguments-differ",  # TODO: some of these can be cleaned up
-  "attribute-defined-outside-init",  # TODO: These should be avoided!
-  "bad-super-call",  # TODO: investigate!
-  "broad-except", # TODO: investigate
-  "cell-var-from-loop",  # TODO: investigate and locally disable if needed (unlikely)
-  "chained-comparison", # TODO
-  "consider-using-f-string",  # TODO
-  "consider-using-max-builtin",  # TODO
-  "consider-using-min-builtin",  # TODO
-  "duplicate-code",  # Hahahaha
-  "exec-used",  # TODO: locally disable
-  "fixme",
-  "global-statement",  # TODO: locally disable if really required
-  "import-error",
-  "import-outside-toplevel", # Could be done per-use to discourage
-  "inconsistent-return-statements",  # TODO: probably fix
-  "invalid-class-object",  # TODO: investigate!
-  "invalid-name",
-  "invalid-unary-operand-type",  # TODO: investigate!
-  "keyword-arg-before-vararg",  # TODO: investigate
-  "line-too-long",
-  "missing-class-docstring",
-  "missing-function-docstring",
-  "missing-module-docstring",
-  "no-else-break",  # TODO perhaps?
-  "no-else-raise",  # TODO perhaps?
-  "no-else-return",  # TODO perhaps?
-  "no-member",
-  "no-name-in-module",
-  "no-self-use",  # TODO: investigate and locally disable
-  "no-value-for-parameter",  # TODO: investigate
-  "property-with-parameters",  # TODO: investigate
-  "protected-access",
-  "raise-missing-from",  # TODO
-  "redefined-builtin",  # TODO: fix or locally disable if in a signature
-  "redefined-outer-name",  # TODO: fix
-  "simplifiable-if-expression",  # TODO
-  "super-init-not-called",  # TODO: probably fix
-  "too-few-public-methods",
-  "too-many-arguments",
-  "too-many-boolean-expressions",
-  "too-many-branches",
-  "too-many-function-args",
-  "too-many-instance-attributes",
-  "too-many-lines",
-  "too-many-locals",
-  "too-many-nested-blocks",
-  "too-many-public-methods",
-  "too-many-return-statements",
-  "too-many-statements",
-  "unbalanced-tuple-unpacking",  # TODO: investigate!
-  "undefined-loop-variable", # TODO: fix if possible
-  "ungrouped-imports",
-  "unidiomatic-typecheck",  # TODO
-  "unnecessary-comprehension", # TODO
-  "unnecessary-lambda",  # TODO
-  "unreachable",  # TODO
-  "unsubscriptable-object",  # TODO: check, but possibly a false positive
-  "unused-argument",  # TODO: investigate and locally disable
-  "unused-import", # TODO: remove
-  "unused-variable",  # TODO
-  "use-a-generator",  # TODO
-  "use-implicit-booleaness-not-len", # TODO perhaps?
-  "wrong-import-order",  # Could use isort
-  "wrong-import-position",
-]
 
 [tool.mypy]
 files = ["src/awkward/**/*.py"]
@@ -290,5 +220,4 @@
     'numexpr.*',
 ]
 ignore_errors = true
-ignore_missing_imports = true
->>>>>>> edc0d67f
+ignore_missing_imports = true
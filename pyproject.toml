--- conflicted
+++ resolved
@@ -41,11 +41,7 @@
 ]
 dependencies = [
     "awkward_cpp==23",
-<<<<<<< HEAD
-    "importlib_resources;python_version < \"3.9\"",
-=======
     "importlib_metadata>=4.13.0;python_version < \"3.12\"",
->>>>>>> 461b990e
     "numpy>=1.18.0",
     "packaging",
     "typing_extensions>=4.1.0; python_version < \"3.11\""

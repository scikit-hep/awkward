--- conflicted
+++ resolved
@@ -84,13 +84,9 @@
     "/CITATION.cff",
     "/CONTRIBUTING.md",
     "/README.md",
-<<<<<<< HEAD
-    "/requirements-test.txt",
     "/juliapkg.json"
-=======
     "/requirements-test-full.txt",
     "/requirements-test-minimal.txt"
->>>>>>> 1cc22e5c
 ]
 artifacts = [
     "/tests-cuda-kernels"

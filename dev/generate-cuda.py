--- conflicted
+++ resolved
@@ -196,21 +196,9 @@
     elif node.__class__.__name__ == "Mult":
         code = "*"
     elif node.__class__.__name__ == "Subscript":
-<<<<<<< HEAD
-        if (
-            node.slice.__class__.__name__ == "Name"
-            and node.slice.id in forvars
-        ):
-            code = (
-                node.value.id
-                + "["
-                + getthread_dim(forvars.index(node.slice.id))
-                + "]"
-=======
         if node.slice.__class__.__name__ == "Name" and node.slice.id in forvars:
             code = (
                 node.value.id + "[" + getthread_dim(forvars.index(node.slice.id)) + "]"
->>>>>>> da762fa8
             )
         elif (
             node.slice.__class__.__name__ == "Constant"

--- conflicted
+++ resolved
@@ -4,7 +4,6 @@
 
 CURRENT_DIR = os.path.dirname(os.path.realpath(__file__))
 
-<<<<<<< HEAD
 @given(st.lists(st.integers().filter(lambda x: x > 1),min_size=24,max_size=24, unique=True))
 @settings(max_examples=1)
 def genInput(x):
@@ -28,17 +27,6 @@
     "pytest_toindex = [0, -1, -1, -1, -1, -1, -1, -1, 8, -1, -1, -1, -1, -1, -1, -1, 16, -1, -1, -1, -1, -1, -1, -1]",
     "assert toindex[:len(pytest_toindex)] == pytest.approx(pytest_toindex)",
 ]
-=======
-
-@given(
-    st.lists(st.integers().filter(lambda x: x > 1), min_size=4, max_size=4, unique=True)
-)
-@settings(max_examples=1)
-def gentest(x):
-    input = [{"input": x}]
-    with open(os.path.join(CURRENT_DIR, "..", "test_fuzz.yml"), "w") as fuzz:
-        doc = yaml.dump(input, fuzz)
->>>>>>> b4ddc697
 
 def genTest(val):
     num=0

from hypothesis import strategies as st, given, settings
from hypothesis.strategies import composite
import os
import json
from shutil import copy
import copy
import os
from collections import OrderedDict
from itertools import product
import yaml
from numpy import uint8  # noqa: F401 (used in evaluated strings)

CURRENT_DIR = os.path.dirname(os.path.realpath(__file__))

<<<<<<< HEAD

#Class to create an object of the various arguments of a kernel function
=======
# Class to create an object of the various arguments of a kernel function
>>>>>>> 5480237a
class Argument(object):
    __slots__ = ("name", "typename", "direction", "role")

    def __init__(self, name, typename, direction, role="default"):
        self.name = name
        self.typename = typename
        self.direction = direction
        self.role = role


<<<<<<< HEAD
#Class to create an object of various specifications of a kernel function
=======
# Class to create an object of various specifications of a kernel function
>>>>>>> 5480237a
class Specification(object):
    def __init__(self, spec, testdata, blacklisted):
        self.name = spec["name"]
        self.args = []
        for arg in spec["args"]:
            self.args.append(
                Argument(
                    arg["name"],
                    arg["type"],
                    arg["dir"],
                    arg["role"] if "role" in arg.keys() else "default",
                )
            )
        if blacklisted:
            self.tests = []

    def validateoverflow(self, testvals):
        flag = True
        for arg in self.args:
            if "uint" in arg.typename and (
                any(n < 0 for n in testvals["inargs"][arg.name])
                or (
                    "outargs" in testvals.keys()
                    and arg.name in testvals["outargs"].keys()
                    and any(n < 0 for n in testvals["outargs"][arg.name])
                )
            ):
                flag = False
        return flag

    def dicttolist(self, outputdict, typename):
        typeval = gettypeval(typename)
        vallist = []
        count = 0
        for num in sorted(outputdict):
            if num == count:
                vallist.append(outputdict[num])
            else:
                while num != count:
                    count += 1
                    vallist.append(typeval)
                vallist.append(outputdict[num])
            count += 1
        return vallist

    def getdummyvalue(self, typename, length):
        return [gettypeval(typename)] * length

    def typevalidates(self, testdict, arglist):
        for arg in arglist:
            if isinstance(testdict[arg.name], list):
                if testdict[arg.name] == []:
                    return False
                if not isinstance(
                    testdict[arg.name][0], type(gettypeval(arg.typename))
                ):
                    return False
            else:
                if not isinstance(testdict[arg.name], type(gettypeval(arg.typename))):
                    return False
        return True


# Reads the kernel specification file into a dict
# Creates an object of each specification and stores it in the dict
def readspec():
    genpykernels()
    specdict = {}
    with open(
        os.path.join(CURRENT_DIR, "..", "kernel-specification.yml"), "r"
    ) as specfile:
        loadfile = yaml.safe_load(specfile)
        indspec = loadfile["kernels"]
        data = loadfile["tests"]
        for spec in indspec:
            if "def " in spec["definition"]:
                for childfunc in spec["specializations"]:
                    specdict[childfunc["name"]] = Specification(
                        childfunc,
                        data,
                        not spec["automatic-tests"],
                    )
    return specdict


def wrap_exec(string, globs, locs):
    exec(string, globs, locs)


def wrap_eval(string, globs, locs):
    return eval(string, globs, locs)


def gettypename(spectype):
    typename = spectype.replace("List", "").replace("[", "").replace("]", "")
    if typename.endswith("_t"):
        typename = typename[:-2]
    return typename


def getfuncnames():
    funcs = {}
    with open(os.path.join(CURRENT_DIR, "..", "kernel-specification.yml")) as specfile:
        indspec = yaml.safe_load(specfile)["kernels"]
        for spec in indspec:
            funcs[spec["name"]] = []
            for childfunc in spec["specializations"]:
                funcs[spec["name"]].append(childfunc["name"])
    return funcs


<<<<<<< HEAD
#Generates the kernel functions in kernels.py in tests-spec folder
=======
# Generates the kernel functions in kernels.py in tests-spec folder
>>>>>>> 5480237a
def genpykernels():
    print("Generating Python kernels")
    prefix = """
from numpy import uint8
kMaxInt64  = 9223372036854775806
kSliceNone = kMaxInt64 + 1
"""
    with open(
        os.path.join(CURRENT_DIR, "..", "hypothesis-tests-spec", "kernels.py"), "w"
    ) as outfile:
        outfile.write(prefix)
        with open(
            os.path.join(CURRENT_DIR, "..", "kernel-specification.yml")
        ) as specfile:
            indspec = yaml.safe_load(specfile)["kernels"]
            for spec in indspec:
                if "def " in spec["definition"]:
                    outfile.write(spec["definition"] + "\n")
                    for childfunc in spec["specializations"]:
                        outfile.write(
                            "{0} = {1}\n".format(childfunc["name"], spec["name"])
                        )
                    outfile.write("\n\n")


def gettypeval(typename):
    if "int" in typename:
        typeval = 123
    elif "bool" in typename:
        typeval = True
    elif "double" in typename or "float" in typename:
        typeval = 123.0
    else:
        raise ValueError("Unknown type encountered")
    return typeval

<<<<<<< HEAD
data=[]

@composite
def strat(draw):
    lencontent=draw(st.integers(min_value=1,max_value=15))
    index=draw(st.lists(st.integers().filter(lambda x:x > -1 and x<lencontent),min_size=1,max_size=10,unique=True))
    length=len(index)
    isoption=False
    return (index,length,lencontent,isoption)


@given(strat())
@settings(max_examples=50)
def find(ex):
    with open(os.path.join(CURRENT_DIR,"..","hypothesis-tests-spec","kernels.py"),) as js:
        exec(js.read(),globals(),locals())
        x=eval('awkward_IndexedArray_validity(*ex)')
        data.append({"inputs":ex,"output":x})

def main():
    print("Generating tests")
    with open(os.path.join(CURRENT_DIR,"..","hypothesis-tests-spec","test_awkward_IndexedArray_validity.py"),'w') as wr:
        wr.write('import kernels')
        i=0
        for d in data:
            i=i+1
            wr.write('\n\n\ndef test_pyawkward_IndexedArray32_validity_'+str(i)+'():\n\t')
            wr.write('index='+str(d["inputs"][0]))
            wr.write('\n\tlength='+str(d["inputs"][1]))
            wr.write('\n\tlencontent='+str(d["inputs"][2]))
            wr.write('\n\tisoption='+str(d["inputs"][3]))
            wr.write('\n\tresult=kernels.awkward_IndexedArray_validity('+str(d["inputs"][0])+','+str(d["inputs"][1])+','+str(d["inputs"][2])+','+str(d["inputs"][3])+')')
            wr.write('\n\tassert result==None')
            
=======

# def temp():
#     with open(os.path.join(CURRENT_DIR, "..", "hypothesis-tests-spec", "kernels.py"),'r') as read:
#         with open(os.path.join(CURRENT_DIR,"kernels.py"),'w') as wr:
#             wr.write(str(read))

>>>>>>> 5480237a

if __name__ == "__main__":
    readspec()
    find()
    main()<|MERGE_RESOLUTION|>--- conflicted
+++ resolved
@@ -12,12 +12,8 @@
 
 CURRENT_DIR = os.path.dirname(os.path.realpath(__file__))
 
-<<<<<<< HEAD
 
 #Class to create an object of the various arguments of a kernel function
-=======
-# Class to create an object of the various arguments of a kernel function
->>>>>>> 5480237a
 class Argument(object):
     __slots__ = ("name", "typename", "direction", "role")
 
@@ -28,11 +24,7 @@
         self.role = role
 
 
-<<<<<<< HEAD
 #Class to create an object of various specifications of a kernel function
-=======
-# Class to create an object of various specifications of a kernel function
->>>>>>> 5480237a
 class Specification(object):
     def __init__(self, spec, testdata, blacklisted):
         self.name = spec["name"]
@@ -144,11 +136,7 @@
     return funcs
 
 
-<<<<<<< HEAD
 #Generates the kernel functions in kernels.py in tests-spec folder
-=======
-# Generates the kernel functions in kernels.py in tests-spec folder
->>>>>>> 5480237a
 def genpykernels():
     print("Generating Python kernels")
     prefix = """
@@ -185,7 +173,6 @@
         raise ValueError("Unknown type encountered")
     return typeval
 
-<<<<<<< HEAD
 data=[]
 
 @composite
@@ -220,14 +207,6 @@
             wr.write('\n\tresult=kernels.awkward_IndexedArray_validity('+str(d["inputs"][0])+','+str(d["inputs"][1])+','+str(d["inputs"][2])+','+str(d["inputs"][3])+')')
             wr.write('\n\tassert result==None')
             
-=======
-
-# def temp():
-#     with open(os.path.join(CURRENT_DIR, "..", "hypothesis-tests-spec", "kernels.py"),'r') as read:
-#         with open(os.path.join(CURRENT_DIR,"kernels.py"),'w') as wr:
-#             wr.write(str(read))
-
->>>>>>> 5480237a
 
 if __name__ == "__main__":
     readspec()

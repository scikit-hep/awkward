--- conflicted
+++ resolved
@@ -173,7 +173,6 @@
         raise ValueError("Unknown type encountered")
     return typeval
 
-<<<<<<< HEAD
 
 def main():
     print("Generating tests")
@@ -199,74 +198,6 @@
                     wr.write('\n\tresult=kernels.awkward_IndexedArray_validity('+str(d["inputs"][0])+','+str(d["inputs"][1])+','+str(d["inputs"][2])+','+str(d["inputs"][3])+')')
                     wr.write('\n\tassert result==None')
             
-=======
-
-data = []
-
-
-@composite
-def strat(draw):
-    lencontent = draw(st.integers(min_value=1, max_value=15))
-    index = draw(
-        st.lists(
-            st.integers().filter(lambda x: x > -1 and x < lencontent),
-            min_size=1,
-            max_size=10,
-            unique=True,
-        )
-    )
-    length = len(index)
-    isoption = False
-    return (index, length, lencontent, isoption)
-
-
-@given(strat())
-@settings(max_examples=50)
-def find(ex):
-    with open(
-        os.path.join(CURRENT_DIR, "..", "hypothesis-tests-spec", "kernels.py"),
-    ) as js:
-        exec(js.read(), globals(), locals())
-        x = eval("awkward_IndexedArray_validity(*ex)")
-        data.append({"inputs": ex, "output": x})
-
-
-def main():
-    print("Generating tests")
-    with open(
-        os.path.join(
-            CURRENT_DIR,
-            "..",
-            "hypothesis-tests-spec",
-            "test_awkward_IndexedArray_validity.py",
-        ),
-        "w",
-    ) as wr:
-        wr.write("import kernels")
-        i = 0
-        for d in data:
-            i = i + 1
-            wr.write(
-                "\n\n\ndef test_pyawkward_IndexedArray32_validity_" + str(i) + "():\n\t"
-            )
-            wr.write("index=" + str(d["inputs"][0]))
-            wr.write("\n\tlength=" + str(d["inputs"][1]))
-            wr.write("\n\tlencontent=" + str(d["inputs"][2]))
-            wr.write("\n\tisoption=" + str(d["inputs"][3]))
-            wr.write(
-                "\n\tresult=kernels.awkward_IndexedArray_validity("
-                + str(d["inputs"][0])
-                + ","
-                + str(d["inputs"][1])
-                + ","
-                + str(d["inputs"][2])
-                + ","
-                + str(d["inputs"][3])
-                + ")"
-            )
-            wr.write("\n\tassert result==None")
-
->>>>>>> d075ff78
 
 if __name__ == "__main__":
     readspec()

# BSD 3-Clause License; see https://github.com/scikit-hep/awkward/blob/main/LICENSE

from __future__ import annotations

import copy
import datetime
import json
import os
import shutil
import time
from collections import OrderedDict
from itertools import product

import numpy as np
import yaml
from numpy import uint8  # noqa: F401 (used in evaluated strings)

CURRENT_DIR = os.path.dirname(os.path.realpath(__file__))


def reproducible_datetime():
    build_date = datetime.datetime.utcfromtimestamp(
        int(os.environ.get("SOURCE_DATE_EPOCH", time.time()))
    )
    return build_date.isoformat().replace("T", " AT ")[:22]


class Argument:
    __slots__ = ("name", "typename", "direction", "role")

    def __init__(self, name, typename, direction, role="default"):
        self.name = name
        self.typename = typename
        self.direction = direction
        self.role = role


no_role_kernels = [
    "awkward_NumpyArray_sort_asstrings_uint8",
    "awkward_argsort",
    "awkward_sort",
]


class Specification:
    def __init__(self, templatized_kernel_name, spec, testdata, blacklisted):
        self.templatized_kernel_name = templatized_kernel_name
        self.name = spec["name"]
        self.args = []
        for arg in spec["args"]:
            self.args.append(
                Argument(
                    arg["name"],
                    arg["type"],
                    arg["dir"],
                    arg["role"] if "role" in arg.keys() else "default",
                )
            )
        if blacklisted:
            self.tests = []
        elif templatized_kernel_name in no_role_kernels:
            self.tests = []
        else:
            self.tests = self.gettests(testdata)

    def validateoverflow(self, testvals):
        flag = True
        for arg in self.args:
            if "uint" in arg.typename and (
                any(n < 0 for n in testvals["inargs"][arg.name])
                or (
                    "outargs" in testvals.keys()
                    and arg.name in testvals["outargs"].keys()
                    and any(n < 0 for n in testvals["outargs"][arg.name])
                )
            ):
                flag = False
        return flag

    def dicttolist(self, outputdict, typename):
        typeval = gettypeval(typename)
        vallist = []
        count = 0
        for num in sorted(outputdict):
            if num == count:
                vallist.append(outputdict[num])
            else:
                while num != count:
                    count += 1
                    vallist.append(typeval)
                vallist.append(outputdict[num])
            count += 1
        return vallist

    def getdummyvalue(self, typename, length):
        return [gettypeval(typename)] * length

    def typevalidates(self, testdict, arglist):
        for arg in arglist:
            if isinstance(testdict[arg.name], list):
                if testdict[arg.name] == []:
                    return False
                if not isinstance(
                    testdict[arg.name][0], type(gettypeval(arg.typename))
                ):
                    return False
            else:
                if not isinstance(testdict[arg.name], type(gettypeval(arg.typename))):
                    return False
        return True

    def gettests(self, testdata):
        allvals = []
        instancedict = {}
        funcpassdict = OrderedDict()
        count = 0
        for arg in self.args:
            funcpassdict[arg.name] = []
            if arg.role == "default":
                group = str(count)
                assert group not in instancedict.keys()
                instancedict[group] = [arg.name]
                if arg.direction == "out":
                    funcpassdict[arg.name].append({})
                else:
                    funcpassdict[arg.name].append(testdata["num"])
                assert len(funcpassdict[arg.name]) == 1
                count += 1
            else:
                group = arg.role[: arg.role.find("-")]
                if group not in instancedict.keys():
                    instancedict[group] = []
                instancedict[group].append(arg.name)
                if group not in testdata.keys() and group[:-1] in testdata.keys():
                    pseudogroup = copy.copy(group[:-1])
                elif group in testdata.keys():
                    pseudogroup = copy.copy(group)
                role = pseudogroup + arg.role[arg.role.find("-") :]
                for x in range(len(testdata[pseudogroup])):
                    funcpassdict[arg.name].append(testdata[pseudogroup][x][role])

        instancedictlist = list(instancedict.keys())

        combinations = []
        for name in instancedictlist:
            temp = []
            for arg in instancedict[name]:
                temp.append(funcpassdict[arg])
            combinations.append(zip(*temp))

        for x in product(*combinations):
            origtemp = OrderedDict()
            for groupName, t in zip(instancedictlist, x):
                for key, value in zip(instancedict[groupName], t):
                    origtemp[key] = value

            temp = copy.deepcopy(origtemp)
            funcPy = eval(self.name, globals(), locals())

            intests = OrderedDict()
            outtests = OrderedDict()
            tempdict = {}
            try:
                funcPy(**temp)
                for arg in self.args:
                    if arg.direction == "out":
                        assert isinstance(temp[arg.name], dict)
                        temparglist = self.dicttolist(temp[arg.name], arg.typename)
                        intests[arg.name] = self.getdummyvalue(
                            arg.typename, len(temparglist)
                        )
                        outtests[arg.name] = temparglist
                    else:
                        intests[arg.name] = temp[arg.name]
                tempdict["outargs"] = copy.deepcopy(outtests)
                tempdict["success"] = True
            except ValueError:
                for arg in self.args:
                    if arg.direction == "out":
                        intests[arg.name] = self.getdummyvalue(
                            arg.typename, len(temp[arg.name])
                        )
                    else:
                        intests[arg.name] = temp[arg.name]
                tempdict["success"] = False
            tempdict["inargs"] = copy.deepcopy(intests)
            if self.typevalidates(
                tempdict["inargs"], self.args
            ) and self.validateoverflow(tempdict):
                allvals.append(tempdict)

        return allvals


def readspec():
    specdict = {}
    specdict_unit = {}
    with open(os.path.join(CURRENT_DIR, "..", "kernel-specification.yml")) as f:
        loadfile = yaml.load(f, Loader=yaml.CSafeLoader)

    indspec = loadfile["kernels"]
    with open(os.path.join(CURRENT_DIR, "..", "kernel-test-data.json")) as f:
        data = json.load(f)["tests"]

    for spec in indspec:
        for childfunc in spec["specializations"]:
            specdict_unit[childfunc["name"]] = Specification(
                spec["name"],
                childfunc,
                data,
                not spec["automatic-tests"],
            )
        if "def " in spec["definition"]:
            for childfunc in spec["specializations"]:
                specdict[childfunc["name"]] = Specification(
                    spec["name"],
                    childfunc,
                    data,
                    not spec["automatic-tests"],
                )
    return specdict, specdict_unit


def getdtypes(args):
    dtypes = []
    for arg in args:
        typename = remove_const(arg.typename)
        if "List" in typename:
            count = typename.count("List")
            typename = gettypename(typename)
            if typename == "bool":
                typename = typename + "_"
            if typename == "float":
                typename = typename + "32"
            if count == 1:
                dtypes.append("cupy." + typename)
            elif count == 2:
                dtypes.append("cupy." + typename)
    return dtypes


def gettype(arg, args):
    typename = remove_const(
        next(argument for argument in args if argument.name == arg).typename
    )
    return typename


def checkuint(test_args, args):
    flag = True
    for arg, val in test_args:
        typename = gettype(arg, args)
        if "List[uint" in typename and (any(n < 0 for n in val)):
            flag = False
    return flag


def checkintrange(test_args, error, args):
    flag = True
    if not error:
        for arg, val in test_args:
            typename = gettype(arg, args)
            if "int" in typename or "uint" in typename:
                dtype = gettypename(typename)
                min_val, max_val = np.iinfo(dtype).min, np.iinfo(dtype).max
                if "List[List" in typename:
                    for row in val:
                        for data in row:
                            if not (min_val <= data <= max_val):
                                flag = False
                elif "List" in typename:
                    for data in val:
                        if not (min_val <= data <= max_val):
                            flag = False
                else:
                    if not (min_val <= val <= max_val):
                        flag = False
    return flag


def unittestmap():
    with open(os.path.join(CURRENT_DIR, "..", "kernel-test-data.json")) as f:
        data = json.load(f)["unit-tests"]
    unit_tests_map = {}
    for function in data:
        tests = function["tests"]
        status = function["status"]
        unit_tests_map[function["name"]] = {"tests": tests, "status": status}
    return unit_tests_map


def getunittests(test_inputs, test_outputs):
    unit_tests = {**test_outputs, **test_inputs}
    return unit_tests


def gettypename(spectype):
    typename = spectype.replace("List", "").replace("[", "").replace("]", "")
    if typename.endswith("_t"):
        typename = typename[:-2]
    return typename


def genpykernels():
    print("Generating Python kernels")
    prefix = """
import numpy
from numpy import uint8
kMaxInt64  = 9223372036854775806
kSliceNone = kMaxInt64 + 1

def awkward_regularize_rangeslice(
    start, stop, posstep, hasstart, hasstop, length,
):
    if posstep:
        if not hasstart:         start = 0
        elif start < 0:          start += length
        if start < 0:            start = 0
        if start > length:       start = length

        if not hasstop:          stop = length
        elif stop < 0:           stop += length
        if stop < 0:             stop = 0
        if stop > length:        stop = length
        if stop < start:         stop = start

    else:
        if not hasstart:         start = length - 1
        elif start < 0:          start += length
        if start < -1:           start = -1
        if start > length - 1:   start = length - 1

        if not hasstop:          stop = -1
        elif stop < 0:           stop += length
        if stop < -1:            stop = -1
        if stop > length - 1:    stop = length - 1
        if stop > start:         stop = start
    return start, stop

"""

    tests_spec = os.path.join(CURRENT_DIR, "..", "awkward-cpp", "tests-spec")
    if os.path.exists(tests_spec):
        shutil.rmtree(tests_spec)
    os.mkdir(tests_spec)
    with open(os.path.join(tests_spec, "__init__.py"), "w") as f:
        f.write(
            f"""# AUTO GENERATED ON {reproducible_datetime()}
# DO NOT EDIT BY HAND!
#
# To regenerate file, run
#
#     python dev/generate-tests.py
#

# fmt: off

"""
        )

    with open(
        os.path.join(CURRENT_DIR, "..", "awkward-cpp", "tests-spec", "kernels.py"), "w"
    ) as outfile:
        outfile.write(prefix)
        with open(
            os.path.join(CURRENT_DIR, "..", "kernel-specification.yml")
        ) as specfile:
            indspec = yaml.load(specfile, Loader=yaml.CSafeLoader)["kernels"]
            for spec in indspec:
                if "def " in spec["definition"]:
                    outfile.write(spec["definition"] + "\n")
                    for childfunc in spec["specializations"]:
                        outfile.write(
                            "{} = {}\n".format(childfunc["name"], spec["name"])
                        )
                    outfile.write("\n\n")

    unit_tests = os.path.join(CURRENT_DIR, "..", "awkward-cpp", "tests-spec-explicit")
    if os.path.exists(unit_tests):
        shutil.rmtree(unit_tests)
    os.mkdir(unit_tests)
    final_dest = os.path.join(CURRENT_DIR, "..", "awkward-cpp", "tests-spec-explicit")
    copy_dest = os.path.join(
        CURRENT_DIR, "..", "awkward-cpp", "tests-spec", "kernels.py"
    )
    shutil.copy(copy_dest, final_dest)


def gettypeval(typename):
    if "int" in typename:
        typeval = 123
    elif "bool" in typename:
        typeval = True
    elif "double" in typename or "float" in typename:
        typeval = 123.0
    else:
        raise ValueError("Unknown type encountered")
    return typeval


def genspectests(specdict):
    print("Generating files for testing specification")
    for spec in specdict.values():
        with open(
            os.path.join(
                CURRENT_DIR,
                "..",
                "awkward-cpp",
                "tests-spec",
                "test_py" + spec.name + ".py",
            ),
            "w",
        ) as f:
            f.write(
                f"""# AUTO GENERATED ON {reproducible_datetime()}
# DO NOT EDIT BY HAND!
#
# To regenerate file, run
#
#     python dev/generate-tests.py
#

# fmt: off

"""
            )
<<<<<<< HEAD
=======
            f.write("import pytest\nimport kernels\n\n")
>>>>>>> 6f688e95
            f.write("import pytest\nimport numpy as np\nimport kernels\n\n")
            num = 1
            if spec.tests == []:
                f.write(
                    "@pytest.mark.skip(reason='Unable to generate any tests for kernel')\n"
                )
                f.write("def test_py" + spec.name + "_" + str(num) + "():\n")
                f.write(
                    " " * 4
                    + "raise NotImplementedError('Unable to generate any tests for kernel')\n"
                )
            else:
                for test in spec.tests:
                    f.write("def test_py" + spec.name + "_" + str(num) + "():\n")
                    num += 1
                    args = ""
                    for arg, val in test["inargs"].items():
                        f.write(" " * 4 + arg + " = " + str(val) + "\n")
                    f.write(
                        " " * 4 + "funcPy = getattr(kernels, '" + spec.name + "')\n"
                    )
                    count = 0
                    for arg in test["inargs"].keys():
                        if count == 0:
                            args += arg + "=" + arg
                            count += 1
                        else:
                            args += ", " + arg + "=" + arg
                    if test["success"]:
                        f.write(" " * 4 + "funcPy" + "(" + args + ")\n")
                        for arg, val in test["outargs"].items():
                            f.write(" " * 4 + "pytest_" + arg + " = " + str(val) + "\n")
                            if isinstance(val, list):
                                f.write(
                                    " " * 4
                                    + f"assert {arg}[:len(pytest_{arg})] == pytest.approx(pytest_{arg})\n"
                                )
                            else:
                                f.write(" " * 4 + f"assert {arg} == pytest_{arg}\n")
                    else:
                        f.write(" " * 4 + "with pytest.raises(Exception):\n")
                        f.write(" " * 8 + "funcPy(" + args + ")\n")
                    f.write("\n")


def remove_const(typename):
    if "Const[" in typename:
        typename = typename.replace("Const[", "", 1).rstrip("]")
    return typename


def gencpukerneltests(specdict):
    print("Generating files for testing CPU kernels")

    tests_cpu_kernels = os.path.join(
        CURRENT_DIR, "..", "awkward-cpp", "tests-cpu-kernels"
    )
    if os.path.exists(tests_cpu_kernels):
        shutil.rmtree(tests_cpu_kernels)
    os.mkdir(tests_cpu_kernels)
    with open(os.path.join(tests_cpu_kernels, "__init__.py"), "w") as f:
        f.write(
            f"""# AUTO GENERATED ON {reproducible_datetime()}
# DO NOT EDIT BY HAND!
#
# To regenerate file, run
#
#     python dev/generate-tests.py
#

# fmt: off

"""
        )

    for spec in specdict.values():
        with open(
            os.path.join(tests_cpu_kernels, "test_cpu" + spec.name + ".py"), "w"
        ) as f:
            f.write(
                f"""# AUTO GENERATED ON {reproducible_datetime()}
# DO NOT EDIT BY HAND!
#
# To regenerate file, run
#
#     python dev/generate-tests.py
#

# fmt: off

"""
            )

            f.write(
                "import ctypes\n"
                "import numpy as np\n"
                "import pytest\n\n"
                "from awkward_cpp.cpu_kernels import lib\n\n"
            )
            num = 1
            if spec.tests == []:
                f.write(
                    "@pytest.mark.skip(reason='Unable to generate any tests for kernel')\n"
                )
                f.write("def test_cpu" + spec.name + "_" + str(num) + "():\n")
                f.write(
                    " " * 4
                    + "raise NotImplementedError('Unable to generate any tests for kernel')\n"
                )
            for test in spec.tests:
                f.write("def test_cpu" + spec.name + "_" + str(num) + "():\n")
                num += 1
                for arg, val in test["inargs"].items():
                    f.write(" " * 4 + arg + " = " + str(val) + "\n")
                    typename = gettype(arg, spec.args)
                    if "List" in typename:
                        count = typename.count("List")
                        typename = gettypename(typename)
                        if count == 1:
                            f.write(
                                " " * 4
                                + f"{arg} = (ctypes.c_{typename}*len({arg}))(*{arg})\n"
                            )
                        elif count == 2:
                            f.write(
                                " " * 4
                                + f"{typename}Ptr = ctypes.POINTER(ctypes.c_{typename})\n"
                                + " " * 4
                                + f"{typename}PtrPtr = ctypes.POINTER({typename}Ptr)\n"
                                + " " * 4
                                + f"dim0 = len({arg})\n"
                                + " " * 4
                                + f"dim1 = len({arg}[0])\n"
                                + " " * 4
                                + f"{arg}_np_arr_2d = np.empty([dim0, dim1], dtype=np.{typename})\n"
                                + " " * 4
                                + "for i in range(dim0):\n"
                                + " " * 8
                                + "for j in range(dim1):\n"
                                + " " * 12
                                + f"{arg}_np_arr_2d[i][j] = {arg}[i][j]\n"
                                + " " * 4
                                + f"{arg}_ct_arr = np.ctypeslib.as_ctypes({arg}_np_arr_2d)\n"
                                + " " * 4
                                + f"{typename}PtrArr = {typename}Ptr * {arg}_ct_arr._length_\n"
                                + " " * 4
                                + f"{arg}_ct_ptr = ctypes.cast({typename}PtrArr(*(ctypes.cast(row, {typename}Ptr) for row in {arg}_ct_arr)), {typename}PtrPtr)\n"
                                + " " * 4
                                + f"{arg} = {arg}_ct_ptr\n"
                            )
                f.write(" " * 4 + "funcC = getattr(lib, '" + spec.name + "')\n")
                args = ""
                count = 0
                for arg in spec.args:
                    if count == 0:
                        args += arg.name
                        count += 1
                    else:
                        args += ", " + arg.name
                if test["success"]:
                    f.write(" " * 4 + "ret_pass = funcC(" + args + ")\n")
                    for arg, val in test["outargs"].items():
                        f.write(" " * 4 + "pytest_" + arg + " = " + str(val) + "\n")
                        if isinstance(val, list):
                            f.write(
                                " " * 4
                                + f"assert {arg}[:len(pytest_{arg})] == pytest.approx(pytest_{arg})\n"
                            )
                        else:
                            f.write(" " * 4 + f"assert {arg} == pytest_{arg}\n")
                    f.write(" " * 4 + "assert not ret_pass.str\n")
                else:
                    f.write(" " * 4 + f"assert funcC({args}).str\n")
                f.write("\n")


def gencpuunittests(specdict):
    print("Generating Unit Tests for CPU kernels")

    unit_test_map = unittestmap()
    unit_tests_cpu_kernels = os.path.join(
        CURRENT_DIR, "..", "awkward-cpp", "tests-cpu-kernels-explicit"
    )
    if os.path.exists(unit_tests_cpu_kernels):
        shutil.rmtree(unit_tests_cpu_kernels)
    os.mkdir(unit_tests_cpu_kernels)
    with open(os.path.join(unit_tests_cpu_kernels, "__init__.py"), "w") as f:
        f.write(
            f"""# AUTO GENERATED ON {reproducible_datetime()}
# DO NOT EDIT BY HAND!
#
# To regenerate file, run
#
#     python dev/generate-tests.py
#

# fmt: off

"""
        )

    for spec in specdict.values():
        if spec.templatized_kernel_name in list(unit_test_map.keys()):
            func = "test_unit_cpu" + spec.name + ".py"
            num = 1
            with open(os.path.join(unit_tests_cpu_kernels, func), "w") as f:
                f.write(
                    f"""# AUTO GENERATED ON {reproducible_datetime()}
# DO NOT EDIT BY HAND!
#
# To regenerate file, run
#
#     python dev/generate-tests.py
#

# fmt: off

"""
                )

                f.write(
                    "import ctypes\n"
                    "import numpy as np\n"
                    "import pytest\n\n"
                    "from awkward_cpp.cpu_kernels import lib\n\n"
                )
                unit_test_values = unit_test_map[spec.templatized_kernel_name]
                tests = unit_test_values["tests"]
                for test in tests:
                    funcName = (
                        "def test_unit_cpu" + spec.name + "_" + str(num) + "():\n"
                    )
                    unit_tests = getunittests(test["inputs"], test["outputs"])
                    flag = checkuint(unit_tests.items(), spec.args)
                    range = checkintrange(unit_tests.items(), test["error"], spec.args)
                    if flag and range:
                        num += 1
                        f.write(funcName)
                        for arg, val in test["outputs"].items():
                            typename = gettype(arg, spec.args)
                            f.write(" " * 4 + arg + " = " + str(val) + "\n")
                            if "List" in typename:
                                count = typename.count("List")
                                typename = gettypename(typename)
                                if count == 1:
                                    f.write(
                                        " " * 4
                                        + f"{arg} = (ctypes.c_{typename}*len({arg}))(*{arg})\n"
                                    )
                                elif count == 2:
                                    f.write(
                                        " " * 4
                                        + f"{typename}Ptr = ctypes.POINTER(ctypes.c_{typename})\n"
                                        + " " * 4
                                        + f"{typename}PtrPtr = ctypes.POINTER({typename}Ptr)\n"
                                        + " " * 4
                                        + f"dim0 = len({arg})\n"
                                        + " " * 4
                                        + f"dim1 = len({arg}[0])\n"
                                        + " " * 4
                                        + f"{arg}_np_arr_2d = np.empty([dim0, dim1], dtype=np.{typename})\n"
                                        + " " * 4
                                        + "for i in range(dim0):\n"
                                        + " " * 8
                                        + "for j in range(dim1):\n"
                                        + " " * 12
                                        + f"{arg}_np_arr_2d[i][j] = {arg}[i][j]\n"
                                        + " " * 4
                                        + f"{arg}_ct_arr = np.ctypeslib.as_ctypes({arg}_np_arr_2d)\n"
                                        + " " * 4
                                        + f"{typename}PtrArr = {typename}Ptr * {arg}_ct_arr._length_\n"
                                        + " " * 4
                                        + f"{arg}_ct_ptr = ctypes.cast({typename}PtrArr(*(ctypes.cast(row, {typename}Ptr) for row in {arg}_ct_arr)), {typename}PtrPtr)\n"
                                        + " " * 4
                                        + f"{arg} = {arg}_ct_ptr\n"
                                    )
                        for arg, val in test["inputs"].items():
                            typename = gettype(arg, spec.args)
                            f.write(" " * 4 + arg + " = " + str(val) + "\n")
                            if "List" in typename:
                                count = typename.count("List")
                                typename = gettypename(typename)
                                if count == 1:
                                    f.write(
                                        " " * 4
                                        + f"{arg} = (ctypes.c_{typename}*len({arg}))(*{arg})\n"
                                    )
                                elif count == 2:
                                    f.write(
                                        " " * 4
                                        + f"{typename}Ptr = ctypes.POINTER(ctypes.c_{typename})\n"
                                        + " " * 4
                                        + f"{typename}PtrPtr = ctypes.POINTER({typename}Ptr)\n"
                                        + " " * 4
                                        + f"dim0 = len({arg})\n"
                                        + " " * 4
                                        + f"dim1 = len({arg}[0])\n"
                                        + " " * 4
                                        + f"{arg}_np_arr_2d = np.empty([dim0, dim1], dtype=np.{typename})\n"
                                        + " " * 4
                                        + "for i in range(dim0):\n"
                                        + " " * 8
                                        + "for j in range(dim1):\n"
                                        + " " * 12
                                        + f"{arg}_np_arr_2d[i][j] = {arg}[i][j]\n"
                                        + " " * 4
                                        + f"{arg}_ct_arr = np.ctypeslib.as_ctypes({arg}_np_arr_2d)\n"
                                        + " " * 4
                                        + f"{typename}PtrArr = {typename}Ptr * {arg}_ct_arr._length_\n"
                                        + " " * 4
                                        + f"{arg}_ct_ptr = ctypes.cast({typename}PtrArr(*(ctypes.cast(row, {typename}Ptr) for row in {arg}_ct_arr)), {typename}PtrPtr)\n"
                                        + " " * 4
                                        + f"{arg} = {arg}_ct_ptr\n"
                                    )

                        f.write(" " * 4 + "funcC = getattr(lib, '" + spec.name + "')\n")
                        args = ""
                        count = 0
                        for arg in spec.args:
                            if count == 0:
                                args += arg.name
                                count += 1
                            else:
                                args += ", " + arg.name
                        if not test["error"]:
                            f.write(" " * 4 + "ret_pass = funcC(" + args + ")\n")
                            for arg, val in test["outputs"].items():
                                typename = gettype(arg, spec.args)
                                if "bool" in typename:
                                    output = []
                                    if "List[List" in typename:
                                        for row in val:
                                            for data in row:
                                                if data >= 1:
                                                    data = 1
                                                output.append(data)
                                        val = output
                                    elif "List" in typename:
                                        for data in val:
                                            if data >= 1:
                                                data = 1
                                            output.append(data)
                                        val = output
                                    else:
                                        if val >= 1:
                                            val = 1

                                f.write(
                                    " " * 4 + "pytest_" + arg + " = " + str(val) + "\n"
                                )
                                if isinstance(val, list):
                                    f.write(
                                        " " * 4
                                        + f"assert {arg}[:len(pytest_{arg})] == pytest.approx(pytest_{arg})\n"
                                    )
                                else:
                                    f.write(" " * 4 + f"assert {arg} == pytest_{arg}\n")
                            f.write(" " * 4 + "assert not ret_pass.str\n")
                        else:
                            f.write(
                                " " * 4
                                + f"assert funcC({args}).str.decode('utf-8') == \"{test['message']}\"\n"
                            )
                        f.write("\n")


cuda_kernels_tests = [
    "awkward_Index_nones_as_index",
    "awkward_ListArray_min_range",
    "awkward_ListArray_validity",
    "awkward_BitMaskedArray_to_ByteMaskedArray",
    "awkward_ListArray_broadcast_tooffsets",
    "awkward_ListArray_compact_offsets",
    "awkward_ListOffsetArray_flatten_offsets",
    "awkward_IndexedArray_overlay_mask",
    "awkward_ByteMaskedArray_numnull",
    "awkward_IndexedArray_numnull",
    "awkward_IndexedArray_numnull_parents",
    "awkward_IndexedArray_numnull_unique_64",
    "awkward_ListArray_fill",
    "awkward_IndexedArray_fill",
    "awkward_IndexedArray_fill_count",
    "awkward_UnionArray_fillindex",
    "awkward_UnionArray_fillindex_count",
    "awkward_UnionArray_fillna",
    "awkward_UnionArray_filltags",
    "awkward_UnionArray_filltags_const",
    "awkward_localindex",
    "awkward_IndexedArray_reduce_next_fix_offsets_64",
    "awkward_RegularArray_getitem_next_array_advanced",
    "awkward_ByteMaskedArray_toIndexedOptionArray",
    "awkward_IndexedArray_simplify",
    "awkward_UnionArray_validity",
    "awkward_IndexedArray_validity",
    "awkward_ByteMaskedArray_overlay_mask",
    "awkward_NumpyArray_reduce_mask_ByteMaskedArray_64",
    "awkward_RegularArray_getitem_carry",
    "awkward_RegularArray_localindex",
    "awkward_RegularArray_rpad_and_clip_axis1",
    "awkward_RegularArray_getitem_next_range",
    "awkward_RegularArray_getitem_next_range_spreadadvanced",
    "awkward_RegularArray_getitem_next_array",
    "awkward_RegularArray_getitem_next_array_regularize",
    "awkward_RegularArray_reduce_local_nextparents_64",
    "awkward_RegularArray_reduce_nonlocal_preparenext_64",
    "awkward_missing_repeat",
    "awkward_RegularArray_getitem_jagged_expand",
    "awkward_ListArray_combinations_length",
    "awkward_ListArray_getitem_jagged_apply",
    "awkward_ListArray_getitem_jagged_carrylen",
    "awkward_ListArray_getitem_jagged_descend",
    "awkward_ListArray_getitem_jagged_expand",
    "awkward_ListArray_getitem_jagged_numvalid",
    "awkward_ListArray_getitem_jagged_shrink",
    "awkward_ListArray_getitem_next_array_advanced",
    "awkward_ListArray_getitem_next_array",
    "awkward_ListArray_getitem_next_at",
    "awkward_ListArray_getitem_next_range",
    "awkward_ListArray_getitem_next_range_carrylength",
    "awkward_ListArray_getitem_next_range_counts",
    "awkward_ListArray_rpad_and_clip_length_axis1",
    "awkward_ListArray_rpad_axis1",
    "awkward_UnionArray_regular_index",
    "awkward_ListOffsetArray_reduce_nonlocal_nextstarts_64",
    "awkward_ListArray_getitem_next_range_spreadadvanced",
    "awkward_ListArray_localindex",
    "awkward_NumpyArray_pad_zero_to_length",
    "awkward_NumpyArray_reduce_adjust_starts_64",
    "awkward_NumpyArray_rearrange_shifted",
    "awkward_NumpyArray_reduce_adjust_starts_shifts_64",
    "awkward_RegularArray_getitem_next_at",
    "awkward_BitMaskedArray_to_IndexedOptionArray",
    "awkward_ByteMaskedArray_getitem_nextcarry",
    "awkward_ByteMaskedArray_getitem_nextcarry_outindex",
    "awkward_ByteMaskedArray_reduce_next_64",
    "awkward_ByteMaskedArray_reduce_next_nonlocal_nextshifts_64",
    "awkward_ByteMaskedArray_reduce_next_nonlocal_nextshifts_fromshifts_64",
    "awkward_Content_getitem_next_missing_jagged_getmaskstartstop",
    "awkward_index_rpad_and_clip_axis0",
    "awkward_index_rpad_and_clip_axis1",
    "awkward_NumpyArray_subrange_equal",
    "awkward_NumpyArray_subrange_equal_bool",
    "awkward_IndexedArray_flatten_nextcarry",
    "awkward_IndexedArray_flatten_none2empty",
    "awkward_IndexedArray_getitem_nextcarry",
    "awkward_IndexedArray_getitem_nextcarry_outindex",
    "awkward_IndexedArray_index_of_nulls",
    "awkward_IndexedArray_ranges_next_64",
    "awkward_IndexedArray_ranges_carry_next_64",
    "awkward_IndexedArray_reduce_next_64",
    "awkward_IndexedArray_reduce_next_nonlocal_nextshifts_64",
    "awkward_IndexedArray_reduce_next_nonlocal_nextshifts_fromshifts_64",
    "awkward_IndexedOptionArray_rpad_and_clip_mask_axis1",
    "awkward_ListOffsetArray_local_preparenext_64",
    "awkward_ListOffsetArray_rpad_and_clip_axis1",
    "awkward_ListOffsetArray_rpad_length_axis1",
    "awkward_ListOffsetArray_toRegularArray",
    "awkward_ListOffsetArray_rpad_axis1",
    "awkward_MaskedArray_getitem_next_jagged_project",
    "awkward_UnionArray_project",
    "awkward_ListOffsetArray_drop_none_indexes",
    "awkward_ListOffsetArray_reduce_local_nextparents_64",
    "awkward_ListOffsetArray_reduce_nonlocal_maxcount_offsetscopy_64",
    "awkward_UnionArray_flatten_length",
    "awkward_UnionArray_flatten_combine",
    "awkward_UnionArray_nestedfill_tags_index",
    "awkward_UnionArray_regular_index_getsize",
    "awkward_UnionArray_simplify",
    "awkward_UnionArray_simplify_one",
    "awkward_reduce_argmax",
    "awkward_reduce_argmin",
    "awkward_reduce_count_64",
    "awkward_reduce_max",
    "awkward_reduce_min",
    "awkward_reduce_sum",
    "awkward_reduce_sum_complex",
    "awkward_reduce_sum_int32_bool_64",
    "awkward_reduce_sum_int64_bool_64",
    "awkward_reduce_sum_bool",
    "awkward_reduce_prod_bool",
    "awkward_reduce_countnonzero",
    "awkward_sorting_ranges",
    "awkward_sorting_ranges_length",
]


def gencudakerneltests(specdict):
    print("Generating files for testing CUDA kernels")

    tests_cuda_kernels = os.path.join(CURRENT_DIR, "..", "tests-cuda-kernels")
    if os.path.exists(tests_cuda_kernels):
        shutil.rmtree(tests_cuda_kernels)
    os.mkdir(tests_cuda_kernels)
    with open(os.path.join(tests_cuda_kernels, "__init__.py"), "w") as f:
        f.write(
            f"""# AUTO GENERATED ON {reproducible_datetime()}
# DO NOT EDIT BY HAND!
#
# To regenerate file, run
#
#     python dev/generate-tests.py
#

# fmt: off

"""
        )

    for spec in specdict.values():
        if spec.templatized_kernel_name in cuda_kernels_tests:
            with open(
                os.path.join(tests_cuda_kernels, "test_cuda" + spec.name + ".py"), "w"
            ) as f:
                f.write(
                    f"""# AUTO GENERATED ON {reproducible_datetime()}
# DO NOT EDIT BY HAND!
#
# To regenerate file, run
#
#     python dev/generate-tests.py
#

# fmt: off

"""
                )

                f.write(
                    "import cupy\n"
                    "import pytest\n\n"
                    "import awkward as ak\n"
                    "import awkward._connect.cuda as ak_cu\n"
                    "from awkward._backends.cupy import CupyBackend\n\n"
                    "cupy_backend = CupyBackend.instance()\n\n"
                )
                num = 1
                if spec.tests == []:
                    f.write(
                        "@pytest.mark.skip(reason='Unable to generate any tests for kernel')\n"
                    )
                    f.write("def test_cuda" + spec.name + "_" + str(num) + "():\n")
                    f.write(
                        " " * 4
                        + "raise NotImplementedError('Unable to generate any tests for kernel')\n"
                    )
                for test in spec.tests:
                    f.write("def test_cuda" + spec.name + "_" + str(num) + "():\n")
                    num += 1
                    dtypes = []
                    for arg, val in test["inargs"].items():
                        typename = gettype(arg, spec.args)
                        if "List" not in typename:
                            f.write(" " * 4 + arg + " = " + str(val) + "\n")
                        if "List" in typename:
                            count = typename.count("List")
                            typename = gettypename(typename)
                            if typename == "bool":
                                typename = typename + "_"
                            if typename == "float":
                                typename = typename + "32"
                            if count == 1:
                                f.write(
                                    " " * 4
                                    + f"{arg} = cupy.array({val}, dtype=cupy.{typename})\n"
                                )
                                dtypes.append("cupy." + typename)
                            elif count == 2:
                                raise NotImplementedError
                    cuda_string = (
                        "funcC = cupy_backend['"
                        + spec.templatized_kernel_name
                        + "', {}]\n".format(", ".join(dtypes))
                    )
                    f.write(" " * 4 + cuda_string)
                    args = ""
                    count = 0
                    for arg in spec.args:
                        if count == 0:
                            args += arg.name
                            count += 1
                        else:
                            args += ", " + arg.name
                    if test["success"]:
                        f.write(" " * 4 + "funcC(" + args + ")\n")
                        f.write(
                            """
    try:
        ak_cu.synchronize_cuda()
    except:
        pytest.fail("This test case shouldn't have raised an error")
"""
                        )

                        for arg, val in test["outargs"].items():
                            f.write(" " * 4 + "pytest_" + arg + " = " + str(val) + "\n")
                            if isinstance(val, list):
                                f.write(
                                    " " * 4
                                    + f"assert cupy.array_equal({arg}[:len(pytest_{arg})], cupy.array(pytest_{arg}))\n"
                                )
                            else:
                                f.write(" " * 4 + f"assert {arg} == pytest_{arg}\n")
                    f.write("\n")


def gencudaunittests(specdict):
    print("Generating Unit Tests for CUDA kernels")

    unit_test_map = unittestmap()
    unit_tests_cuda_kernels = os.path.join(
        CURRENT_DIR, "..", "tests-cuda-kernels-explicit"
    )
    if os.path.exists(unit_tests_cuda_kernels):
        shutil.rmtree(unit_tests_cuda_kernels)
    os.mkdir(unit_tests_cuda_kernels)
    with open(os.path.join(unit_tests_cuda_kernels, "__init__.py"), "w") as f:
        f.write(
            f"""# AUTO GENERATED ON {reproducible_datetime()}
# DO NOT EDIT BY HAND!
#
# To regenerate file, run
#
#     python dev/generate-tests.py
#

# fmt: off

"""
        )

    for spec in specdict.values():
        if (
            spec.templatized_kernel_name in cuda_kernels_tests
            and spec.templatized_kernel_name in list(unit_test_map.keys())
        ):
            func = "test_unit_cuda" + spec.name + ".py"
            num = 1
            with open(
                os.path.join(unit_tests_cuda_kernels, func),
                "w",
            ) as f:
                f.write(
                    f"""# AUTO GENERATED ON {reproducible_datetime()}
# DO NOT EDIT BY HAND!
#
# To regenerate file, run
#
#     python dev/generate-tests.py
#

# fmt: off

"""
                )

                f.write(
                    "import re\n"
                    "import cupy\n"
                    "import pytest\n\n"
                    "import awkward as ak\n"
                    "import awkward._connect.cuda as ak_cu\n"
                    "from awkward._backends.cupy import CupyBackend\n\n"
                    "cupy_backend = CupyBackend.instance()\n\n"
                )
                unit_test_values = unit_test_map[spec.templatized_kernel_name]
                tests = unit_test_values["tests"]
                status = unit_test_values["status"]
                for test in tests:
                    funcName = (
                        "def test_unit_cuda" + spec.name + "_" + str(num) + "():\n"
                    )
                    dtypes = getdtypes(spec.args)
                    unit_tests = getunittests(test["inputs"], test["outputs"])
                    flag = checkuint(unit_tests.items(), spec.args)
                    range = checkintrange(unit_tests.items(), test["error"], spec.args)
                    if flag and range:
                        num += 1
                        if not status:
                            f.write(
                                "@pytest.mark.skip(reason='Kernel is not implemented properly')\n"
                            )
                        f.write(funcName)
                        for arg, val in test["outputs"].items():
                            typename = gettype(arg, spec.args)
                            if "List" not in typename:
                                f.write(" " * 4 + arg + " = " + str(val) + "\n")
                            if "List" in typename:
                                count = typename.count("List")
                                typename = gettypename(typename)
                                if typename == "bool":
                                    typename = typename + "_"
                                if typename == "float":
                                    typename = typename + "32"
                                if count == 1:
                                    f.write(
                                        " " * 4
                                        + f"{arg} = cupy.array({[gettypeval(typename)] * len(val)}, dtype=cupy.{typename})\n"
                                    )
                                elif count == 2:
                                    f.write(
                                        " " * 4
                                        + f"{arg} = cupy.array({val}, dtype=cupy.{typename})\n"
                                        + " " * 4
                                        + f"{arg}_array = [cupy.array(row, dtype=cupy.{typename}) for row in {arg}]\n"
                                        + " " * 4
                                        + f"{arg} = cupy.array([row.data.ptr for row in {arg}_array])\n"
                                    )
                        for arg, val in test["inputs"].items():
                            typename = gettype(arg, spec.args)
                            if "List" not in typename:
                                f.write(" " * 4 + arg + " = " + str(val) + "\n")
                            if "List" in typename:
                                count = typename.count("List")
                                typename = gettypename(typename)
                                if typename == "bool":
                                    typename = typename + "_"
                                if typename == "float":
                                    typename = typename + "32"
                                if count == 1:
                                    f.write(
                                        " " * 4
                                        + f"{arg} = cupy.array({val}, dtype=cupy.{typename})\n"
                                    )
                                elif count == 2:
                                    f.write(
                                        " " * 4
                                        + f"{arg} = cupy.array({val}, dtype=cupy.{typename})\n"
                                        + " " * 4
                                        + f"{arg}_array = [cupy.array(row, dtype=cupy.{typename}) for row in {arg}]\n"
                                        + " " * 4
                                        + f"{arg} = cupy.array([row.data.ptr for row in {arg}_array])\n"
                                    )
                        cuda_string = (
                            "funcC = cupy_backend['"
                            + spec.templatized_kernel_name
                            + "', {}]\n".format(", ".join(dtypes))
                        )
                        f.write(" " * 4 + cuda_string)
                        args = ""
                        count = 0
                        for arg in spec.args:
                            if count == 0:
                                args += arg.name
                                count += 1
                            else:
                                args += ", " + arg.name
                        f.write(" " * 4 + "funcC(" + args + ")\n")
                        if test["error"]:
                            f.write(
                                f"""
    error_message = re.escape("{test['message']} in compiled CUDA code ({spec.templatized_kernel_name})")
"""
                            )
                            f.write(
                                """    with pytest.raises(ValueError, match=rf"{error_message}"):
        ak_cu.synchronize_cuda()
"""
                            )
                        else:
                            f.write(
                                """
    try:
        ak_cu.synchronize_cuda()
    except:
        pytest.fail("This test case shouldn't have raised an error")
"""
                            )
                            for arg, val in test["outputs"].items():
                                typename = gettype(arg, spec.args)
                                if "bool" in typename:
                                    output = []
                                    if "List[List" in typename:
                                        for row in val:
                                            for data in row:
                                                if data >= 1:
                                                    data = 1
                                                output.append(data)
                                        val = output
                                    elif "List" in typename:
                                        for data in val:
                                            if data >= 1:
                                                data = 1
                                            output.append(data)
                                        val = output
                                    else:
                                        if val >= 1:
                                            val = 1

                                f.write(
                                    " " * 4 + "pytest_" + arg + " = " + str(val) + "\n"
                                )
                                if isinstance(val, list):
                                    f.write(
                                        " " * 4
                                        + f"assert cupy.array_equal({arg}[:len(pytest_{arg})], cupy.array(pytest_{arg}))\n"
                                    )
                                else:
                                    f.write(" " * 4 + f"assert {arg} == pytest_{arg}\n")
                        f.write("\n")


def genunittests():
    print("Generating Unit Tests")
    with open(os.path.join(CURRENT_DIR, "..", "kernel-test-data.json")) as f:
        data = json.load(f)["unit-tests"]

    for function in data:
        num = 0
        func = "test_" + function["name"] + ".py"
        with open(
            os.path.join(CURRENT_DIR, "..", "awkward-cpp", "tests-spec-explicit", func),
            "w",
        ) as file:
            file.write("import pytest\n" "import numpy\n" "import kernels\n\n")
            for test in function["tests"]:
                num += 1
                funcName = "def test_" + function["name"] + "_" + str(num) + "():\n"
                file.write(funcName)
                for key, value in test["outputs"].items():
                    file.write("\t" + key + " = " + str([123] * len(value)) + "\n")
                for key, value in test["inputs"].items():
                    file.write("\t" + key + " = " + str(value) + "\n")
                file.write("\tfuncPy = getattr(kernels, '" + function["name"] + "')\n")
                line = "\tfuncPy("
                for key in test["outputs"]:
                    line += key + " = " + key + ","
                for key in test["inputs"]:
                    if key not in test["outputs"]:
                        line += key + " = " + key + ","
                line = line[0 : len(line) - 1]
                line += ")\n"
                if test["error"]:
                    file.write("\twith pytest.raises(Exception):\n")
                    file.write("\t" + line)
                else:
                    file.write(line)
                    for key, value in test["outputs"].items():
                        file.write("\tpytest_" + key + " = " + str(value) + "\n")
                    for key in test["outputs"]:
                        file.write("\tassert " + key + " == " + "pytest_" + key + "\n")
                file.write("\n\n")


def evalkernels():
    with open(
        os.path.join(CURRENT_DIR, "..", "awkward-cpp", "tests-spec", "kernels.py")
    ) as kernelfile:
        exec(kernelfile.read(), globals())


if __name__ == "__main__":
    genpykernels()
    evalkernels()
    specdict, specdict_unit = readspec()
    genspectests(specdict)
    gencpukerneltests(specdict)
    gencpuunittests(specdict_unit)
    genunittests()
    gencudakerneltests(specdict)
    gencudaunittests(specdict_unit)<|MERGE_RESOLUTION|>--- conflicted
+++ resolved
@@ -424,10 +424,7 @@
 
 """
             )
-<<<<<<< HEAD
-=======
-            f.write("import pytest\nimport kernels\n\n")
->>>>>>> 6f688e95
+
             f.write("import pytest\nimport numpy as np\nimport kernels\n\n")
             num = 1
             if spec.tests == []:

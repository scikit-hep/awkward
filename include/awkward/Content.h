--- conflicted
+++ resolved
@@ -687,21 +687,17 @@
     /// Only arrays that need to be reversible have this function:
     /// option-type and union-type arrays. Others raise a runtime error.
     virtual const ContentPtr
-      reverse_merge(const ContentPtr& other) const;
+      reverse_merge(const ContentPtr& other, int64_t axis, int64_t depth) const;
 
     /// @brief An array with this and the `other` concatenated (this
     /// first, `other` last).
     const ContentPtr
-      merge(const ContentPtr& other) const;
+      merge(const ContentPtr& other, int64_t axis, int64_t depth) const;
 
     /// @brief Returns an array with this and the `others` concatenated
     /// (in order, this first, `others` last).
     virtual const ContentPtr
-<<<<<<< HEAD
-      merge(const ContentPtr& other, int64_t axis, int64_t depth) const = 0;
-=======
-      mergemany(const ContentPtrVec& others) const = 0;
->>>>>>> 20879826
+      mergemany(const ContentPtrVec& others, int64_t axis, int64_t depth) const = 0;
 
     /// @brief Converts this array into a SliceItem that can be used in
     /// getitem.

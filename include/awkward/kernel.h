// BSD 3-Clause License; see https://github.com/scikit-hep/awkward-1.0/blob/master/LICENSE

#ifndef AWKWARD_KERNEL_H_
#define AWKWARD_KERNEL_H_

#include "awkward/common.h"
<<<<<<< HEAD
#include "awkward/util.h"
#include "awkward/cpu-kernels/allocators.h"
#include "awkward/cpu-kernels/getitem.h"

#ifndef _MSC_VER
  #include "dlfcn.h"
#endif

using namespace awkward;

namespace kernel {

  enum Lib {
    cpu_kernels,
    cuda_kernels
  };

  class LibraryPathCallback {
    public:
    LibraryPathCallback() {}

    // @brief This is not a pure virtual function, because that would make this
    // an abstract class and C++ 11 does let us iterate over abstract classes
    virtual const std::string library_path() const {
      return std::string("/");
    };
  };

  class LibraryCallback {
    public:
    LibraryCallback();

    void add_library_path_callback(
      kernel::Lib ptr_lib,
      const std::shared_ptr<LibraryPathCallback> &callback);

    std::string awkward_library_path(kernel::Lib ptr_lib);

    private:
    std::map<kernel::Lib, std::vector<std::shared_ptr<LibraryPathCallback>>> lib_path_callbacks;

    std::mutex lib_path_callbacks_mutex;
  };

  extern std::shared_ptr<LibraryCallback> lib_callback;

  /// @brief Internal utility function to return an opaque ptr if an handle is
  /// acquired for the specified ptr_lib. If not, then it raises an appropriate
  /// exception
  void* acquire_handle(kernel::Lib ptr_lib, std::string path);

  /// @class array_deleter
  ///
  /// @brief Used as a `std::shared_ptr` deleter (second argument) to
  /// overload `delete ptr` with `delete[] ptr`.
  ///
  /// This is necessary for `std::shared_ptr` to contain array buffers.
  ///
  /// See also
  ///   - no_deleter, which does not free memory at all (for borrowed
  ///     references).
  ///   - pyobject_deleter, which reduces the reference count of a
  ///     Python object when there are no more C++ shared pointers
  ///     referencing it.
  template<typename T>
  class EXPORT_SYMBOL array_deleter {
    public:
    /// @brief Called by `std::shared_ptr` when its reference count reaches
    /// zero.
    void operator()(T const *p) {
      delete[] p;
    }
  };

  /// @class cuda_array_deleter
  ///
  /// @brief Used as a `std::shared_ptr` deleter (second argument) to
  /// overload `delete ptr` with `cudaFree`.
  ///
  /// This is necessary for `std::shared_ptr` to contain array buffers.
  ///
  /// See also
  ///   - array_deleter, which deletes array buffers on the main memory
  ///   - no_deleter, which does not free memory at all (for borrowed
  ///     references).
  ///   - pyobject_deleter, which reduces the reference count of a
  ///     Python object when there are no more C++ shared pointers
  ///     referencing it.
  template<typename T>
  class EXPORT_SYMBOL cuda_array_deleter {
    public:
    /// @brief Called by `std::shared_ptr` when its reference count reaches
    /// zero.
    void operator()(T const *p);
  };

  /// @brief A utility function to get the device number on which the
  /// array is located
  ///
  /// Returns the corresponding device number, else -1 if it's on main memory
  template<typename T>
  int
    get_ptr_device_num(kernel::Lib ptr_lib, T *ptr);

  /// @brief A utility function to get the device name on which the
  /// array is located
  ///
  /// Returns the corresponding device name, else empty string if it's on main memory
  template <typename T>
  std::string
    get_ptr_device_name(kernel::Lib ptr_lib, T* ptr);

  /// @class no_deleter
  ///
  /// @brief Used as a `std::shared_ptr` deleter (second argument) to
  /// overload `delete ptr` with nothing (no dereferencing).
  ///
  /// This could be used to pass borrowed references with the same
  /// C++ type as owned references.
  ///
  /// See also
  ///   - array_deleter, which frees array buffers, rather than objects.
  ///   - pyobject_deleter, which reduces the reference count of a
  ///     Python object when there are no more C++ shared pointers
  ///     referencing it.
  template<typename T>
  class EXPORT_SYMBOL no_deleter {
    public:
    /// @brief Called by `std::shared_ptr` when its reference count reaches
    /// zero.
    void operator()(T const *p) { }
  };

  /// @brief Internal Function to transfer an array buffer contained
  /// on the main memory to the GPU memory
  ///
  /// @note This function has not been implemented to handle Multi-GPU setups
  template<typename T>
  Error
  H2D(kernel::Lib ptr_lib,
      T **to_ptr,
      T *from_ptr,
      int64_t length);

  /// @brief Internal Function to transfer an array buffer contained on the
  /// main memory to the GPU memory
  ///
  /// @note This function has not been implemented to handle Multi-GPU setups
  template<typename T>
  Error D2H(kernel::Lib ptr_lib,
            T **to_ptr,
            T *from_ptr,
            int64_t length);


  /// @brief Internal Function to allocate an empty array of a given length on
  /// the GPU
  ///
  /// @note This function has not been implemented to handle Multi-GPU setups
  template<typename T>
  std::shared_ptr<T> ptr_alloc(kernel::Lib ptr_lib,
                               int64_t length);

  /// @brief Internal utility kernel to avoid raw pointer access
  ///
  /// @note This does not have a corresponding cpu_kernel
  template <typename T>
  T numpyarray_getitem_at(kernel::Lib ptr_lib,
                          T* ptr,
                          int64_t at);
  ////////////////////////////////// awkward/getitem

  template <typename T>
  T index_getitem_at_nowrap(kernel::Lib ptr_lib,
                            T* ptr,
                            int64_t offset,
                            int64_t at);

  template <typename T>
  void index_setitem_at_nowrap(kernel::Lib ptr_lib,
                               T* ptr,
                               int64_t offset,
                               int64_t at,
                               T value);

  /////////////////////////////////// awkward/operations
  template <typename T>
  ERROR ListArray_num_64(
    kernel::Lib ptr_lib,
    int64_t* tonum,
    const T* fromstarts,
    int64_t startsoffset,
    const T* fromstops,
    int64_t stopsoffset,
    int64_t length);

}

=======
#include "awkward/cpu-kernels/sorting.h"

namespace kernel {
  /////////////////////////////////// awkward/cpu-kernels/getitem.h

  void regularize_rangeslice(
    int64_t* start,
    int64_t* stop,
    bool posstep,
    bool hasstart,
    bool hasstop,
    int64_t length);

  ERROR regularize_arrayslice_64(
    int64_t* flatheadptr,
    int64_t lenflathead,
    int64_t length);

  template <typename T>
  ERROR Index_to_Index64(
    int64_t* toptr,
    const T* fromptr,
    int64_t length);

  template <typename T>
  ERROR
  Index_carry_64(
    T* toindex,
    const T* fromindex,
    const int64_t* carry,
    int64_t fromindexoffset,
    int64_t lenfromindex,
    int64_t length);

  template <typename T>
  ERROR
  Index_carry_nocheck_64(
    T* toindex,
    const T* fromindex,
    const int64_t* carry,
    int64_t fromindexoffset,
    int64_t length);

  ERROR slicearray_ravel_64(
    int64_t* toptr,
    const int64_t* fromptr,
    int64_t ndim,
    const int64_t* shape,
    const int64_t* strides);

  ERROR slicemissing_check_same(
    bool* same,
    const int8_t* bytemask,
    int64_t bytemaskoffset,
    const int64_t* missingindex,
    int64_t missingindexoffset,
    int64_t length);

  template <typename T>
  ERROR carry_arange(
    T* toptr,
    int64_t length);

  template <typename ID>
  ERROR Identities_getitem_carry_64(
    ID* newidentitiesptr,
    const ID* identitiesptr,
    const int64_t* carryptr,
    int64_t lencarry,
    int64_t offset,
    int64_t width,
    int64_t length);

  ERROR NumpyArray_contiguous_init_64(
    int64_t* toptr,
    int64_t skip,
    int64_t stride);

  ERROR NumpyArray_contiguous_copy_64(
    uint8_t* toptr,
    const uint8_t* fromptr,
    int64_t len,
    int64_t stride,
    int64_t offset,
    const int64_t* pos);

  ERROR NumpyArray_contiguous_next_64(
    int64_t* topos,
    const int64_t* frompos,
    int64_t len,
    int64_t skip,
    int64_t stride);

  ERROR NumpyArray_getitem_next_null_64(
    uint8_t* toptr,
    const uint8_t* fromptr,
    int64_t len,
    int64_t stride,
    int64_t offset,
    const int64_t* pos);

  ERROR NumpyArray_getitem_next_at_64(
    int64_t* nextcarryptr,
    const int64_t* carryptr,
    int64_t lencarry,
    int64_t skip,
    int64_t at);

  ERROR NumpyArray_getitem_next_range_64(
    int64_t* nextcarryptr,
    const int64_t* carryptr,
    int64_t lencarry,
    int64_t lenhead,
    int64_t skip,
    int64_t start,
    int64_t step);

  ERROR NumpyArray_getitem_next_range_advanced_64(
    int64_t* nextcarryptr,
    int64_t* nextadvancedptr,
    const int64_t* carryptr,
    const int64_t* advancedptr,
    int64_t lencarry,
    int64_t lenhead,
    int64_t skip,
    int64_t start,
    int64_t step);

  ERROR NumpyArray_getitem_next_array_64(
    int64_t* nextcarryptr,
    int64_t* nextadvancedptr,
    const int64_t* carryptr,
    const int64_t* flatheadptr,
    int64_t lencarry,
    int64_t lenflathead,
    int64_t skip);

  ERROR NumpyArray_getitem_next_array_advanced_64(
    int64_t* nextcarryptr,
    const int64_t* carryptr,
    const int64_t* advancedptr,
    const int64_t* flatheadptr,
    int64_t lencarry,
    int64_t skip);

  ERROR NumpyArray_getitem_boolean_numtrue(
    int64_t* numtrue,
    const int8_t* fromptr,
    int64_t byteoffset,
    int64_t length,
    int64_t stride);

  ERROR NumpyArray_getitem_boolean_nonzero_64(
    int64_t* toptr,
    const int8_t* fromptr,
    int64_t byteoffset,
    int64_t length,
    int64_t stride);

  template <typename T>
  ERROR
  ListArray_getitem_next_at_64(
    int64_t* tocarry,
    const T* fromstarts,
    const T* fromstops,
    int64_t lenstarts,
    int64_t startsoffset,
    int64_t stopsoffset,
    int64_t at);


  template <typename T>
  ERROR
  ListArray_getitem_next_range_carrylength(
    int64_t* carrylength,
    const T* fromstarts,
    const T* fromstops,
    int64_t lenstarts,
    int64_t startsoffset,
    int64_t stopsoffset,
    int64_t start,
    int64_t stop,
    int64_t step);

  template <typename T>
  ERROR
  ListArray_getitem_next_range_64(
    T* tooffsets,
    int64_t* tocarry,
    const T* fromstarts,
    const T* fromstops,
    int64_t lenstarts,
    int64_t startsoffset,
    int64_t stopsoffset,
    int64_t start,
    int64_t stop,
    int64_t step);


  template <typename T>
  ERROR
  ListArray_getitem_next_range_counts_64(
    int64_t* total,
    const T* fromoffsets,
    int64_t lenstarts);


  template <typename T>
  ERROR
  ListArray_getitem_next_range_spreadadvanced_64(
    int64_t* toadvanced,
    const int64_t* fromadvanced,
    const T* fromoffsets,
    int64_t lenstarts);


  template <typename T>
  ERROR
  ListArray_getitem_next_array_64(
    int64_t* tocarry,
    int64_t* toadvanced,
    const T* fromstarts,
    const T* fromstops,
    const int64_t* fromarray,
    int64_t startsoffset,
    int64_t stopsoffset,
    int64_t lenstarts,
    int64_t lenarray,
    int64_t lencontent);


  template <typename T>
  ERROR
  ListArray_getitem_next_array_advanced_64(
    int64_t* tocarry,
    int64_t* toadvanced,
    const T* fromstarts,
    const T* fromstops,
    const int64_t* fromarray,
    const int64_t* fromadvanced,
    int64_t startsoffset,
    int64_t stopsoffset,
    int64_t lenstarts,
    int64_t lenarray,
    int64_t lencontent);


  template <typename T>
  ERROR
  ListArray_getitem_carry_64(
    T* tostarts,
    T* tostops,
    const T* fromstarts,
    const T* fromstops,
    const int64_t* fromcarry,
    int64_t startsoffset,
    int64_t stopsoffset,
    int64_t lenstarts,
    int64_t lencarry);

  ERROR RegularArray_getitem_next_at_64(
    int64_t* tocarry,
    int64_t at,
    int64_t len,
    int64_t size);

  ERROR RegularArray_getitem_next_range_64(
    int64_t* tocarry,
    int64_t regular_start,
    int64_t step,
    int64_t len,
    int64_t size,
    int64_t nextsize);

  ERROR RegularArray_getitem_next_range_spreadadvanced_64(
    int64_t* toadvanced,
    const int64_t* fromadvanced,
    int64_t len,
    int64_t nextsize);

  ERROR RegularArray_getitem_next_array_regularize_64(
    int64_t* toarray,
    const int64_t* fromarray,
    int64_t lenarray,
    int64_t size);

  ERROR RegularArray_getitem_next_array_64(
    int64_t* tocarry,
    int64_t* toadvanced,
    const int64_t* fromarray,
    int64_t len,
    int64_t lenarray,
    int64_t size);

  ERROR RegularArray_getitem_next_array_advanced_64(
    int64_t* tocarry,
    int64_t* toadvanced,
    const int64_t* fromadvanced,
    const int64_t* fromarray,
    int64_t len,
    int64_t lenarray,
    int64_t size);

  ERROR RegularArray_getitem_carry_64(
    int64_t* tocarry,
    const int64_t* fromcarry,
    int64_t lencarry,
    int64_t size);

  template <typename T>
  ERROR
  IndexedArray_numnull(
    int64_t* numnull,
    const T* fromindex,
    int64_t indexoffset,
    int64_t lenindex);

  template <typename T>
  ERROR
  IndexedArray_getitem_nextcarry_outindex_64(
    int64_t* tocarry,
    T* toindex,
    const T* fromindex,
    int64_t indexoffset,
    int64_t lenindex,
    int64_t lencontent);

  template <typename T>
  ERROR
  IndexedArray_getitem_nextcarry_outindex_mask_64(
    int64_t* tocarry,
    int64_t* toindex,
    const T* fromindex,
    int64_t indexoffset,
    int64_t lenindex,
    int64_t lencontent);

  ERROR ListOffsetArray_getitem_adjust_offsets_64(
    int64_t* tooffsets,
    int64_t* tononzero,
    const int64_t* fromoffsets,
    int64_t offsetsoffset,
    int64_t length,
    const int64_t* nonzero,
    int64_t nonzerooffset,
    int64_t nonzerolength);

  ERROR ListOffsetArray_getitem_adjust_offsets_index_64(
    int64_t* tooffsets,
    int64_t* tononzero,
    const int64_t* fromoffsets,
    int64_t offsetsoffset,
    int64_t length,
    const int64_t* index,
    int64_t indexoffset,
    int64_t indexlength,
    const int64_t* nonzero,
    int64_t nonzerooffset,
    int64_t nonzerolength,
    const int8_t* originalmask,
    int64_t maskoffset,
    int64_t masklength);

  ERROR IndexedArray_getitem_adjust_outindex_64(
    int8_t* tomask,
    int64_t* toindex,
    int64_t* tononzero,
    const int64_t* fromindex,
    int64_t fromindexoffset,
    int64_t fromindexlength,
    const int64_t* nonzero,
    int64_t nonzerooffset,
    int64_t nonzerolength);

  template <typename T>
  ERROR
  IndexedArray_getitem_nextcarry_64(
    int64_t* tocarry,
    const T* fromindex,
    int64_t indexoffset,
    int64_t lenindex,
    int64_t lencontent);


  template <typename T>
  ERROR
  IndexedArray_getitem_carry_64(
    T* toindex,
    const T* fromindex,
    const int64_t* fromcarry,
    int64_t indexoffset,
    int64_t lenindex,
    int64_t lencarry);

  template <typename T>
  ERROR
  UnionArray_regular_index_getsize(
    int64_t* size,
    const T* fromtags,
    int64_t tagsoffset,
    int64_t length);

  template <typename T, typename I>
  ERROR
  UnionArray_regular_index(
    I* toindex,
    I* current,
    int64_t size,
    const T* fromtags,
    int64_t tagsoffset,
    int64_t length);

  template <typename T, typename I>
  ERROR
  UnionArray_project_64(
    int64_t* lenout,
    int64_t* tocarry,
    const T* fromtags,
    int64_t tagsoffset,
    const I* fromindex,
    int64_t indexoffset,
    int64_t length,
    int64_t which);

  ERROR missing_repeat_64(
    int64_t* outindex,
    const int64_t* index,
    int64_t indexoffset,
    int64_t indexlength,
    int64_t repetitions,
    int64_t regularsize);

  ERROR RegularArray_getitem_jagged_expand_64(
    int64_t* multistarts,
    int64_t * multistops,
    const int64_t* singleoffsets,
    int64_t regularsize,
    int64_t regularlength);

  template <typename T>
  ERROR
  ListArray_getitem_jagged_expand_64(
    int64_t* multistarts,
    int64_t* multistops,
    const int64_t* singleoffsets,
    int64_t* tocarry,
    const T* fromstarts,
    int64_t fromstartsoffset,
    const T* fromstops,
    int64_t fromstopsoffset,
    int64_t jaggedsize,
    int64_t length);

  ERROR ListArray_getitem_jagged_carrylen_64(
    int64_t* carrylen,
    const int64_t* slicestarts,
    int64_t slicestartsoffset,
    const int64_t* slicestops,
    int64_t slicestopsoffset,
    int64_t sliceouterlen);

  template <typename T>
  ERROR
  ListArray_getitem_jagged_apply_64(
    int64_t* tooffsets,
    int64_t* tocarry,
    const int64_t* slicestarts,
    int64_t slicestartsoffset,
    const int64_t* slicestops,
    int64_t slicestopsoffset,
    int64_t sliceouterlen,
    const int64_t* sliceindex,
    int64_t sliceindexoffset,
    int64_t sliceinnerlen,
    const T* fromstarts,
    int64_t fromstartsoffset,
    const T* fromstops,
    int64_t fromstopsoffset,
    int64_t contentlen);

  ERROR ListArray_getitem_jagged_numvalid_64(
    int64_t* numvalid,
    const int64_t* slicestarts,
    int64_t slicestartsoffset,
    const int64_t* slicestops,
    int64_t slicestopsoffset,
    int64_t length,
    const int64_t* missing,
    int64_t missingoffset,
    int64_t missinglength);

  ERROR ListArray_getitem_jagged_shrink_64(
    int64_t* tocarry,
    int64_t* tosmalloffsets,
    int64_t* tolargeoffsets,
    const int64_t* slicestarts,
    int64_t slicestartsoffset,
    const int64_t* slicestops,
    int64_t slicestopsoffset,
    int64_t length,
    const int64_t* missing,
    int64_t missingoffset);

  template <typename T>
  ERROR
  ListArray_getitem_jagged_descend_64(
    int64_t* tooffsets,
    const int64_t* slicestarts,
    int64_t slicestartsoffset,
    const int64_t* slicestops,
    int64_t slicestopsoffset,
    int64_t sliceouterlen,
    const T* fromstarts,
    int64_t fromstartsoffset,
    const T* fromstops,
    int64_t fromstopsoffset);

  template<typename T>
  T
  index_getitem_at_nowrap(
    const T* ptr,
    int64_t offset,
    int64_t at);

  template<typename T>
  void
  index_setitem_at_nowrap(
    T* ptr,
    int64_t offset,
    int64_t at,
    T value);

  ERROR ByteMaskedArray_getitem_carry_64(
    int8_t* tomask,
    const int8_t* frommask,
    int64_t frommaskoffset,
    int64_t lenmask,
    const int64_t* fromcarry,
    int64_t lencarry);

  ERROR ByteMaskedArray_numnull(
    int64_t* numnull,
    const int8_t* mask,
    int64_t maskoffset,
    int64_t length,
    bool validwhen);

  ERROR ByteMaskedArray_getitem_nextcarry_64(
    int64_t* tocarry,
    const int8_t* mask,
    int64_t maskoffset,
    int64_t length,
    bool validwhen);

  ERROR ByteMaskedArray_getitem_nextcarry_outindex_64(
    int64_t* tocarry,
    int64_t* toindex,
    const int8_t* mask,
    int64_t maskoffset,
    int64_t length,
    bool validwhen);

  ERROR ByteMaskedArray_toIndexedOptionArray64(
    int64_t* toindex,
    const int8_t* mask,
    int64_t maskoffset,
    int64_t length,
    bool validwhen);

  /////////////////////////////////// awkward/cpu-kernels/identities.h

  template <typename T>
  ERROR new_Identities(
    T* toptr,
    int64_t length);

  template <typename T>
  ERROR Identities_to_Identities64(
    int64_t* toptr,
    const T* fromptr,
    int64_t length,
    int64_t width);

  template <typename C, typename T>
  ERROR
  Identities_from_ListOffsetArray(
    C* toptr,
    const C* fromptr,
    const T* fromoffsets,
    int64_t fromptroffset,
    int64_t offsetsoffset,
    int64_t tolength,
    int64_t fromlength,
    int64_t fromwidth);

  template <typename C, typename T>
  ERROR
  Identities_from_ListArray(
    bool* uniquecontents,
    C* toptr,
    const C* fromptr,
    const T* fromstarts,
    const T* fromstops,
    int64_t fromptroffset,
    int64_t startsoffset,
    int64_t stopsoffset,
    int64_t tolength,
    int64_t fromlength,
    int64_t fromwidth);

  template <typename ID>
  ERROR Identities_from_RegularArray(
    ID* toptr,
    const ID* fromptr,
    int64_t fromptroffset,
    int64_t size,
    int64_t tolength,
    int64_t fromlength,
    int64_t fromwidth);


  template <typename C, typename T>
  ERROR
  Identities_from_IndexedArray(
    bool* uniquecontents,
    C* toptr,
    const C* fromptr,
    const T* fromindex,
    int64_t fromptroffset,
    int64_t indexoffset,
    int64_t tolength,
    int64_t fromlength,
    int64_t fromwidth);


  template <typename C, typename T, typename I>
  ERROR
  Identities_from_UnionArray(
    bool* uniquecontents,
    C* toptr,
    const C* fromptr,
    const T* fromtags,
    const I* fromindex,
    int64_t fromptroffset,
    int64_t tagsoffset,
    int64_t indexoffset,
    int64_t tolength,
    int64_t fromlength,
    int64_t fromwidth,
    int64_t which);

  template <typename ID>
  ERROR Identities_extend(
    ID* toptr,
    const ID* fromptr,
    int64_t fromoffset,
    int64_t fromlength,
    int64_t tolength);

  /////////////////////////////////// awkward/cpu-kernels/operations.h

  template <typename T>
  ERROR
  ListArray_num_64(
    int64_t* tonum,
    const T* fromstarts,
    int64_t startsoffset,
    const T* fromstops,
    int64_t stopsoffset,
    int64_t length);

  ERROR RegularArray_num_64(
    int64_t* tonum,
    int64_t size,
    int64_t length);

  template <typename T>
  ERROR
  ListOffsetArray_flatten_offsets_64(
    int64_t* tooffsets,
    const T* outeroffsets,
    int64_t outeroffsetsoffset,
    int64_t outeroffsetslen,
    const int64_t* inneroffsets,
    int64_t inneroffsetsoffset,
    int64_t inneroffsetslen);


  template <typename T>
  ERROR
  IndexedArray_flatten_none2empty_64(
    int64_t* outoffsets,
    const T* outindex,
    int64_t outindexoffset,
    int64_t outindexlength,
    const int64_t* offsets,
    int64_t offsetsoffset,
    int64_t offsetslength);


  template <typename T, typename I>
  ERROR
  UnionArray_flatten_length_64(
    int64_t* total_length,
    const T* fromtags,
    int64_t fromtagsoffset,
    const I* fromindex,
    int64_t fromindexoffset,
    int64_t length,
    int64_t** offsetsraws,
    int64_t* offsetsoffsets);


  template <typename T, typename I>
  ERROR
  UnionArray_flatten_combine_64(
    int8_t* totags,
    int64_t* toindex,
    int64_t* tooffsets,
    const T* fromtags,
    int64_t fromtagsoffset,
    const I* fromindex,
    int64_t fromindexoffset,
    int64_t length,
    int64_t** offsetsraws,
    int64_t* offsetsoffsets);


  template <typename T>
  ERROR
  IndexedArray_flatten_nextcarry_64(
    int64_t* tocarry,
    const T* fromindex,
    int64_t indexoffset,
    int64_t lenindex,
    int64_t lencontent);

  template <typename T>
  ERROR
  IndexedArray_overlay_mask8_to64(
    int64_t* toindex,
    const int8_t* mask,
    int64_t maskoffset,
    const T* fromindex,
    int64_t indexoffset,
    int64_t length);


  template <typename T>
  ERROR
  IndexedArray_mask8(
    int8_t* tomask,
    const T* fromindex,
    int64_t indexoffset,
    int64_t length);

  ERROR ByteMaskedArray_mask8(
    int8_t* tomask,
    const int8_t* frommask,
    int64_t maskoffset,
    int64_t length,
    bool validwhen);

  ERROR zero_mask8(
    int8_t* tomask,
    int64_t length);

  template <typename T>
  ERROR
  IndexedArray_simplify32_to64(
    int64_t* toindex,
    const T* outerindex,
    int64_t outeroffset,
    int64_t outerlength,
    const int32_t* innerindex,
    int64_t inneroffset,
    int64_t innerlength);


  template <typename T>
  ERROR
  IndexedArray_simplifyU32_to64(
    int64_t* toindex,
    const T* outerindex,
    int64_t outeroffset,
    int64_t outerlength,
    const uint32_t* innerindex,
    int64_t inneroffset,
    int64_t innerlength);


  template <typename T>
  ERROR
  IndexedArray_simplify64_to64(
    int64_t* toindex,
    const T* outerindex,
    int64_t outeroffset,
    int64_t outerlength,
    const int64_t* innerindex,
    int64_t inneroffset,
    int64_t innerlength);

  template <typename T>
  ERROR
  ListArray_compact_offsets_64(
    int64_t* tooffsets,
    const T* fromstarts,
    const T* fromstops,
    int64_t startsoffset,
    int64_t stopsoffset,
    int64_t length);

  ERROR RegularArray_compact_offsets_64(
    int64_t* tooffsets,
    int64_t length,
    int64_t size);

  template <typename T>
  ERROR
  ListOffsetArray_compact_offsets_64(
    int64_t* tooffsets,
    const T* fromoffsets,
    int64_t offsetsoffset,
    int64_t length);


  template <typename T>
  ERROR
  ListArray_broadcast_tooffsets_64(
    int64_t* tocarry,
    const int64_t* fromoffsets,
    int64_t offsetsoffset,
    int64_t offsetslength,
    const T* fromstarts,
    int64_t startsoffset,
    const T* fromstops,
    int64_t stopsoffset,
    int64_t lencontent);

  ERROR RegularArray_broadcast_tooffsets_64(
    const int64_t* fromoffsets,
    int64_t offsetsoffset,
    int64_t offsetslength,
    int64_t size);

  ERROR RegularArray_broadcast_tooffsets_size1_64(
    int64_t* tocarry,
    const int64_t* fromoffsets,
    int64_t offsetsoffset,
    int64_t offsetslength);

  template <typename T>
  ERROR
  ListOffsetArray_toRegularArray(
    int64_t* size,
    const T* fromoffsets,
    int64_t offsetsoffset,
    int64_t offsetslength);

  template <typename FROM, typename TO>
  ERROR NumpyArray_fill(
    TO* toptr,
    int64_t tooffset,
    const FROM* fromptr,
    int64_t fromoffset,
    int64_t length);

  template <typename TO>
  ERROR NumpyArray_fill_frombool(
    TO* toptr,
    int64_t tooffset,
    const bool* fromptr,
    int64_t fromoffset,
    int64_t length);

  ERROR NumpyArray_fill_to64_fromU64(
    int64_t* toptr,
    int64_t tooffset,
    const uint64_t* fromptr,
    int64_t fromoffset,
    int64_t length);

  template <typename FROM, typename TO>
  ERROR ListArray_fill(
    TO* tostarts,
    int64_t tostartsoffset,
    TO* tostops,
    int64_t tostopsoffset,
    const FROM* fromstarts,
    int64_t fromstartsoffset,
    const FROM* fromstops,
    int64_t fromstopsoffset,
    int64_t length,
    int64_t base);

  template <typename FROM, typename TO>
  ERROR IndexedArray_fill(
    TO* toindex,
    int64_t toindexoffset,
    const FROM* fromindex,
    int64_t fromindexoffset,
    int64_t length,
    int64_t base);

  ERROR IndexedArray_fill_to64_count(
    int64_t* toindex,
    int64_t toindexoffset,
    int64_t length,
    int64_t base);

  ERROR UnionArray_filltags_to8_from8(
    int8_t* totags,
    int64_t totagsoffset,
    const int8_t* fromtags,
    int64_t fromtagsoffset,
    int64_t length,
    int64_t base);

  template <typename FROM, typename TO>
  ERROR UnionArray_fillindex(
    TO* toindex,
    int64_t toindexoffset,
    const FROM* fromindex,
    int64_t fromindexoffset,
    int64_t length);

  ERROR UnionArray_filltags_to8_const(
    int8_t* totags,
    int64_t totagsoffset,
    int64_t length,
    int64_t base);

  ERROR UnionArray_fillindex_count_64(
    int64_t* toindex,
    int64_t toindexoffset,
    int64_t length);

  template <typename T, typename I>
  ERROR
  UnionArray_simplify8_32_to8_64(
    int8_t* totags,
    int64_t* toindex,
    const T* outertags,
    int64_t outertagsoffset,
    const I* outerindex,
    int64_t outerindexoffset,
    const int8_t* innertags,
    int64_t innertagsoffset,
    const int32_t* innerindex,
    int64_t innerindexoffset,
    int64_t towhich,
    int64_t innerwhich,
    int64_t outerwhich,
    int64_t length,
    int64_t base);


  template <typename T, typename I>
  ERROR
  UnionArray_simplify8_U32_to8_64(
    int8_t* totags,
    int64_t* toindex,
    const T* outertags,
    int64_t outertagsoffset,
    const I* outerindex,
    int64_t outerindexoffset,
    const int8_t* innertags,
    int64_t innertagsoffset,
    const uint32_t* innerindex,
    int64_t innerindexoffset,
    int64_t towhich,
    int64_t innerwhich,
    int64_t outerwhich,
    int64_t length,
    int64_t base);


  template <typename T, typename I>
  ERROR
  UnionArray_simplify8_64_to8_64(
    int8_t* totags,
    int64_t* toindex,
    const T* outertags,
    int64_t outertagsoffset,
    const I* outerindex,
    int64_t outerindexoffset,
    const int8_t* innertags,
    int64_t innertagsoffset,
    const int64_t* innerindex,
    int64_t innerindexoffset,
    int64_t towhich,
    int64_t innerwhich,
    int64_t outerwhich,
    int64_t length,
    int64_t base);


  template <typename T, typename I>
  ERROR
  UnionArray_simplify_one_to8_64(
    int8_t* totags,
    int64_t* toindex,
    const T* fromtags,
    int64_t fromtagsoffset,
    const I* fromindex,
    int64_t fromindexoffset,
    int64_t towhich,
    int64_t fromwhich,
    int64_t length,
    int64_t base);

  template <typename T>
  ERROR
  ListArray_validity(
    const T* starts,
    int64_t startsoffset,
    const T* stops,
    int64_t stopsoffset,
    int64_t length,
    int64_t lencontent);


  template <typename T>
  ERROR
  IndexedArray_validity(
    const T* index,
    int64_t indexoffset,
    int64_t length,
    int64_t lencontent,
    bool isoption);


  template <typename T, typename I>
  ERROR
  UnionArray_validity(
    const T* tags,
    int64_t tagsoffset,
    const I* index,
    int64_t indexoffset,
    int64_t length,
    int64_t numcontents,
    const int64_t* lencontents);

  template <typename T>
  ERROR
  UnionArray_fillna_64(
    int64_t* toindex,
    const T* fromindex,
    int64_t offset,
    int64_t length);

  ERROR IndexedOptionArray_rpad_and_clip_mask_axis1_64(
    int64_t* toindex,
    const int8_t* frommask,
    int64_t length);

  ERROR index_rpad_and_clip_axis0_64(
    int64_t* toindex,
    int64_t target,
    int64_t length);

  ERROR index_rpad_and_clip_axis1_64(
    int64_t* tostarts,
    int64_t* tostops,
    int64_t target,
    int64_t length);

  ERROR RegularArray_rpad_and_clip_axis1_64(
    int64_t* toindex,
    int64_t target,
    int64_t size,
    int64_t length);

  template <typename T>
  ERROR
  ListArray_min_range(
    int64_t* tomin,
    const T* fromstarts,
    const T* fromstops,
    int64_t lenstarts,
    int64_t startsoffset,
    int64_t stopsoffset);

  template <typename T>
  ERROR
  ListArray_rpad_and_clip_length_axis1(
    int64_t* tolength,
    const T* fromstarts,
    const T* fromstops,
    int64_t target,
    int64_t lenstarts,
    int64_t startsoffset,
    int64_t stopsoffset);

  template <typename T>
  ERROR
  ListArray_rpad_axis1_64(
    int64_t* toindex,
    const T* fromstarts,
    const T* fromstops,
    T* tostarts,
    T* tostops,
    int64_t target,
    int64_t length,
    int64_t startsoffset,
    int64_t stopsoffset);

  template <typename T>
  ERROR
  ListOffsetArray_rpad_and_clip_axis1_64(
    int64_t* toindex,
    const T* fromoffsets,
    int64_t offsetsoffset,
    int64_t length,
    int64_t target);

  template <typename T>
  ERROR
  ListOffsetArray_rpad_length_axis1(
    T* tooffsets,
    const T* fromoffsets,
    int64_t offsetsoffset,
    int64_t fromlength,
    int64_t target,
    int64_t* tolength);

  template <typename T>
  ERROR
  ListOffsetArray_rpad_axis1_64(
    int64_t* toindex,
    const T* fromoffsets,
    int64_t offsetsoffset,
    int64_t fromlength,
    int64_t target);

  ERROR localindex_64(
    int64_t* toindex,
    int64_t length);

  template <typename T>
  ERROR
  ListArray_localindex_64(
    int64_t* toindex,
    const T* offsets,
    int64_t offsetsoffset,
    int64_t length);

  ERROR RegularArray_localindex_64(
    int64_t* toindex,
    int64_t size,
    int64_t length);

  template <typename T>
  ERROR combinations(
    T* toindex,
    int64_t n,
    bool replacement,
    int64_t singlelen);

  template <typename T>
  ERROR
  ListArray_combinations_length_64(
    int64_t* totallen,
    int64_t* tooffsets,
    int64_t n,
    bool replacement,
    const T* starts,
    int64_t startsoffset,
    const T* stops,
    int64_t stopsoffset,
    int64_t length);

  template <typename T>
  ERROR
  ListArray_combinations_64(
    int64_t** tocarry,
    int64_t* toindex,
    int64_t* fromindex,
    int64_t n,
    bool replacement,
    const T* starts,
    int64_t startsoffset,
    const T* stops,
    int64_t stopsoffset,
    int64_t length);

  ERROR RegularArray_combinations_64(
    int64_t** tocarry,
    int64_t* toindex,
    int64_t* fromindex,
    int64_t n,
    bool replacement,
    int64_t size,
    int64_t length);

  ERROR ByteMaskedArray_overlay_mask8(
    int8_t* tomask,
    const int8_t* theirmask,
    int64_t theirmaskoffset,
    const int8_t* mymask,
    int64_t mymaskoffset,
    int64_t length,
    bool validwhen);

  ERROR BitMaskedArray_to_ByteMaskedArray(
    int8_t* tobytemask,
    const uint8_t* frombitmask,
    int64_t bitmaskoffset,
    int64_t bitmasklength,
    bool validwhen,
    bool lsb_order);

  ERROR BitMaskedArray_to_IndexedOptionArray64(
    int64_t* toindex,
    const uint8_t* frombitmask,
    int64_t bitmaskoffset,
    int64_t bitmasklength,
    bool validwhen,
    bool lsb_order);

  /////////////////////////////////// awkward/cpu-kernels/reducers.h

  ERROR reduce_count_64(
    int64_t* toptr,
    const int64_t* parents,
    int64_t parentsoffset,
    int64_t lenparents,
    int64_t outlength);

  template <typename IN>
  ERROR reduce_countnonzero_64(
    int64_t* toptr,
    const IN* fromptr,
    int64_t fromptroffset,
    const int64_t* parents,
    int64_t parentsoffset,
    int64_t lenparents,
    int64_t outlength);

  template <typename OUT, typename IN>
  ERROR reduce_sum_64(
    OUT* toptr,
    const IN* fromptr,
    int64_t fromptroffset,
    const int64_t* parents,
    int64_t parentsoffset,
    int64_t lenparents,
    int64_t outlength);

  template <typename IN>
  ERROR reduce_sum_bool_64(
    bool* toptr,
    const IN* fromptr,
    int64_t fromptroffset,
    const int64_t* parents,
    int64_t parentsoffset,
    int64_t lenparents,
    int64_t outlength);

  template <typename OUT, typename IN>
  ERROR reduce_prod_64(
    OUT* toptr,
    const IN* fromptr,
    int64_t fromptroffset,
    const int64_t* parents,
    int64_t parentsoffset,
    int64_t lenparents,
    int64_t outlength);

  template <typename IN>
  ERROR reduce_prod_bool_64(
    bool* toptr,
    const IN* fromptr,
    int64_t fromptroffset,
    const int64_t* parents,
    int64_t parentsoffset,
    int64_t lenparents,
    int64_t outlength);

  template <typename OUT, typename IN>
  ERROR reduce_min_64(
    OUT* toptr,
    const IN* fromptr,
    int64_t fromptroffset,
    const int64_t* parents,
    int64_t parentsoffset,
    int64_t lenparents,
    int64_t outlength,
    OUT identity);

  template <typename OUT, typename IN>
  ERROR reduce_max_64(
    OUT* toptr,
    const IN* fromptr,
    int64_t fromptroffset,
    const int64_t* parents,
    int64_t parentsoffset,
    int64_t lenparents,
    int64_t outlength,
    OUT identity);

  template <typename OUT, typename IN>
  ERROR reduce_argmin_64(
    OUT* toptr,
    const IN* fromptr,
    int64_t fromptroffset,
    const int64_t* starts,
    int64_t startsoffset,
    const int64_t* parents,
    int64_t parentsoffset,
    int64_t lenparents,
    int64_t outlength);

  template <typename OUT, typename IN>
  ERROR reduce_argmax_64(
    OUT* toptr,
    const IN* fromptr,
    int64_t fromptroffset,
    const int64_t* starts,
    int64_t startsoffset,
    const int64_t* parents,
    int64_t parentsoffset,
    int64_t lenparents,
    int64_t outlength);

  ERROR content_reduce_zeroparents_64(
    int64_t* toparents,
    int64_t length);

  ERROR ListOffsetArray_reduce_global_startstop_64(
    int64_t* globalstart,
    int64_t* globalstop,
    const int64_t* offsets,
    int64_t offsetsoffset,
    int64_t length);

  ERROR ListOffsetArray_reduce_nonlocal_maxcount_offsetscopy_64(
    int64_t* maxcount,
    int64_t* offsetscopy,
    const int64_t* offsets,
    int64_t offsetsoffset,
    int64_t length);

  ERROR ListOffsetArray_reduce_nonlocal_preparenext_64(
    int64_t* nextcarry,
    int64_t* nextparents,
    int64_t nextlen,
    int64_t* maxnextparents,
    int64_t* distincts,
    int64_t distinctslen,
    int64_t* offsetscopy,
    const int64_t* offsets,
    int64_t offsetsoffset,
    int64_t length,
    const int64_t* parents,
    int64_t parentsoffset,
    int64_t maxcount);

  ERROR ListOffsetArray_reduce_nonlocal_nextstarts_64(
    int64_t* nextstarts,
    const int64_t* nextparents,
    int64_t nextlen);

  ERROR ListOffsetArray_reduce_nonlocal_findgaps_64(
    int64_t* gaps,
    const int64_t* parents,
    int64_t parentsoffset,
    int64_t lenparents);

  ERROR ListOffsetArray_reduce_nonlocal_outstartsstops_64(
    int64_t* outstarts,
    int64_t* outstops,
    const int64_t* distincts,
    int64_t lendistincts,
    const int64_t* gaps,
    int64_t outlength);

  ERROR ListOffsetArray_reduce_local_nextparents_64(
    int64_t* nextparents,
    const int64_t* offsets,
    int64_t offsetsoffset,
    int64_t length);

  ERROR ListOffsetArray_reduce_local_outoffsets_64(
    int64_t* outoffsets,
    const int64_t* parents,
    int64_t parentsoffset,
    int64_t lenparents,
    int64_t outlength);

  template <typename T>
  ERROR
  IndexedArray_reduce_next_64(
    int64_t* nextcarry,
    int64_t* nextparents,
    int64_t* outindex,
    const T* index,
    int64_t indexoffset,
    int64_t* parents,
    int64_t parentsoffset,
    int64_t length);

  ERROR IndexedArray_reduce_next_fix_offsets_64(
    int64_t* outoffsets,
    const int64_t* starts,
    int64_t startsoffset,
    int64_t startslength,
    int64_t outindexlength);

  ERROR NumpyArray_reduce_mask_ByteMaskedArray_64(
    int8_t* toptr,
    const int64_t* parents,
    int64_t parentsoffset,
    int64_t lenparents,
    int64_t outlength);

  ERROR ByteMaskedArray_reduce_next_64(
    int64_t* nextcarry,
    int64_t* nextparents,
    int64_t* outindex,
    const int8_t* mask,
    int64_t maskoffset,
    const int64_t* parents,
    int64_t parentsoffset,
    int64_t length,
    bool validwhen);

  /////////////////////////////////// awkward/cpu-kernels/sorting.h

  ERROR sorting_ranges(
    int64_t* toindex,
    int64_t tolength,
    const int64_t* parents,
    int64_t parentsoffset,
    int64_t parentslength,
    int64_t outlength);
  ERROR sorting_ranges_length(
    int64_t* tolength,
    const int64_t* parents,
    int64_t parentsoffset,
    int64_t parentslength,
    int64_t outlength);
  template <typename T>
  ERROR
  NumpyArray_argsort(
    int64_t* toptr,
    const T* fromptr,
    int64_t length,
    const int64_t* offsets,
    int64_t offsetslength,
    bool ascending,
    bool stable);

  template <typename T>
  ERROR
  NumpyArray_sort(
    T* toptr,
    const T* fromptr,
    int64_t length,
    const int64_t* offsets,
    int64_t offsetslength,
    int64_t parentslength,
    bool ascending,
    bool stable);

  template <typename T>
  ERROR
  NumpyArray_sort_asstrings(
    T* toptr,
    const T* fromptr,
    int64_t length,
    const int64_t* offsets,
    int64_t offsetslength,
    int64_t* outoffsets,
    bool ascending,
    bool stable);

  ERROR ListOffsetArray_local_preparenext_64(
    int64_t* tocarry,
    const int64_t* fromindex,
    int64_t length);

  ERROR IndexedArray_local_preparenext_64(
    int64_t* tocarry,
    const int64_t* starts,
    const int64_t* parents,
    int64_t parentsoffset,
    int64_t parentslength,
    const int64_t* nextparents,
    int64_t nextparentsoffset);
};

>>>>>>> 62d79bc3
#endif //AWKWARD_KERNEL_H_<|MERGE_RESOLUTION|>--- conflicted
+++ resolved
@@ -4,10 +4,12 @@
 #define AWKWARD_KERNEL_H_
 
 #include "awkward/common.h"
-<<<<<<< HEAD
 #include "awkward/util.h"
 #include "awkward/cpu-kernels/allocators.h"
 #include "awkward/cpu-kernels/getitem.h"
+#include "awkward/cpu-kernels/sorting.h"
+
+#include <sstream>
 
 #ifndef _MSC_VER
   #include "dlfcn.h"
@@ -16,37 +18,36 @@
 using namespace awkward;
 
 namespace kernel {
-
   enum Lib {
-    cpu_kernels,
-    cuda_kernels
+      cpu_kernels,
+      cuda_kernels
   };
 
   class LibraryPathCallback {
-    public:
-    LibraryPathCallback() {}
-
-    // @brief This is not a pure virtual function, because that would make this
-    // an abstract class and C++ 11 does let us iterate over abstract classes
-    virtual const std::string library_path() const {
-      return std::string("/");
-    };
+  public:
+      LibraryPathCallback() {}
+
+      // @brief This is not a pure virtual function, because that would make this
+      // an abstract class and C++ 11 does let us iterate over abstract classes
+      virtual const std::string library_path() const {
+        return std::string("/");
+      };
   };
 
   class LibraryCallback {
-    public:
-    LibraryCallback();
-
-    void add_library_path_callback(
-      kernel::Lib ptr_lib,
-      const std::shared_ptr<LibraryPathCallback> &callback);
-
-    std::string awkward_library_path(kernel::Lib ptr_lib);
-
-    private:
-    std::map<kernel::Lib, std::vector<std::shared_ptr<LibraryPathCallback>>> lib_path_callbacks;
-
-    std::mutex lib_path_callbacks_mutex;
+  public:
+      LibraryCallback();
+
+      void add_library_path_callback(
+        kernel::Lib ptr_lib,
+        const std::shared_ptr<LibraryPathCallback> &callback);
+
+      std::string awkward_library_path(kernel::Lib ptr_lib);
+
+  private:
+      std::map<kernel::Lib, std::vector<std::shared_ptr<LibraryPathCallback>>> lib_path_callbacks;
+
+      std::mutex lib_path_callbacks_mutex;
   };
 
   extern std::shared_ptr<LibraryCallback> lib_callback;
@@ -54,7 +55,12 @@
   /// @brief Internal utility function to return an opaque ptr if an handle is
   /// acquired for the specified ptr_lib. If not, then it raises an appropriate
   /// exception
-  void* acquire_handle(kernel::Lib ptr_lib, std::string path);
+  void* acquire_handle(kernel::Lib ptr_lib);
+
+  /// @brief Internal utility function to return an opaque ptr if an symbol is
+  /// found for the corresponding handle. If not, then it raises an appropriate
+  /// exception
+  void* acquire_symbol(void* handle, std::string symbol_name);
 
   /// @class array_deleter
   ///
@@ -71,12 +77,12 @@
   ///     referencing it.
   template<typename T>
   class EXPORT_SYMBOL array_deleter {
-    public:
-    /// @brief Called by `std::shared_ptr` when its reference count reaches
-    /// zero.
-    void operator()(T const *p) {
-      delete[] p;
-    }
+  public:
+      /// @brief Called by `std::shared_ptr` when its reference count reaches
+      /// zero.
+      void operator()(T const *p) {
+        delete[] p;
+      }
   };
 
   /// @class cuda_array_deleter
@@ -95,10 +101,10 @@
   ///     referencing it.
   template<typename T>
   class EXPORT_SYMBOL cuda_array_deleter {
-    public:
-    /// @brief Called by `std::shared_ptr` when its reference count reaches
-    /// zero.
-    void operator()(T const *p);
+  public:
+      /// @brief Called by `std::shared_ptr` when its reference count reaches
+      /// zero.
+      void operator()(T const *p);
   };
 
   /// @brief A utility function to get the device number on which the
@@ -107,7 +113,7 @@
   /// Returns the corresponding device number, else -1 if it's on main memory
   template<typename T>
   int
-    get_ptr_device_num(kernel::Lib ptr_lib, T *ptr);
+  get_ptr_device_num(kernel::Lib ptr_lib, T *ptr);
 
   /// @brief A utility function to get the device name on which the
   /// array is located
@@ -115,7 +121,7 @@
   /// Returns the corresponding device name, else empty string if it's on main memory
   template <typename T>
   std::string
-    get_ptr_device_name(kernel::Lib ptr_lib, T* ptr);
+  get_ptr_device_name(kernel::Lib ptr_lib, T* ptr);
 
   /// @class no_deleter
   ///
@@ -132,10 +138,10 @@
   ///     referencing it.
   template<typename T>
   class EXPORT_SYMBOL no_deleter {
-    public:
-    /// @brief Called by `std::shared_ptr` when its reference count reaches
-    /// zero.
-    void operator()(T const *p) { }
+  public:
+      /// @brief Called by `std::shared_ptr` when its reference count reaches
+      /// zero.
+      void operator()(T const *p) { }
   };
 
   /// @brief Internal Function to transfer an array buffer contained
@@ -168,46 +174,15 @@
   std::shared_ptr<T> ptr_alloc(kernel::Lib ptr_lib,
                                int64_t length);
 
+  /////////////////////////////////// awkward/cpu-kernels/getitem.h
+
   /// @brief Internal utility kernel to avoid raw pointer access
   ///
   /// @note This does not have a corresponding cpu_kernel
   template <typename T>
-  T numpyarray_getitem_at(kernel::Lib ptr_lib,
+  T NumpyArray_getitem_at(kernel::Lib ptr_lib,
                           T* ptr,
                           int64_t at);
-  ////////////////////////////////// awkward/getitem
-
-  template <typename T>
-  T index_getitem_at_nowrap(kernel::Lib ptr_lib,
-                            T* ptr,
-                            int64_t offset,
-                            int64_t at);
-
-  template <typename T>
-  void index_setitem_at_nowrap(kernel::Lib ptr_lib,
-                               T* ptr,
-                               int64_t offset,
-                               int64_t at,
-                               T value);
-
-  /////////////////////////////////// awkward/operations
-  template <typename T>
-  ERROR ListArray_num_64(
-    kernel::Lib ptr_lib,
-    int64_t* tonum,
-    const T* fromstarts,
-    int64_t startsoffset,
-    const T* fromstops,
-    int64_t stopsoffset,
-    int64_t length);
-
-}
-
-=======
-#include "awkward/cpu-kernels/sorting.h"
-
-namespace kernel {
-  /////////////////////////////////// awkward/cpu-kernels/getitem.h
 
   void regularize_rangeslice(
     int64_t* start,
@@ -721,20 +696,20 @@
     const T* fromstops,
     int64_t fromstopsoffset);
 
-  template<typename T>
-  T
-  index_getitem_at_nowrap(
-    const T* ptr,
-    int64_t offset,
-    int64_t at);
-
-  template<typename T>
-  void
-  index_setitem_at_nowrap(
-    T* ptr,
-    int64_t offset,
-    int64_t at,
-    T value);
+    template <typename T>
+    T index_getitem_at_nowrap(
+      kernel::Lib ptr_lib,
+      T* ptr,
+      int64_t offset,
+      int64_t at);
+
+    template <typename T>
+    void index_setitem_at_nowrap(
+      kernel::Lib ptr_lib,
+      T* ptr,
+      int64_t offset,
+      int64_t at,
+      T value);
 
   ERROR ByteMaskedArray_getitem_carry_64(
     int8_t* tomask,
@@ -866,8 +841,8 @@
   /////////////////////////////////// awkward/cpu-kernels/operations.h
 
   template <typename T>
-  ERROR
-  ListArray_num_64(
+  ERROR ListArray_num_64(
+    kernel::Lib ptr_lib,
     int64_t* tonum,
     const T* fromstarts,
     int64_t startsoffset,
@@ -1694,7 +1669,6 @@
     int64_t parentslength,
     const int64_t* nextparents,
     int64_t nextparentsoffset);
-};
-
->>>>>>> 62d79bc3
+}
+
 #endif //AWKWARD_KERNEL_H_
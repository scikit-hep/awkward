--- conflicted
+++ resolved
@@ -160,7 +160,6 @@
     ERROR awkward_indexedarray_reduce_next_64(int64_t* nextcarry, int64_t* nextparents, const T* index, int64_t indexoffset, int64_t* parents, int64_t parentsoffset, int64_t length);
 
     template <typename T>
-<<<<<<< HEAD
     ERROR awkward_ListArray_min_range(int64_t* tomin, const T* fromstarts, const T* fromstops, int64_t lenstarts, int64_t startsoffset, int64_t stopsoffset);
     template <typename T>
     ERROR awkward_ListArray_rpad_axis1_64(int64_t* toindex, const T* fromstarts, const T* fromstops, T* tostarts, T* tostops, int64_t target, int64_t length, int64_t startsoffset, int64_t stopsoffset);
@@ -172,7 +171,8 @@
     ERROR awkward_ListOffsetArray_rpad_axis1_64(int64_t* toindex, const T* fromoffsets, int64_t offsetsoffset, int64_t fromlength, int64_t target);
     template <typename T>
     ERROR awkward_ListOffsetArray_rpad_and_clip_axis1_64(int64_t* toindex, const T* fromoffsets, int64_t offsetsoffset, int64_t length, int64_t target);
-=======
+
+    template <typename T>
     ERROR awkward_listarray_validity(const T* starts, int64_t startsoffset, const T* stops, int64_t stopsoffset, int64_t length, int64_t lencontent);
 
     template <typename T>
@@ -180,7 +180,6 @@
 
     template <typename T, typename I>
     ERROR awkward_unionarray_validity(const T* tags, int64_t tagsoffset, const I* index, int64_t indexoffset, int64_t length, int64_t numcontents, const int64_t* lencontents);
->>>>>>> 916ab1d8
 
   }
 }

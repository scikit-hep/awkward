// BSD 3-Clause License; see https://github.com/scikit-hep/awkward-1.0/blob/master/LICENSE

#ifndef AWKWARDCPU_OPERATIONS_H_
#define AWKWARDCPU_OPERATIONS_H_

#include "awkward/common.h"

extern "C" {
  /// @param tonum outparam
  /// @param fromstarts inparam role: ListArray-starts
  /// @param fromstops inparam role: ListArray-stops
  /// @param length inparam
  EXPORT_SYMBOL struct Error
    awkward_ListArray32_num_64(
      int64_t* tonum,
      const int32_t* fromstarts,
      const int32_t* fromstops,
      int64_t length);
  /// @param tonum outparam
  /// @param fromstarts inparam role: ListArray-starts
  /// @param fromstops inparam role: ListArray-stops
  /// @param length inparam
  EXPORT_SYMBOL struct Error
    awkward_ListArrayU32_num_64(
      int64_t* tonum,
      const uint32_t* fromstarts,
      const uint32_t* fromstops,
      int64_t length);
  /// @param tonum outparam
  /// @param fromstarts inparam role: ListArray-starts
  /// @param fromstops inparam role: ListArray-stops
  /// @param length inparam
  EXPORT_SYMBOL struct Error
    awkward_ListArray64_num_64(
      int64_t* tonum,
      const int64_t* fromstarts,
      const int64_t* fromstops,
      int64_t length);

  /// @param tonum outparam
  /// @param size inparam role: RegularArray-size
  /// @param length inparam
  EXPORT_SYMBOL struct Error
    awkward_RegularArray_num_64(
      int64_t* tonum,
      int64_t size,
      int64_t length);

  /// @param tooffsets outparam
  /// @param outeroffsets inparam role: ListOffsetArray-offsets
  /// @param outeroffsetslen inparam
  /// @param inneroffsets inparam role: ListOffsetArray2-offsets
  /// @param inneroffsetslen inparam
  EXPORT_SYMBOL struct Error
    awkward_ListOffsetArray32_flatten_offsets_64(
      int64_t* tooffsets,
      const int32_t* outeroffsets,
      int64_t outeroffsetslen,
      const int64_t* inneroffsets,
      int64_t inneroffsetslen);
  /// @param tooffsets outparam
  /// @param outeroffsets inparam role: ListOffsetArray-offsets
  /// @param outeroffsetslen inparam
  /// @param inneroffsets inparam role: ListOffsetArray2-offsets
  /// @param inneroffsetslen inparam
  EXPORT_SYMBOL struct Error
    awkward_ListOffsetArrayU32_flatten_offsets_64(
      int64_t* tooffsets,
      const uint32_t* outeroffsets,
      int64_t outeroffsetslen,
      const int64_t* inneroffsets,
      int64_t inneroffsetslen);
  /// @param tooffsets outparam
  /// @param outeroffsets inparam role: ListOffsetArray-offsets
  /// @param outeroffsetslen inparam
  /// @param inneroffsets inparam role: ListOffsetArray2-offsets
  /// @param inneroffsetslen inparam
  EXPORT_SYMBOL struct Error
    awkward_ListOffsetArray64_flatten_offsets_64(
      int64_t* tooffsets,
      const int64_t* outeroffsets,
      int64_t outeroffsetslen,
      const int64_t* inneroffsets,
      int64_t inneroffsetslen);

  /// @param outoffsets outparam
  /// @param outindex inparam role: IndexedArray-index
  /// @param outindexlength inparam
  /// @param offsets inparam role: ListOffsetArray-offsets
  /// @param offsetslength inparam
  EXPORT_SYMBOL struct Error
    awkward_IndexedArray32_flatten_none2empty_64(
      int64_t* outoffsets,
      const int32_t* outindex,
      int64_t outindexlength,
      const int64_t* offsets,
      int64_t offsetslength);
  /// @param outoffsets outparam
  /// @param outindex inparam role: IndexedArray-index
  /// @param outindexlength inparam
  /// @param offsets inparam role: ListOffsetArray-offsets
  /// @param offsetslength inparam
  EXPORT_SYMBOL struct Error
    awkward_IndexedArrayU32_flatten_none2empty_64(
      int64_t* outoffsets,
      const uint32_t* outindex,
      int64_t outindexlength,
      const int64_t* offsets,
      int64_t offsetslength);
  /// @param outoffsets outparam
  /// @param outindex inparam role: IndexedArray-index
  /// @param outindexlength inparam
  /// @param offsets inparam role: ListOffsetArray-offsets
  /// @param offsetslength inparam
  EXPORT_SYMBOL struct Error
    awkward_IndexedArray64_flatten_none2empty_64(
      int64_t* outoffsets,
      const int64_t* outindex,
      int64_t outindexlength,
      const int64_t* offsets,
      int64_t offsetslength);

  /// @param total_length outparam role: pointer
  /// @param fromtags inparam role: UnionArray-tags
  /// @param fromindex inparam role: IndexedArray-index
  /// @param length inparam
  /// @param offsetsraws inparam role: ListOffsetArray-rawoffsets
  /// @param offsetsoffsets inparam role: ListOffsetArray-offsets-offset
  EXPORT_SYMBOL struct Error
    awkward_UnionArray32_flatten_length_64(
      int64_t* total_length,
      const int8_t* fromtags,
      const int32_t* fromindex,
      int64_t length,
      int64_t** offsetsraws,
      int64_t* offsetsoffsets);
  /// @param total_length outparam role: pointer
  /// @param fromtags inparam role: UnionArray-tags
  /// @param fromindex inparam role: IndexedArray-index
  /// @param length inparam
  /// @param offsetsraws inparam role: ListOffsetArray-rawoffsets
  /// @param offsetsoffsets inparam role: ListOffsetArray-offsets-offset
  EXPORT_SYMBOL struct Error
    awkward_UnionArrayU32_flatten_length_64(
      int64_t* total_length,
      const int8_t* fromtags,
      const uint32_t* fromindex,
      int64_t length,
      int64_t** offsetsraws,
      int64_t* offsetsoffsets);
  /// @param total_length outparam role: pointer
  /// @param fromtags inparam role: UnionArray-tags
  /// @param fromindex inparam role: IndexedArray-index
  /// @param length inparam
  /// @param offsetsraws inparam role: ListOffsetArray-rawoffsets
  /// @param offsetsoffsets inparam role: ListOffsetArray-offsets-offset
  EXPORT_SYMBOL struct Error
    awkward_UnionArray64_flatten_length_64(
      int64_t* total_length,
      const int8_t* fromtags,
      const int64_t* fromindex,
      int64_t length,
      int64_t** offsetsraws,
      int64_t* offsetsoffsets);

  /// @param totags outparam
  /// @param toindex outparam
  /// @param tooffsets outparam
  /// @param fromtags inparam role: UnionArray-tags
  /// @param fromindex inparam role: IndexedArray-index
  /// @param length inparam
  /// @param offsetsraws inparam role: ListOffsetArray-rawoffsets
  /// @param offsetsoffsets inparam role: ListOffsetArray-offsets-offset
  EXPORT_SYMBOL struct Error
    awkward_UnionArray32_flatten_combine_64(
      int8_t* totags,
      int64_t* toindex,
      int64_t* tooffsets,
      const int8_t* fromtags,
      const int32_t* fromindex,
      int64_t length,
      int64_t** offsetsraws,
      int64_t* offsetsoffsets);
  /// @param totags outparam
  /// @param toindex outparam
  /// @param tooffsets outparam
  /// @param fromtags inparam role: UnionArray-tags
  /// @param fromindex inparam role: UnionArray-index
  /// @param length inparam
  /// @param offsetsraws inparam role: ListOffsetArray-rawoffsets
  /// @param offsetsoffsets inparam role: ListOffsetArray-offsets-offset
  EXPORT_SYMBOL struct Error
    awkward_UnionArrayU32_flatten_combine_64(
      int8_t* totags,
      int64_t* toindex,
      int64_t* tooffsets,
      const int8_t* fromtags,
      const uint32_t* fromindex,
      int64_t length,
      int64_t** offsetsraws,
      int64_t* offsetsoffsets);
  /// @param totags outparam
  /// @param toindex outparam
  /// @param tooffsets outparam
  /// @param fromtags inparam role: UnionArray-tags
  /// @param fromindex inparam role: UnionArray-index
  /// @param length inparam
  /// @param offsetsraws inparam role: ListOffsetArray-rawoffsets
  /// @param offsetsoffsets inparam role: ListOffsetArray-offsets-offset
  EXPORT_SYMBOL struct Error
    awkward_UnionArray64_flatten_combine_64(
      int8_t* totags,
      int64_t* toindex,
      int64_t* tooffsets,
      const int8_t* fromtags,
      const int64_t* fromindex,
      int64_t length,
      int64_t** offsetsraws,
      int64_t* offsetsoffsets);

  /// @param tocarry outparam
  /// @param fromindex inparam role: IndexedArray-index
  /// @param lenindex inparam
  /// @param lencontent inparam
  EXPORT_SYMBOL struct Error
    awkward_IndexedArray32_flatten_nextcarry_64(
      int64_t* tocarry,
      const int32_t* fromindex,
      int64_t lenindex,
      int64_t lencontent);
  /// @param tocarry outparam
  /// @param fromindex inparam role: IndexedArray-index
  /// @param lenindex inparam
  /// @param lencontent inparam
  EXPORT_SYMBOL struct Error
    awkward_IndexedArrayU32_flatten_nextcarry_64(
      int64_t* tocarry,
      const uint32_t* fromindex,
      int64_t lenindex,
      int64_t lencontent);
  /// @param tocarry outparam
  /// @param fromindex inparam role: IndexedArray-index
  /// @param lenindex inparam
  /// @param lencontent inparam
  EXPORT_SYMBOL struct Error
    awkward_IndexedArray64_flatten_nextcarry_64(
      int64_t* tocarry,
      const int64_t* fromindex,
      int64_t lenindex,
      int64_t lencontent);

  /// @param toindex outparam
  /// @param mask inparam role: ByteMaskedArray-mask
  /// @param fromindex inparam role: IndexedArray-index
  /// @param length inparam
  EXPORT_SYMBOL struct Error
    awkward_IndexedArray32_overlay_mask8_to64(
      int64_t* toindex,
      const int8_t* mask,
      const int32_t* fromindex,
      int64_t length);
  /// @param toindex outparam
  /// @param mask inparam role: ByteMaskedArray-mask
  /// @param fromindex inparam role: IndexedArray-index
  /// @param length inparam
  EXPORT_SYMBOL struct Error
    awkward_IndexedArrayU32_overlay_mask8_to64(
      int64_t* toindex,
      const int8_t* mask,
      const uint32_t* fromindex,
      int64_t length);
  /// @param toindex outparam
  /// @param mask inparam role: ByteMaskedArray-mask
  /// @param fromindex inparam role: IndexedArray-index
  /// @param length inparam
  EXPORT_SYMBOL struct Error
    awkward_IndexedArray64_overlay_mask8_to64(
      int64_t* toindex,
      const int8_t* mask,
      const int64_t* fromindex,
      int64_t length);

  /// @param tomask outparam
  /// @param fromindex inparam role: IndexedArray-index
  /// @param length inparam
  EXPORT_SYMBOL struct Error
    awkward_IndexedArray32_mask8(
      int8_t* tomask,
      const int32_t* fromindex,
      int64_t length);
  /// @param tomask outparam
  /// @param fromindex inparam role: IndexedArray-index
  /// @param length inparam
  EXPORT_SYMBOL struct Error
    awkward_IndexedArrayU32_mask8(
      int8_t* tomask,
      const uint32_t* fromindex,
      int64_t length);
  /// @param tomask outparam
  /// @param fromindex inparam role: IndexedArray-index
  /// @param length inparam
  EXPORT_SYMBOL struct Error
    awkward_IndexedArray64_mask8(
      int8_t* tomask,
      const int64_t* fromindex,
      int64_t length);

  /// @param tomask outparam
  /// @param frommask inparam role: ByteMaskedArray-mask
  /// @param length inparam
  /// @param validwhen inparam role: ByteMaskedArray-valid_when
  EXPORT_SYMBOL struct Error
    awkward_ByteMaskedArray_mask8(
      int8_t* tomask,
      const int8_t* frommask,
      int64_t length,
      bool validwhen);

  /// @param tomask outparam
  /// @param length inparam
  EXPORT_SYMBOL struct Error
    awkward_zero_mask8(
      int8_t* tomask,
      int64_t length);

  /// @param toindex outparam
  /// @param outerindex inparam role: IndexedArray-index
  /// @param outerlength inparam
  /// @param innerindex inparam role: IndexedArray2-index
  /// @param innerlength inparam role: IndexedArray-length
  EXPORT_SYMBOL struct Error
    awkward_IndexedArray32_simplify32_to64(
      int64_t* toindex,
      const int32_t* outerindex,
      int64_t outerlength,
      const int32_t* innerindex,
      int64_t innerlength);
  /// @param toindex outparam
  /// @param outerindex inparam role: IndexedArray-index
  /// @param outerlength inparam
  /// @param innerindex inparam role: IndexedArray2-index
  /// @param innerlength inparam role: IndexedArray-length
  EXPORT_SYMBOL struct Error
    awkward_IndexedArray32_simplifyU32_to64(
      int64_t* toindex,
      const int32_t* outerindex,
      int64_t outerlength,
      const uint32_t* innerindex,
      int64_t innerlength);
  /// @param toindex outparam
  /// @param outerindex inparam role: IndexedArray-index
  /// @param outerlength inparam
  /// @param innerindex inparam role: IndexedArray2-index
  /// @param innerlength inparam role: IndexedArray-length
  EXPORT_SYMBOL struct Error
    awkward_IndexedArray32_simplify64_to64(
      int64_t* toindex,
      const int32_t* outerindex,
      int64_t outerlength,
      const int64_t* innerindex,
      int64_t innerlength);
  /// @param toindex outparam
  /// @param outerindex inparam role: IndexedArray-index
  /// @param outerlength inparam
  /// @param innerindex inparam role: IndexedArray2-index
  /// @param innerlength inparam role: IndexedArray-length
  EXPORT_SYMBOL struct Error
    awkward_IndexedArrayU32_simplify32_to64(
      int64_t* toindex,
      const uint32_t* outerindex,
      int64_t outerlength,
      const int32_t* innerindex,
      int64_t innerlength);
  /// @param toindex outparam
  /// @param outerindex inparam role: IndexedArray-index
  /// @param outerlength inparam
  /// @param innerindex inparam role: IndexedArray2-index
  /// @param innerlength inparam role: IndexedArray-length
  EXPORT_SYMBOL struct Error
    awkward_IndexedArrayU32_simplifyU32_to64(
      int64_t* toindex,
      const uint32_t* outerindex,
      int64_t outerlength,
      const uint32_t* innerindex,
      int64_t innerlength);
  /// @param toindex outparam
  /// @param outerindex inparam role: IndexedArray-index
  /// @param outerlength inparam
  /// @param innerindex inparam role: IndexedArray2-index
  /// @param innerlength inparam role: IndexedArray-length
  EXPORT_SYMBOL struct Error
    awkward_IndexedArrayU32_simplify64_to64(
      int64_t* toindex,
      const uint32_t* outerindex,
      int64_t outerlength,
      const int64_t* innerindex,
      int64_t innerlength);
  /// @param toindex outparam
  /// @param outerindex inparam role: IndexedArray-index
  /// @param outerlength inparam
  /// @param innerindex inparam role: IndexedArray2-index
  /// @param innerlength inparam role: IndexedArray-length
  EXPORT_SYMBOL struct Error
    awkward_IndexedArray64_simplify32_to64(
      int64_t* toindex,
      const int64_t* outerindex,
      int64_t outerlength,
      const int32_t* innerindex,
      int64_t innerlength);
  /// @param toindex outparam
  /// @param outerindex inparam role: IndexedArray-index
  /// @param outerlength inparam
  /// @param innerindex inparam role: IndexedArray2-index
  /// @param innerlength inparam role: IndexedArray-length
  EXPORT_SYMBOL struct Error
    awkward_IndexedArray64_simplifyU32_to64(
      int64_t* toindex,
      const int64_t* outerindex,
      int64_t outerlength,
      const uint32_t* innerindex,
      int64_t innerlength);
  /// @param toindex outparam
  /// @param outerindex inparam role: IndexedArray-index
  /// @param outerlength inparam
  /// @param innerindex inparam role: IndexedArray2-index
  /// @param innerlength inparam role: IndexedArray-length
  EXPORT_SYMBOL struct Error
    awkward_IndexedArray64_simplify64_to64(
      int64_t* toindex,
      const int64_t* outerindex,
      int64_t outerlength,
      const int64_t* innerindex,
      int64_t innerlength);

  /// @param tooffsets outparam
  /// @param length inparam
  /// @param size inparam role: RegularArray-size
  EXPORT_SYMBOL struct Error
    awkward_RegularArray_compact_offsets64(
      int64_t* tooffsets,
      int64_t length,
      int64_t size);

  /// @param tooffsets outparam
  /// @param fromstarts inparam role: ListArray-starts
  /// @param fromstops inparam role: ListArray-stops
  /// @param length inparam
  EXPORT_SYMBOL struct Error
    awkward_ListArray32_compact_offsets_64(
      int64_t* tooffsets,
      const int32_t* fromstarts,
      const int32_t* fromstops,
      int64_t length);
  /// @param tooffsets outparam
  /// @param fromstarts inparam role: ListArray-starts
  /// @param fromstops inparam role: ListArray-stops
  /// @param length inparam
  EXPORT_SYMBOL struct Error
    awkward_ListArrayU32_compact_offsets_64(
      int64_t* tooffsets,
      const uint32_t* fromstarts,
      const uint32_t* fromstops,
      int64_t length);
  /// @param tooffsets outparam
  /// @param fromstarts inparam role: ListArray-starts
  /// @param fromstops inparam role: ListArray-stops
  /// @param length inparam
  EXPORT_SYMBOL struct Error
    awkward_ListArray64_compact_offsets_64(
      int64_t* tooffsets,
      const int64_t* fromstarts,
      const int64_t* fromstops,
      int64_t length);

  /// @param tooffsets outparam
  /// @param fromoffsets inparam role: ListOffsetArray-offsets
  /// @param length inparam
  EXPORT_SYMBOL struct Error
    awkward_ListOffsetArray32_compact_offsets_64(
      int64_t* tooffsets,
      const int32_t* fromoffsets,
      int64_t length);
  /// @param tooffsets outparam
  /// @param fromoffsets inparam role: ListOffsetArray-offsets
  /// @param length inparam
  EXPORT_SYMBOL struct Error
    awkward_ListOffsetArrayU32_compact_offsets_64(
      int64_t* tooffsets,
      const uint32_t* fromoffsets,
      int64_t length);
  /// @param tooffsets outparam
  /// @param fromoffsets inparam role: ListOffsetArray-offsets
  /// @param length inparam
  EXPORT_SYMBOL struct Error
    awkward_ListOffsetArray64_compact_offsets_64(
      int64_t* tooffsets,
      const int64_t* fromoffsets,
      int64_t length);

  /// @param tocarry outparam
  /// @param fromoffsets inparam role: ListOffsetArray-offsets
  /// @param offsetslength inparam
  /// @param fromstarts inparam role: ListArray-starts
  /// @param fromstops inparam role: ListArray-stops
  /// @param lencontent inparam role: ListArray-length
  EXPORT_SYMBOL struct Error
    awkward_ListArray32_broadcast_tooffsets_64(
      int64_t* tocarry,
      const int64_t* fromoffsets,
      int64_t offsetslength,
      const int32_t* fromstarts,
      const int32_t* fromstops,
      int64_t lencontent);
  /// @param tocarry outparam
  /// @param fromoffsets inparam role: ListOffsetArray-offsets
  /// @param offsetslength inparam
  /// @param fromstarts inparam role: ListArray-starts
  /// @param fromstops inparam role: ListArray-stops
  /// @param lencontent inparam role: ListArray-length
  EXPORT_SYMBOL struct Error
    awkward_ListArrayU32_broadcast_tooffsets_64(
      int64_t* tocarry,
      const int64_t* fromoffsets,
      int64_t offsetslength,
      const uint32_t* fromstarts,
      const uint32_t* fromstops,
      int64_t lencontent);
  /// @param tocarry outparam
  /// @param fromoffsets inparam role: ListOffsetArray-offsets
  /// @param offsetslength inparam
  /// @param fromstarts inparam role: ListArray-starts
  /// @param fromstops inparam role: ListArray-stops
  /// @param lencontent inparam role: ListArray-length
  EXPORT_SYMBOL struct Error
    awkward_ListArray64_broadcast_tooffsets_64(
      int64_t* tocarry,
      const int64_t* fromoffsets,
      int64_t offsetslength,
      const int64_t* fromstarts,
      const int64_t* fromstops,
      int64_t lencontent);

  /// @param fromoffsets inparam role: ListOffsetArray-offsets
  /// @param offsetslength inparam
  /// @param size inparam role: RegularArray-size
  EXPORT_SYMBOL struct Error
    awkward_RegularArray_broadcast_tooffsets_64(
      const int64_t* fromoffsets,
      int64_t offsetslength,
      int64_t size);

  /// @param tocarry outparam
  /// @param fromoffsets inparam role: ListOffsetArray-offsets
  /// @param offsetslength inparam
  EXPORT_SYMBOL struct Error
    awkward_RegularArray_broadcast_tooffsets_size1_64(
      int64_t* tocarry,
      const int64_t* fromoffsets,
      int64_t offsetslength);

  /// @param size outparam
  /// @param fromoffsets inparam role: ListOffsetArray-offsets
  /// @param offsetslength inparam
  EXPORT_SYMBOL struct Error
    awkward_ListOffsetArray32_toRegularArray(
      int64_t* size,
      const int32_t* fromoffsets,
      int64_t offsetslength);
  /// @param size outparam
  /// @param fromoffsets inparam role: ListOffsetArray-offsets
  /// @param offsetslength inparam
  EXPORT_SYMBOL struct Error
    awkward_ListOffsetArrayU32_toRegularArray(
      int64_t* size,
      const uint32_t* fromoffsets,
      int64_t offsetslength);
  /// @param size outparam
  /// @param fromoffsets inparam role: ListOffsetArray-offsets
  /// @param offsetslength inparam
  EXPORT_SYMBOL struct Error
    awkward_ListOffsetArray64_toRegularArray(
      int64_t* size,
      const int64_t* fromoffsets,
      int64_t offsetslength);

  /// @param toptr outparam
  /// @param tooffset inparam role: IndexedArray-index-offset
  /// @param fromptr inparam role: NumpyArray-ptr
  /// @param length inparam
  EXPORT_SYMBOL struct Error
    awkward_NumpyArray_fill_tobool_frombool(
      bool* toptr,
      int64_t tooffset,
      const bool* fromptr,
      int64_t length);
  /// @param toptr outparam
  /// @param tooffset inparam role: IndexedArray-index-offset
  /// @param fromptr inparam role: NumpyArray-ptr
  /// @param length inparam
  EXPORT_SYMBOL struct Error
    awkward_NumpyArray_fill_toint8_frombool(
      int8_t* toptr,
      int64_t tooffset,
      const bool* fromptr,
      int64_t length);
  /// @param toptr outparam
  /// @param tooffset inparam role: IndexedArray-index-offset
  /// @param fromptr inparam role: NumpyArray-ptr
  /// @param length inparam
  EXPORT_SYMBOL struct Error
    awkward_NumpyArray_fill_toint16_frombool(
      int16_t* toptr,
      int64_t tooffset,
      const bool* fromptr,
      int64_t length);
  /// @param toptr outparam
  /// @param tooffset inparam role: IndexedArray-index-offset
  /// @param fromptr inparam role: NumpyArray-ptr
  /// @param length inparam
  EXPORT_SYMBOL struct Error
    awkward_NumpyArray_fill_toint32_frombool(
      int32_t* toptr,
      int64_t tooffset,
      const bool* fromptr,
      int64_t length);
  /// @param toptr outparam
  /// @param tooffset inparam role: IndexedArray-index-offset
  /// @param fromptr inparam role: NumpyArray-ptr
  /// @param length inparam
  EXPORT_SYMBOL struct Error
    awkward_NumpyArray_fill_toint64_frombool(
      int64_t* toptr,
      int64_t tooffset,
      const bool* fromptr,
      int64_t length);
  /// @param toptr outparam
  /// @param tooffset inparam role: IndexedArray-index-offset
  /// @param fromptr inparam role: NumpyArray-ptr
  /// @param length inparam
  EXPORT_SYMBOL struct Error
    awkward_NumpyArray_fill_touint8_frombool(
      uint8_t* toptr,
      int64_t tooffset,
      const bool* fromptr,
      int64_t length);
  /// @param toptr outparam
  /// @param tooffset inparam role: IndexedArray-index-offset
  /// @param fromptr inparam role: NumpyArray-ptr
  /// @param length inparam
  EXPORT_SYMBOL struct Error
    awkward_NumpyArray_fill_touint16_frombool(
      uint16_t* toptr,
      int64_t tooffset,
      const bool* fromptr,
      int64_t length);
  /// @param toptr outparam
  /// @param tooffset inparam role: IndexedArray-index-offset
  /// @param fromptr inparam role: NumpyArray-ptr
  /// @param length inparam
  EXPORT_SYMBOL struct Error
    awkward_NumpyArray_fill_touint32_frombool(
      uint32_t* toptr,
      int64_t tooffset,
      const bool* fromptr,
      int64_t length);
  /// @param toptr outparam
  /// @param tooffset inparam role: IndexedArray-index-offset
  /// @param fromptr inparam role: NumpyArray-ptr
  /// @param length inparam
  EXPORT_SYMBOL struct Error
    awkward_NumpyArray_fill_touint64_frombool(
      uint64_t* toptr,
      int64_t tooffset,
      const bool* fromptr,
      int64_t length);
  /// @param toptr outparam
  /// @param tooffset inparam role: IndexedArray-index-offset
  /// @param fromptr inparam role: NumpyArray-ptr
  /// @param length inparam
  EXPORT_SYMBOL struct Error
    awkward_NumpyArray_fill_tofloat32_frombool(
      float* toptr,
      int64_t tooffset,
      const bool* fromptr,
      int64_t length);
  /// @param toptr outparam
  /// @param tooffset inparam role: IndexedArray-index-offset
  /// @param fromptr inparam role: NumpyArray-ptr
  /// @param length inparam
  EXPORT_SYMBOL struct Error
    awkward_NumpyArray_fill_tofloat64_frombool(
      double* toptr,
      int64_t tooffset,
      const bool* fromptr,
      int64_t length);
  /// @param toptr outparam
  /// @param tooffset inparam role: IndexedArray-index-offset
  /// @param fromptr inparam role: NumpyArray-ptr
  /// @param length inparam
  EXPORT_SYMBOL struct Error
    awkward_NumpyArray_fill_tobool_fromint8(
      bool* toptr,
      int64_t tooffset,
      const int8_t* fromptr,
      int64_t fromoffset,
      int64_t length);
  /// @param toptr outparam
  /// @param tooffset inparam role: IndexedArray-index-offset
  /// @param fromptr inparam role: NumpyArray-ptr
  /// @param fromoffset inparam role: NumpyArray-ptr-offset
  /// @param length inparam
  EXPORT_SYMBOL struct Error
    awkward_NumpyArray_fill_toint8_fromint8(
      int8_t* toptr,
      int64_t tooffset,
      const int8_t* fromptr,
      int64_t length);
  /// @param toptr outparam
  /// @param tooffset inparam role: IndexedArray-index-offset
  /// @param fromptr inparam role: NumpyArray-ptr
  /// @param length inparam
  EXPORT_SYMBOL struct Error
    awkward_NumpyArray_fill_toint16_fromint8(
      int16_t* toptr,
      int64_t tooffset,
      const int8_t* fromptr,
      int64_t length);
  /// @param toptr outparam
  /// @param tooffset inparam role: IndexedArray-index-offset
  /// @param fromptr inparam role: NumpyArray-ptr
  /// @param length inparam
  EXPORT_SYMBOL struct Error
    awkward_NumpyArray_fill_toint32_fromint8(
      int32_t* toptr,
      int64_t tooffset,
      const int8_t* fromptr,
      int64_t length);
  /// @param toptr outparam
  /// @param tooffset inparam role: IndexedArray-index-offset
  /// @param fromptr inparam role: NumpyArray-ptr
  /// @param length inparam
  EXPORT_SYMBOL struct Error
    awkward_NumpyArray_fill_toint64_fromint8(
      int64_t* toptr,
      int64_t tooffset,
      const int8_t* fromptr,
      int64_t length);
  /// @param toptr outparam
  /// @param tooffset inparam role: IndexedArray-index-offset
  /// @param fromptr inparam role: NumpyArray-ptr
  /// @param length inparam
  EXPORT_SYMBOL struct Error
    awkward_NumpyArray_fill_touint8_fromint8(
      uint8_t* toptr,
      int64_t tooffset,
      const int8_t* fromptr,
      int64_t fromoffset,
      int64_t length);
  /// @param toptr outparam
  /// @param tooffset inparam role: IndexedArray-index-offset
  /// @param fromptr inparam role: NumpyArray-ptr
  /// @param fromoffset inparam role: NumpyArray-ptr-offset
  /// @param length inparam
  EXPORT_SYMBOL struct Error
    awkward_NumpyArray_fill_touint16_fromint8(
      uint16_t* toptr,
      int64_t tooffset,
      const int8_t* fromptr,
      int64_t fromoffset,
      int64_t length);
  /// @param toptr outparam
  /// @param tooffset inparam role: IndexedArray-index-offset
  /// @param fromptr inparam role: NumpyArray-ptr
  /// @param fromoffset inparam role: NumpyArray-ptr-offset
  /// @param length inparam
  EXPORT_SYMBOL struct Error
    awkward_NumpyArray_fill_touint32_fromint8(
      uint32_t* toptr,
      int64_t tooffset,
      const int8_t* fromptr,
      int64_t fromoffset,
      int64_t length);
  /// @param toptr outparam
  /// @param tooffset inparam role: IndexedArray-index-offset
  /// @param fromptr inparam role: NumpyArray-ptr
  /// @param fromoffset inparam role: NumpyArray-ptr-offset
  /// @param length inparam
  EXPORT_SYMBOL struct Error
    awkward_NumpyArray_fill_touint64_fromint8(
      uint64_t* toptr,
      int64_t tooffset,
      const int8_t* fromptr,
      int64_t fromoffset,
      int64_t length);
  /// @param toptr outparam
  /// @param tooffset inparam role: IndexedArray-index-offset
  /// @param fromptr inparam role: NumpyArray-ptr
  /// @param fromoffset inparam role: NumpyArray-ptr-offset
  /// @param length inparam
  EXPORT_SYMBOL struct Error
    awkward_NumpyArray_fill_tofloat32_fromint8(
      float* toptr,
      int64_t tooffset,
      const int8_t* fromptr,
      int64_t length);
  /// @param toptr outparam
  /// @param tooffset inparam role: IndexedArray-index-offset
  /// @param fromptr inparam role: NumpyArray-ptr
  /// @param length inparam
  EXPORT_SYMBOL struct Error
    awkward_NumpyArray_fill_tofloat64_fromint8(
      double* toptr,
      int64_t tooffset,
      const int8_t* fromptr,
      int64_t length);
  /// @param toptr outparam
  /// @param tooffset inparam role: IndexedArray-index-offset
  /// @param fromptr inparam role: NumpyArray-ptr
  /// @param length inparam
  EXPORT_SYMBOL struct Error
    awkward_NumpyArray_fill_tobool_fromint16(
      bool* toptr,
      int64_t tooffset,
      const int16_t* fromptr,
      int64_t length);
  /// @param toptr outparam
  /// @param tooffset inparam role: IndexedArray-index-offset
  /// @param fromptr inparam role: NumpyArray-ptr
  /// @param length inparam
  EXPORT_SYMBOL struct Error
    awkward_NumpyArray_fill_toint8_fromint16(
      int8_t* toptr,
      int64_t tooffset,
      const int16_t* fromptr,
      int64_t length);
  /// @param toptr outparam
  /// @param tooffset inparam role: IndexedArray-index-offset
  /// @param fromptr inparam role: NumpyArray-ptr
  /// @param length inparam
  EXPORT_SYMBOL struct Error
    awkward_NumpyArray_fill_toint16_fromint16(
      int16_t* toptr,
      int64_t tooffset,
      const int16_t* fromptr,
      int64_t length);
  /// @param toptr outparam
  /// @param tooffset inparam role: IndexedArray-index-offset
  /// @param fromptr inparam role: NumpyArray-ptr
  /// @param length inparam
  EXPORT_SYMBOL struct Error
    awkward_NumpyArray_fill_toint32_fromint16(
      int32_t* toptr,
      int64_t tooffset,
      const int16_t* fromptr,
      int64_t length);
  /// @param toptr outparam
  /// @param tooffset inparam role: IndexedArray-index-offset
  /// @param fromptr inparam role: NumpyArray-ptr
  /// @param length inparam
  EXPORT_SYMBOL struct Error
    awkward_NumpyArray_fill_toint64_fromint16(
      int64_t* toptr,
      int64_t tooffset,
      const int16_t* fromptr,
      int64_t length);
  /// @param toptr outparam
  /// @param tooffset inparam role: IndexedArray-index-offset
  /// @param fromptr inparam role: NumpyArray-ptr
  /// @param length inparam
  EXPORT_SYMBOL struct Error
    awkward_NumpyArray_fill_touint8_fromint16(
      uint8_t* toptr,
      int64_t tooffset,
<<<<<<< HEAD
      const int16_t* fromptr,
      int64_t fromoffset,
=======
      const int32_t* fromptr,
>>>>>>> bb77c634
      int64_t length);
  /// @param toptr outparam
  /// @param tooffset inparam role: IndexedArray-index-offset
  /// @param fromptr inparam role: NumpyArray-ptr
  /// @param length inparam
  EXPORT_SYMBOL struct Error
    awkward_NumpyArray_fill_touint16_fromint16(
      uint16_t* toptr,
      int64_t tooffset,
<<<<<<< HEAD
      const int16_t* fromptr,
      int64_t fromoffset,
=======
      const int32_t* fromptr,
>>>>>>> bb77c634
      int64_t length);
  /// @param toptr outparam
  /// @param tooffset inparam role: IndexedArray-index-offset
  /// @param fromptr inparam role: NumpyArray-ptr
  /// @param length inparam
  EXPORT_SYMBOL struct Error
    awkward_NumpyArray_fill_touint32_fromint16(
      uint32_t* toptr,
      int64_t tooffset,
<<<<<<< HEAD
      const int16_t* fromptr,
      int64_t fromoffset,
=======
      const int32_t* fromptr,
>>>>>>> bb77c634
      int64_t length);
  /// @param toptr outparam
  /// @param tooffset inparam role: IndexedArray-index-offset
  /// @param fromptr inparam role: NumpyArray-ptr
  /// @param length inparam
  EXPORT_SYMBOL struct Error
    awkward_NumpyArray_fill_touint64_fromint16(
      uint64_t* toptr,
      int64_t tooffset,
<<<<<<< HEAD
      const int16_t* fromptr,
      int64_t fromoffset,
=======
      const int32_t* fromptr,
>>>>>>> bb77c634
      int64_t length);
  /// @param toptr outparam
  /// @param tooffset inparam role: IndexedArray-index-offset
  /// @param fromptr inparam role: NumpyArray-ptr
  /// @param length inparam
  EXPORT_SYMBOL struct Error
    awkward_NumpyArray_fill_tofloat32_fromint16(
      float* toptr,
      int64_t tooffset,
<<<<<<< HEAD
      const int16_t* fromptr,
      int64_t fromoffset,
=======
      const int64_t* fromptr,
>>>>>>> bb77c634
      int64_t length);
  /// @param toptr outparam
  /// @param tooffset inparam role: IndexedArray-index-offset
  /// @param fromptr inparam role: NumpyArray-ptr
  /// @param length inparam
  EXPORT_SYMBOL struct Error
    awkward_NumpyArray_fill_tofloat64_fromint16(
      double* toptr,
      int64_t tooffset,
<<<<<<< HEAD
      const int16_t* fromptr,
      int64_t fromoffset,
=======
      const int64_t* fromptr,
>>>>>>> bb77c634
      int64_t length);
  /// @param toptr outparam
  /// @param tooffset inparam role: IndexedArray-index-offset
  /// @param fromptr inparam role: NumpyArray-ptr
  /// @param length inparam
  EXPORT_SYMBOL struct Error
    awkward_NumpyArray_fill_tobool_fromint32(
      bool* toptr,
      int64_t tooffset,
<<<<<<< HEAD
      const int32_t* fromptr,
      int64_t fromoffset,
=======
      const int64_t* fromptr,
>>>>>>> bb77c634
      int64_t length);
  /// @param toptr outparam
  /// @param tooffset inparam role: IndexedArray-index-offset
  /// @param fromptr inparam role: NumpyArray-ptr
  /// @param length inparam
  EXPORT_SYMBOL struct Error
    awkward_NumpyArray_fill_toint8_fromint32(
      int8_t* toptr,
      int64_t tooffset,
      const int32_t* fromptr,
      int64_t fromoffset,
      int64_t length);
  /// @param toptr outparam
  /// @param tooffset inparam role: IndexedArray-index-offset
  /// @param fromptr inparam role: NumpyArray-ptr
  /// @param fromoffset inparam role: NumpyArray-ptr-offset
  /// @param length inparam
  EXPORT_SYMBOL struct Error
    awkward_NumpyArray_fill_toint16_fromint32(
      int16_t* toptr,
      int64_t tooffset,
<<<<<<< HEAD
      const int32_t* fromptr,
      int64_t fromoffset,
=======
      const uint8_t* fromptr,
>>>>>>> bb77c634
      int64_t length);
  /// @param toptr outparam
  /// @param tooffset inparam role: IndexedArray-index-offset
  /// @param fromptr inparam role: NumpyArray-ptr
  /// @param length inparam
  EXPORT_SYMBOL struct Error
    awkward_NumpyArray_fill_toint32_fromint32(
      int32_t* toptr,
      int64_t tooffset,
<<<<<<< HEAD
      const int32_t* fromptr,
      int64_t fromoffset,
=======
      const uint8_t* fromptr,
>>>>>>> bb77c634
      int64_t length);
  /// @param toptr outparam
  /// @param tooffset inparam role: IndexedArray-index-offset
  /// @param fromptr inparam role: NumpyArray-ptr
  /// @param length inparam
  EXPORT_SYMBOL struct Error
    awkward_NumpyArray_fill_toint64_fromint32(
      int64_t* toptr,
      int64_t tooffset,
<<<<<<< HEAD
      const int32_t* fromptr,
      int64_t fromoffset,
=======
      const uint8_t* fromptr,
>>>>>>> bb77c634
      int64_t length);
  /// @param toptr outparam
  /// @param tooffset inparam role: IndexedArray-index-offset
  /// @param fromptr inparam role: NumpyArray-ptr
  /// @param length inparam
  EXPORT_SYMBOL struct Error
    awkward_NumpyArray_fill_touint8_fromint32(
      uint8_t* toptr,
      int64_t tooffset,
<<<<<<< HEAD
      const int32_t* fromptr,
      int64_t fromoffset,
=======
      const uint8_t* fromptr,
>>>>>>> bb77c634
      int64_t length);
  /// @param toptr outparam
  /// @param tooffset inparam role: IndexedArray-index-offset
  /// @param fromptr inparam role: NumpyArray-ptr
  /// @param length inparam
  EXPORT_SYMBOL struct Error
    awkward_NumpyArray_fill_touint16_fromint32(
      uint16_t* toptr,
      int64_t tooffset,
<<<<<<< HEAD
      const int32_t* fromptr,
      int64_t fromoffset,
=======
      const uint8_t* fromptr,
>>>>>>> bb77c634
      int64_t length);
  /// @param toptr outparam
  /// @param tooffset inparam role: IndexedArray-index-offset
  /// @param fromptr inparam role: NumpyArray-ptr
  /// @param length inparam
  EXPORT_SYMBOL struct Error
    awkward_NumpyArray_fill_touint32_fromint32(
      uint32_t* toptr,
      int64_t tooffset,
<<<<<<< HEAD
      const int32_t* fromptr,
      int64_t fromoffset,
=======
      const uint8_t* fromptr,
>>>>>>> bb77c634
      int64_t length);
  /// @param toptr outparam
  /// @param tooffset inparam role: IndexedArray-index-offset
  /// @param fromptr inparam role: NumpyArray-ptr
  /// @param length inparam
  EXPORT_SYMBOL struct Error
    awkward_NumpyArray_fill_touint64_fromint32(
      uint64_t* toptr,
      int64_t tooffset,
<<<<<<< HEAD
      const int32_t* fromptr,
      int64_t fromoffset,
=======
      const uint8_t* fromptr,
>>>>>>> bb77c634
      int64_t length);
  /// @param toptr outparam
  /// @param tooffset inparam role: IndexedArray-index-offset
  /// @param fromptr inparam role: NumpyArray-ptr
  /// @param length inparam
  EXPORT_SYMBOL struct Error
    awkward_NumpyArray_fill_tofloat32_fromint32(
      float* toptr,
      int64_t tooffset,
<<<<<<< HEAD
      const int32_t* fromptr,
      int64_t fromoffset,
=======
      const uint8_t* fromptr,
>>>>>>> bb77c634
      int64_t length);
  /// @param toptr outparam
  /// @param tooffset inparam role: IndexedArray-index-offset
  /// @param fromptr inparam role: NumpyArray-ptr
  /// @param length inparam
  EXPORT_SYMBOL struct Error
    awkward_NumpyArray_fill_tofloat64_fromint32(
      double* toptr,
      int64_t tooffset,
<<<<<<< HEAD
      const int32_t* fromptr,
      int64_t fromoffset,
=======
      const uint8_t* fromptr,
>>>>>>> bb77c634
      int64_t length);
  /// @param toptr outparam
  /// @param tooffset inparam role: IndexedArray-index-offset
  /// @param fromptr inparam role: NumpyArray-ptr
  /// @param length inparam
  EXPORT_SYMBOL struct Error
    awkward_NumpyArray_fill_tobool_fromint64(
      bool* toptr,
      int64_t tooffset,
<<<<<<< HEAD
      const int64_t* fromptr,
      int64_t fromoffset,
=======
      const uint16_t* fromptr,
>>>>>>> bb77c634
      int64_t length);
  /// @param toptr outparam
  /// @param tooffset inparam role: IndexedArray-index-offset
  /// @param fromptr inparam role: NumpyArray-ptr
  /// @param length inparam
  EXPORT_SYMBOL struct Error
    awkward_NumpyArray_fill_toint8_fromint64(
      int8_t* toptr,
      int64_t tooffset,
<<<<<<< HEAD
      const int64_t* fromptr,
      int64_t fromoffset,
=======
      const uint16_t* fromptr,
>>>>>>> bb77c634
      int64_t length);
  /// @param toptr outparam
  /// @param tooffset inparam role: IndexedArray-index-offset
  /// @param fromptr inparam role: NumpyArray-ptr
  /// @param length inparam
  EXPORT_SYMBOL struct Error
    awkward_NumpyArray_fill_toint16_fromint64(
      int16_t* toptr,
      int64_t tooffset,
<<<<<<< HEAD
      const int64_t* fromptr,
      int64_t fromoffset,
=======
      const uint16_t* fromptr,
>>>>>>> bb77c634
      int64_t length);
  /// @param toptr outparam
  /// @param tooffset inparam role: IndexedArray-index-offset
  /// @param fromptr inparam role: NumpyArray-ptr
  /// @param length inparam
  EXPORT_SYMBOL struct Error
    awkward_NumpyArray_fill_toint32_fromint64(
      int32_t* toptr,
      int64_t tooffset,
<<<<<<< HEAD
      const int64_t* fromptr,
      int64_t fromoffset,
=======
      const uint16_t* fromptr,
>>>>>>> bb77c634
      int64_t length);
  /// @param toptr outparam
  /// @param tooffset inparam role: IndexedArray-index-offset
  /// @param fromptr inparam role: NumpyArray-ptr
  /// @param length inparam
  EXPORT_SYMBOL struct Error
    awkward_NumpyArray_fill_toint64_fromint64(
      int64_t* toptr,
      int64_t tooffset,
<<<<<<< HEAD
      const int64_t* fromptr,
      int64_t fromoffset,
=======
      const uint16_t* fromptr,
>>>>>>> bb77c634
      int64_t length);
  /// @param toptr outparam
  /// @param tooffset inparam role: IndexedArray-index-offset
  /// @param fromptr inparam role: NumpyArray-ptr
  /// @param length inparam
  EXPORT_SYMBOL struct Error
    awkward_NumpyArray_fill_touint8_fromint64(
      uint8_t* toptr,
      int64_t tooffset,
<<<<<<< HEAD
      const int64_t* fromptr,
      int64_t fromoffset,
=======
      const uint16_t* fromptr,
>>>>>>> bb77c634
      int64_t length);
  /// @param toptr outparam
  /// @param tooffset inparam role: IndexedArray-index-offset
  /// @param fromptr inparam role: NumpyArray-ptr
  /// @param length inparam
  EXPORT_SYMBOL struct Error
    awkward_NumpyArray_fill_touint16_fromint64(
      uint16_t* toptr,
      int64_t tooffset,
<<<<<<< HEAD
      const int64_t* fromptr,
      int64_t fromoffset,
=======
      const uint16_t* fromptr,
>>>>>>> bb77c634
      int64_t length);
  /// @param toptr outparam
  /// @param tooffset inparam role: IndexedArray-index-offset
  /// @param fromptr inparam role: NumpyArray-ptr
  /// @param length inparam
  EXPORT_SYMBOL struct Error
    awkward_NumpyArray_fill_touint32_fromint64(
      uint32_t* toptr,
      int64_t tooffset,
<<<<<<< HEAD
      const int64_t* fromptr,
      int64_t fromoffset,
=======
      const uint32_t* fromptr,
>>>>>>> bb77c634
      int64_t length);
  /// @param toptr outparam
  /// @param tooffset inparam role: IndexedArray-index-offset
  /// @param fromptr inparam role: NumpyArray-ptr
  /// @param length inparam
  EXPORT_SYMBOL struct Error
    awkward_NumpyArray_fill_touint64_fromint64(
      uint64_t* toptr,
      int64_t tooffset,
<<<<<<< HEAD
      const int64_t* fromptr,
      int64_t fromoffset,
=======
      const uint32_t* fromptr,
>>>>>>> bb77c634
      int64_t length);
  /// @param toptr outparam
  /// @param tooffset inparam role: IndexedArray-index-offset
  /// @param fromptr inparam role: NumpyArray-ptr
  /// @param length inparam
  EXPORT_SYMBOL struct Error
    awkward_NumpyArray_fill_tofloat32_fromint64(
      float* toptr,
      int64_t tooffset,
<<<<<<< HEAD
      const int64_t* fromptr,
      int64_t fromoffset,
=======
      const uint32_t* fromptr,
>>>>>>> bb77c634
      int64_t length);
  /// @param toptr outparam
  /// @param tooffset inparam role: IndexedArray-index-offset
  /// @param fromptr inparam role: NumpyArray-ptr
  /// @param length inparam
  EXPORT_SYMBOL struct Error
    awkward_NumpyArray_fill_tofloat64_fromint64(
      double* toptr,
      int64_t tooffset,
<<<<<<< HEAD
      const int64_t* fromptr,
      int64_t fromoffset,
=======
      const uint32_t* fromptr,
>>>>>>> bb77c634
      int64_t length);
  /// @param toptr outparam
  /// @param tooffset inparam role: IndexedArray-index-offset
  /// @param fromptr inparam role: NumpyArray-ptr
  /// @param length inparam
  EXPORT_SYMBOL struct Error
    awkward_NumpyArray_fill_tobool_fromuint8(
      bool* toptr,
      int64_t tooffset,
<<<<<<< HEAD
      const uint8_t* fromptr,
      int64_t fromoffset,
=======
      const uint32_t* fromptr,
>>>>>>> bb77c634
      int64_t length);
  /// @param toptr outparam
  /// @param tooffset inparam role: IndexedArray-index-offset
  /// @param fromptr inparam role: NumpyArray-ptr
  /// @param length inparam
  EXPORT_SYMBOL struct Error
    awkward_NumpyArray_fill_toint8_fromuint8(
      int8_t* toptr,
      int64_t tooffset,
<<<<<<< HEAD
      const uint8_t* fromptr,
      int64_t fromoffset,
=======
      const uint64_t* fromptr,
>>>>>>> bb77c634
      int64_t length);
  /// @param toptr outparam
  /// @param tooffset inparam role: IndexedArray-index-offset
  /// @param fromptr inparam role: NumpyArray-ptr
  /// @param length inparam
  EXPORT_SYMBOL struct Error
    awkward_NumpyArray_fill_toint16_fromuint8(
      int16_t* toptr,
      int64_t tooffset,
<<<<<<< HEAD
      const uint8_t* fromptr,
      int64_t fromoffset,
=======
      const uint64_t* fromptr,
>>>>>>> bb77c634
      int64_t length);
  /// @param toptr outparam
  /// @param tooffset inparam role: IndexedArray-index-offset
  /// @param fromptr inparam role: NumpyArray-ptr
  /// @param length inparam
  EXPORT_SYMBOL struct Error
    awkward_NumpyArray_fill_toint32_fromuint8(
      int32_t* toptr,
      int64_t tooffset,
<<<<<<< HEAD
      const uint8_t* fromptr,
      int64_t fromoffset,
=======
      const uint64_t* fromptr,
>>>>>>> bb77c634
      int64_t length);
  /// @param toptr outparam
  /// @param tooffset inparam role: IndexedArray-index-offset
  /// @param fromptr inparam role: NumpyArray-ptr
  /// @param length inparam
  EXPORT_SYMBOL struct Error
    awkward_NumpyArray_fill_toint64_fromuint8(
      int64_t* toptr,
      int64_t tooffset,
<<<<<<< HEAD
      const uint8_t* fromptr,
      int64_t fromoffset,
=======
      const uint64_t* fromptr,
>>>>>>> bb77c634
      int64_t length);
  /// @param toptr outparam
  /// @param tooffset inparam role: IndexedArray-index-offset
  /// @param fromptr inparam role: NumpyArray-ptr
  /// @param length inparam
  EXPORT_SYMBOL struct Error
    awkward_NumpyArray_fill_touint8_fromuint8(
      uint8_t* toptr,
      int64_t tooffset,
<<<<<<< HEAD
      const uint8_t* fromptr,
      int64_t fromoffset,
=======
      const float* fromptr,
>>>>>>> bb77c634
      int64_t length);
  /// @param toptr outparam
  /// @param tooffset inparam role: IndexedArray-index-offset
  /// @param fromptr inparam role: NumpyArray-ptr
  /// @param length inparam
  EXPORT_SYMBOL struct Error
    awkward_NumpyArray_fill_touint16_fromuint8(
      uint16_t* toptr,
      int64_t tooffset,
<<<<<<< HEAD
      const uint8_t* fromptr,
      int64_t fromoffset,
      int64_t length);
  /// @param toptr outparam
  /// @param tooffset inparam role: IndexedArray-index-offset
  /// @param fromptr inparam role: NumpyArray-ptr
  /// @param fromoffset inparam role: NumpyArray-ptr-offset
  /// @param length inparam
  EXPORT_SYMBOL struct Error
    awkward_NumpyArray_fill_touint32_fromuint8(
      uint32_t* toptr,
      int64_t tooffset,
      const uint8_t* fromptr,
      int64_t fromoffset,
      int64_t length);
  /// @param toptr outparam
  /// @param tooffset inparam role: IndexedArray-index-offset
  /// @param fromptr inparam role: NumpyArray-ptr
  /// @param fromoffset inparam role: NumpyArray-ptr-offset
  /// @param length inparam
  EXPORT_SYMBOL struct Error
    awkward_NumpyArray_fill_touint64_fromuint8(
      uint64_t* toptr,
      int64_t tooffset,
      const uint8_t* fromptr,
      int64_t fromoffset,
      int64_t length);
  /// @param toptr outparam
  /// @param tooffset inparam role: IndexedArray-index-offset
  /// @param fromptr inparam role: NumpyArray-ptr
  /// @param fromoffset inparam role: NumpyArray-ptr-offset
  /// @param length inparam
  EXPORT_SYMBOL struct Error
    awkward_NumpyArray_fill_tofloat32_fromuint8(
      float* toptr,
      int64_t tooffset,
      const uint8_t* fromptr,
      int64_t fromoffset,
      int64_t length);
  /// @param toptr outparam
  /// @param tooffset inparam role: IndexedArray-index-offset
  /// @param fromptr inparam role: NumpyArray-ptr
  /// @param fromoffset inparam role: NumpyArray-ptr-offset
  /// @param length inparam
  EXPORT_SYMBOL struct Error
    awkward_NumpyArray_fill_tofloat64_fromuint8(
      double* toptr,
      int64_t tooffset,
      const uint8_t* fromptr,
      int64_t fromoffset,
      int64_t length);
  /// @param toptr outparam
  /// @param tooffset inparam role: IndexedArray-index-offset
  /// @param fromptr inparam role: NumpyArray-ptr
  /// @param fromoffset inparam role: NumpyArray-ptr-offset
  /// @param length inparam
  EXPORT_SYMBOL struct Error
    awkward_NumpyArray_fill_tobool_fromuint16(
      bool* toptr,
      int64_t tooffset,
      const uint16_t* fromptr,
      int64_t fromoffset,
      int64_t length);
  /// @param toptr outparam
  /// @param tooffset inparam role: IndexedArray-index-offset
  /// @param fromptr inparam role: NumpyArray-ptr
  /// @param fromoffset inparam role: NumpyArray-ptr-offset
  /// @param length inparam
  EXPORT_SYMBOL struct Error
    awkward_NumpyArray_fill_toint8_fromuint16(
      int8_t* toptr,
      int64_t tooffset,
      const uint16_t* fromptr,
      int64_t fromoffset,
      int64_t length);
  /// @param toptr outparam
  /// @param tooffset inparam role: IndexedArray-index-offset
  /// @param fromptr inparam role: NumpyArray-ptr
  /// @param fromoffset inparam role: NumpyArray-ptr-offset
  /// @param length inparam
  EXPORT_SYMBOL struct Error
    awkward_NumpyArray_fill_toint16_fromuint16(
      int16_t* toptr,
      int64_t tooffset,
      const uint16_t* fromptr,
      int64_t fromoffset,
      int64_t length);
  /// @param toptr outparam
  /// @param tooffset inparam role: IndexedArray-index-offset
  /// @param fromptr inparam role: NumpyArray-ptr
  /// @param fromoffset inparam role: NumpyArray-ptr-offset
  /// @param length inparam
  EXPORT_SYMBOL struct Error
    awkward_NumpyArray_fill_toint32_fromuint16(
      int32_t* toptr,
      int64_t tooffset,
      const uint16_t* fromptr,
      int64_t fromoffset,
      int64_t length);
  /// @param toptr outparam
  /// @param tooffset inparam role: IndexedArray-index-offset
  /// @param fromptr inparam role: NumpyArray-ptr
  /// @param fromoffset inparam role: NumpyArray-ptr-offset
  /// @param length inparam
  EXPORT_SYMBOL struct Error
    awkward_NumpyArray_fill_toint64_fromuint16(
      int64_t* toptr,
      int64_t tooffset,
      const uint16_t* fromptr,
      int64_t fromoffset,
      int64_t length);
  /// @param toptr outparam
  /// @param tooffset inparam role: IndexedArray-index-offset
  /// @param fromptr inparam role: NumpyArray-ptr
  /// @param fromoffset inparam role: NumpyArray-ptr-offset
  /// @param length inparam
  EXPORT_SYMBOL struct Error
    awkward_NumpyArray_fill_touint8_fromuint16(
      uint8_t* toptr,
      int64_t tooffset,
      const uint16_t* fromptr,
      int64_t fromoffset,
      int64_t length);
  /// @param toptr outparam
  /// @param tooffset inparam role: IndexedArray-index-offset
  /// @param fromptr inparam role: NumpyArray-ptr
  /// @param fromoffset inparam role: NumpyArray-ptr-offset
  /// @param length inparam
  EXPORT_SYMBOL struct Error
    awkward_NumpyArray_fill_touint16_fromuint16(
      uint16_t* toptr,
      int64_t tooffset,
      const uint16_t* fromptr,
      int64_t fromoffset,
      int64_t length);
  /// @param toptr outparam
  /// @param tooffset inparam role: IndexedArray-index-offset
  /// @param fromptr inparam role: NumpyArray-ptr
  /// @param fromoffset inparam role: NumpyArray-ptr-offset
  /// @param length inparam
  EXPORT_SYMBOL struct Error
    awkward_NumpyArray_fill_touint32_fromuint16(
      uint32_t* toptr,
      int64_t tooffset,
      const uint16_t* fromptr,
      int64_t fromoffset,
      int64_t length);
  /// @param toptr outparam
  /// @param tooffset inparam role: IndexedArray-index-offset
  /// @param fromptr inparam role: NumpyArray-ptr
  /// @param fromoffset inparam role: NumpyArray-ptr-offset
  /// @param length inparam
  EXPORT_SYMBOL struct Error
    awkward_NumpyArray_fill_touint64_fromuint16(
      uint64_t* toptr,
      int64_t tooffset,
      const uint16_t* fromptr,
      int64_t fromoffset,
      int64_t length);
  /// @param toptr outparam
  /// @param tooffset inparam role: IndexedArray-index-offset
  /// @param fromptr inparam role: NumpyArray-ptr
  /// @param fromoffset inparam role: NumpyArray-ptr-offset
  /// @param length inparam
  EXPORT_SYMBOL struct Error
    awkward_NumpyArray_fill_tofloat32_fromuint16(
      float* toptr,
      int64_t tooffset,
      const uint16_t* fromptr,
      int64_t fromoffset,
      int64_t length);
  /// @param toptr outparam
  /// @param tooffset inparam role: IndexedArray-index-offset
  /// @param fromptr inparam role: NumpyArray-ptr
  /// @param fromoffset inparam role: NumpyArray-ptr-offset
  /// @param length inparam
  EXPORT_SYMBOL struct Error
    awkward_NumpyArray_fill_tofloat64_fromuint16(
      double* toptr,
      int64_t tooffset,
      const uint16_t* fromptr,
      int64_t fromoffset,
      int64_t length);
  /// @param toptr outparam
  /// @param tooffset inparam role: IndexedArray-index-offset
  /// @param fromptr inparam role: NumpyArray-ptr
  /// @param fromoffset inparam role: NumpyArray-ptr-offset
  /// @param length inparam
  EXPORT_SYMBOL struct Error
    awkward_NumpyArray_fill_tobool_fromuint32(
      bool* toptr,
      int64_t tooffset,
      const uint32_t* fromptr,
      int64_t fromoffset,
      int64_t length);
  /// @param toptr outparam
  /// @param tooffset inparam role: IndexedArray-index-offset
  /// @param fromptr inparam role: NumpyArray-ptr
  /// @param fromoffset inparam role: NumpyArray-ptr-offset
  /// @param length inparam
  EXPORT_SYMBOL struct Error
    awkward_NumpyArray_fill_toint8_fromuint32(
      int8_t* toptr,
      int64_t tooffset,
      const uint32_t* fromptr,
      int64_t fromoffset,
      int64_t length);
  /// @param toptr outparam
  /// @param tooffset inparam role: IndexedArray-index-offset
  /// @param fromptr inparam role: NumpyArray-ptr
  /// @param fromoffset inparam role: NumpyArray-ptr-offset
  /// @param length inparam
  EXPORT_SYMBOL struct Error
    awkward_NumpyArray_fill_toint16_fromuint32(
      int16_t* toptr,
      int64_t tooffset,
      const uint32_t* fromptr,
      int64_t fromoffset,
      int64_t length);
  /// @param toptr outparam
  /// @param tooffset inparam role: IndexedArray-index-offset
  /// @param fromptr inparam role: NumpyArray-ptr
  /// @param fromoffset inparam role: NumpyArray-ptr-offset
  /// @param length inparam
  EXPORT_SYMBOL struct Error
    awkward_NumpyArray_fill_toint32_fromuint32(
      int32_t* toptr,
      int64_t tooffset,
      const uint32_t* fromptr,
      int64_t fromoffset,
      int64_t length);
  /// @param toptr outparam
  /// @param tooffset inparam role: IndexedArray-index-offset
  /// @param fromptr inparam role: NumpyArray-ptr
  /// @param fromoffset inparam role: NumpyArray-ptr-offset
  /// @param length inparam
  EXPORT_SYMBOL struct Error
    awkward_NumpyArray_fill_toint64_fromuint32(
      int64_t* toptr,
      int64_t tooffset,
      const uint32_t* fromptr,
      int64_t fromoffset,
      int64_t length);
  /// @param toptr outparam
  /// @param tooffset inparam role: IndexedArray-index-offset
  /// @param fromptr inparam role: NumpyArray-ptr
  /// @param fromoffset inparam role: NumpyArray-ptr-offset
  /// @param length inparam
  EXPORT_SYMBOL struct Error
    awkward_NumpyArray_fill_touint8_fromuint32(
      uint8_t* toptr,
      int64_t tooffset,
      const uint32_t* fromptr,
      int64_t fromoffset,
      int64_t length);
  /// @param toptr outparam
  /// @param tooffset inparam role: IndexedArray-index-offset
  /// @param fromptr inparam role: NumpyArray-ptr
  /// @param fromoffset inparam role: NumpyArray-ptr-offset
  /// @param length inparam
  EXPORT_SYMBOL struct Error
    awkward_NumpyArray_fill_touint16_fromuint32(
      uint16_t* toptr,
      int64_t tooffset,
      const uint32_t* fromptr,
      int64_t fromoffset,
      int64_t length);
  /// @param toptr outparam
  /// @param tooffset inparam role: IndexedArray-index-offset
  /// @param fromptr inparam role: NumpyArray-ptr
  /// @param fromoffset inparam role: NumpyArray-ptr-offset
  /// @param length inparam
  EXPORT_SYMBOL struct Error
    awkward_NumpyArray_fill_touint32_fromuint32(
      uint32_t* toptr,
      int64_t tooffset,
      const uint32_t* fromptr,
      int64_t fromoffset,
      int64_t length);
  /// @param toptr outparam
  /// @param tooffset inparam role: IndexedArray-index-offset
  /// @param fromptr inparam role: NumpyArray-ptr
  /// @param fromoffset inparam role: NumpyArray-ptr-offset
  /// @param length inparam
  EXPORT_SYMBOL struct Error
    awkward_NumpyArray_fill_touint64_fromuint32(
      uint64_t* toptr,
      int64_t tooffset,
      const uint32_t* fromptr,
      int64_t fromoffset,
      int64_t length);
  /// @param toptr outparam
  /// @param tooffset inparam role: IndexedArray-index-offset
  /// @param fromptr inparam role: NumpyArray-ptr
  /// @param fromoffset inparam role: NumpyArray-ptr-offset
  /// @param length inparam
  EXPORT_SYMBOL struct Error
    awkward_NumpyArray_fill_tofloat32_fromuint32(
      float* toptr,
      int64_t tooffset,
      const uint32_t* fromptr,
      int64_t fromoffset,
      int64_t length);
  /// @param toptr outparam
  /// @param tooffset inparam role: IndexedArray-index-offset
  /// @param fromptr inparam role: NumpyArray-ptr
  /// @param fromoffset inparam role: NumpyArray-ptr-offset
  /// @param length inparam
  EXPORT_SYMBOL struct Error
    awkward_NumpyArray_fill_tofloat64_fromuint32(
      double* toptr,
      int64_t tooffset,
      const uint32_t* fromptr,
      int64_t fromoffset,
      int64_t length);
  /// @param toptr outparam
  /// @param tooffset inparam role: IndexedArray-index-offset
  /// @param fromptr inparam role: NumpyArray-ptr
  /// @param fromoffset inparam role: NumpyArray-ptr-offset
  /// @param length inparam
  EXPORT_SYMBOL struct Error
    awkward_NumpyArray_fill_tobool_fromuint64(
      bool* toptr,
      int64_t tooffset,
      const uint64_t* fromptr,
      int64_t fromoffset,
      int64_t length);
  /// @param toptr outparam
  /// @param tooffset inparam role: IndexedArray-index-offset
  /// @param fromptr inparam role: NumpyArray-ptr
  /// @param fromoffset inparam role: NumpyArray-ptr-offset
  /// @param length inparam
  EXPORT_SYMBOL struct Error
    awkward_NumpyArray_fill_toint8_fromuint64(
      int8_t* toptr,
      int64_t tooffset,
      const uint64_t* fromptr,
      int64_t fromoffset,
      int64_t length);
  /// @param toptr outparam
  /// @param tooffset inparam role: IndexedArray-index-offset
  /// @param fromptr inparam role: NumpyArray-ptr
  /// @param fromoffset inparam role: NumpyArray-ptr-offset
  /// @param length inparam
  EXPORT_SYMBOL struct Error
    awkward_NumpyArray_fill_toint16_fromuint64(
      int16_t* toptr,
      int64_t tooffset,
      const uint64_t* fromptr,
      int64_t fromoffset,
      int64_t length);
  /// @param toptr outparam
  /// @param tooffset inparam role: IndexedArray-index-offset
  /// @param fromptr inparam role: NumpyArray-ptr
  /// @param fromoffset inparam role: NumpyArray-ptr-offset
  /// @param length inparam
  EXPORT_SYMBOL struct Error
    awkward_NumpyArray_fill_toint32_fromuint64(
      int32_t* toptr,
      int64_t tooffset,
      const uint64_t* fromptr,
      int64_t fromoffset,
      int64_t length);
  /// @param toptr outparam
  /// @param tooffset inparam role: IndexedArray-index-offset
  /// @param fromptr inparam role: NumpyArray-ptr
  /// @param fromoffset inparam role: NumpyArray-ptr-offset
  /// @param length inparam
  EXPORT_SYMBOL struct Error
    awkward_NumpyArray_fill_toint64_fromuint64(
      int64_t* toptr,
      int64_t tooffset,
      const uint64_t* fromptr,
      int64_t fromoffset,
      int64_t length);
  /// @param toptr outparam
  /// @param tooffset inparam role: IndexedArray-index-offset
  /// @param fromptr inparam role: NumpyArray-ptr
  /// @param fromoffset inparam role: NumpyArray-ptr-offset
  /// @param length inparam
  EXPORT_SYMBOL struct Error
    awkward_NumpyArray_fill_touint8_fromuint64(
      uint8_t* toptr,
      int64_t tooffset,
      const uint64_t* fromptr,
      int64_t fromoffset,
      int64_t length);
  /// @param toptr outparam
  /// @param tooffset inparam role: IndexedArray-index-offset
  /// @param fromptr inparam role: NumpyArray-ptr
  /// @param fromoffset inparam role: NumpyArray-ptr-offset
  /// @param length inparam
  EXPORT_SYMBOL struct Error
    awkward_NumpyArray_fill_touint16_fromuint64(
      uint16_t* toptr,
      int64_t tooffset,
      const uint64_t* fromptr,
      int64_t fromoffset,
      int64_t length);
  /// @param toptr outparam
  /// @param tooffset inparam role: IndexedArray-index-offset
  /// @param fromptr inparam role: NumpyArray-ptr
  /// @param fromoffset inparam role: NumpyArray-ptr-offset
  /// @param length inparam
  EXPORT_SYMBOL struct Error
    awkward_NumpyArray_fill_touint32_fromuint64(
      uint32_t* toptr,
      int64_t tooffset,
      const uint64_t* fromptr,
      int64_t fromoffset,
      int64_t length);
  /// @param toptr outparam
  /// @param tooffset inparam role: IndexedArray-index-offset
  /// @param fromptr inparam role: NumpyArray-ptr
  /// @param fromoffset inparam role: NumpyArray-ptr-offset
  /// @param length inparam
  EXPORT_SYMBOL struct Error
    awkward_NumpyArray_fill_touint64_fromuint64(
      uint64_t* toptr,
      int64_t tooffset,
      const uint64_t* fromptr,
      int64_t fromoffset,
      int64_t length);
  /// @param toptr outparam
  /// @param tooffset inparam role: IndexedArray-index-offset
  /// @param fromptr inparam role: NumpyArray-ptr
  /// @param fromoffset inparam role: NumpyArray-ptr-offset
  /// @param length inparam
  EXPORT_SYMBOL struct Error
    awkward_NumpyArray_fill_tofloat32_fromuint64(
      float* toptr,
      int64_t tooffset,
      const uint64_t* fromptr,
      int64_t fromoffset,
      int64_t length);
  /// @param toptr outparam
  /// @param tooffset inparam role: IndexedArray-index-offset
  /// @param fromptr inparam role: NumpyArray-ptr
  /// @param fromoffset inparam role: NumpyArray-ptr-offset
  /// @param length inparam
  EXPORT_SYMBOL struct Error
    awkward_NumpyArray_fill_tofloat64_fromuint64(
      double* toptr,
      int64_t tooffset,
      const uint64_t* fromptr,
      int64_t fromoffset,
      int64_t length);
  /// @param toptr outparam
  /// @param tooffset inparam role: IndexedArray-index-offset
  /// @param fromptr inparam role: NumpyArray-ptr
  /// @param fromoffset inparam role: NumpyArray-ptr-offset
  /// @param length inparam
  EXPORT_SYMBOL struct Error
    awkward_NumpyArray_fill_tobool_fromfloat32(
      bool* toptr,
      int64_t tooffset,
      const float* fromptr,
      int64_t fromoffset,
      int64_t length);
  /// @param toptr outparam
  /// @param tooffset inparam role: IndexedArray-index-offset
  /// @param fromptr inparam role: NumpyArray-ptr
  /// @param fromoffset inparam role: NumpyArray-ptr-offset
  /// @param length inparam
  EXPORT_SYMBOL struct Error
    awkward_NumpyArray_fill_toint8_fromfloat32(
      int8_t* toptr,
      int64_t tooffset,
      const float* fromptr,
      int64_t fromoffset,
      int64_t length);
  /// @param toptr outparam
  /// @param tooffset inparam role: IndexedArray-index-offset
  /// @param fromptr inparam role: NumpyArray-ptr
  /// @param fromoffset inparam role: NumpyArray-ptr-offset
  /// @param length inparam
  EXPORT_SYMBOL struct Error
    awkward_NumpyArray_fill_toint16_fromfloat32(
      int16_t* toptr,
      int64_t tooffset,
      const float* fromptr,
      int64_t fromoffset,
      int64_t length);
  /// @param toptr outparam
  /// @param tooffset inparam role: IndexedArray-index-offset
  /// @param fromptr inparam role: NumpyArray-ptr
  /// @param fromoffset inparam role: NumpyArray-ptr-offset
  /// @param length inparam
  EXPORT_SYMBOL struct Error
    awkward_NumpyArray_fill_toint32_fromfloat32(
      int32_t* toptr,
      int64_t tooffset,
      const float* fromptr,
      int64_t fromoffset,
      int64_t length);
  /// @param toptr outparam
  /// @param tooffset inparam role: IndexedArray-index-offset
  /// @param fromptr inparam role: NumpyArray-ptr
  /// @param fromoffset inparam role: NumpyArray-ptr-offset
  /// @param length inparam
  EXPORT_SYMBOL struct Error
    awkward_NumpyArray_fill_toint64_fromfloat32(
      int64_t* toptr,
      int64_t tooffset,
      const float* fromptr,
      int64_t fromoffset,
      int64_t length);
  /// @param toptr outparam
  /// @param tooffset inparam role: IndexedArray-index-offset
  /// @param fromptr inparam role: NumpyArray-ptr
  /// @param fromoffset inparam role: NumpyArray-ptr-offset
  /// @param length inparam
  EXPORT_SYMBOL struct Error
    awkward_NumpyArray_fill_touint8_fromfloat32(
      uint8_t* toptr,
      int64_t tooffset,
      const float* fromptr,
      int64_t fromoffset,
      int64_t length);
  /// @param toptr outparam
  /// @param tooffset inparam role: IndexedArray-index-offset
  /// @param fromptr inparam role: NumpyArray-ptr
  /// @param fromoffset inparam role: NumpyArray-ptr-offset
  /// @param length inparam
  EXPORT_SYMBOL struct Error
    awkward_NumpyArray_fill_touint16_fromfloat32(
      uint16_t* toptr,
      int64_t tooffset,
      const float* fromptr,
      int64_t fromoffset,
      int64_t length);
  /// @param toptr outparam
  /// @param tooffset inparam role: IndexedArray-index-offset
  /// @param fromptr inparam role: NumpyArray-ptr
  /// @param fromoffset inparam role: NumpyArray-ptr-offset
  /// @param length inparam
  EXPORT_SYMBOL struct Error
    awkward_NumpyArray_fill_touint32_fromfloat32(
      uint32_t* toptr,
      int64_t tooffset,
      const float* fromptr,
      int64_t fromoffset,
      int64_t length);
  /// @param toptr outparam
  /// @param tooffset inparam role: IndexedArray-index-offset
  /// @param fromptr inparam role: NumpyArray-ptr
  /// @param fromoffset inparam role: NumpyArray-ptr-offset
  /// @param length inparam
  EXPORT_SYMBOL struct Error
    awkward_NumpyArray_fill_touint64_fromfloat32(
      uint64_t* toptr,
      int64_t tooffset,
      const float* fromptr,
      int64_t fromoffset,
      int64_t length);
  /// @param toptr outparam
  /// @param tooffset inparam role: IndexedArray-index-offset
  /// @param fromptr inparam role: NumpyArray-ptr
  /// @param fromoffset inparam role: NumpyArray-ptr-offset
  /// @param length inparam
  EXPORT_SYMBOL struct Error
    awkward_NumpyArray_fill_tofloat32_fromfloat32(
      float* toptr,
      int64_t tooffset,
      const float* fromptr,
      int64_t fromoffset,
      int64_t length);
  /// @param toptr outparam
  /// @param tooffset inparam role: IndexedArray-index-offset
  /// @param fromptr inparam role: NumpyArray-ptr
  /// @param fromoffset inparam role: NumpyArray-ptr-offset
  /// @param length inparam
  EXPORT_SYMBOL struct Error
    awkward_NumpyArray_fill_tofloat64_fromfloat32(
      double* toptr,
      int64_t tooffset,
      const float* fromptr,
      int64_t fromoffset,
      int64_t length);
  /// @param toptr outparam
  /// @param tooffset inparam role: IndexedArray-index-offset
  /// @param fromptr inparam role: NumpyArray-ptr
  /// @param fromoffset inparam role: NumpyArray-ptr-offset
  /// @param length inparam
  EXPORT_SYMBOL struct Error
    awkward_NumpyArray_fill_tobool_fromfloat64(
      bool* toptr,
      int64_t tooffset,
      const double* fromptr,
      int64_t fromoffset,
      int64_t length);
  /// @param toptr outparam
  /// @param tooffset inparam role: IndexedArray-index-offset
  /// @param fromptr inparam role: NumpyArray-ptr
  /// @param fromoffset inparam role: NumpyArray-ptr-offset
  /// @param length inparam
  EXPORT_SYMBOL struct Error
    awkward_NumpyArray_fill_toint8_fromfloat64(
      int8_t* toptr,
      int64_t tooffset,
      const double* fromptr,
      int64_t fromoffset,
      int64_t length);
  /// @param toptr outparam
  /// @param tooffset inparam role: IndexedArray-index-offset
  /// @param fromptr inparam role: NumpyArray-ptr
  /// @param fromoffset inparam role: NumpyArray-ptr-offset
  /// @param length inparam
  EXPORT_SYMBOL struct Error
    awkward_NumpyArray_fill_toint16_fromfloat64(
      int16_t* toptr,
      int64_t tooffset,
      const double* fromptr,
      int64_t fromoffset,
      int64_t length);
  /// @param toptr outparam
  /// @param tooffset inparam role: IndexedArray-index-offset
  /// @param fromptr inparam role: NumpyArray-ptr
  /// @param fromoffset inparam role: NumpyArray-ptr-offset
  /// @param length inparam
  EXPORT_SYMBOL struct Error
    awkward_NumpyArray_fill_toint32_fromfloat64(
      int32_t* toptr,
      int64_t tooffset,
      const double* fromptr,
      int64_t fromoffset,
      int64_t length);
  /// @param toptr outparam
  /// @param tooffset inparam role: IndexedArray-index-offset
  /// @param fromptr inparam role: NumpyArray-ptr
  /// @param fromoffset inparam role: NumpyArray-ptr-offset
  /// @param length inparam
  EXPORT_SYMBOL struct Error
    awkward_NumpyArray_fill_toint64_fromfloat64(
      int64_t* toptr,
      int64_t tooffset,
      const double* fromptr,
      int64_t fromoffset,
      int64_t length);
  /// @param toptr outparam
  /// @param tooffset inparam role: IndexedArray-index-offset
  /// @param fromptr inparam role: NumpyArray-ptr
  /// @param fromoffset inparam role: NumpyArray-ptr-offset
  /// @param length inparam
  EXPORT_SYMBOL struct Error
    awkward_NumpyArray_fill_touint8_fromfloat64(
      uint8_t* toptr,
      int64_t tooffset,
      const double* fromptr,
      int64_t fromoffset,
      int64_t length);
  /// @param toptr outparam
  /// @param tooffset inparam role: IndexedArray-index-offset
  /// @param fromptr inparam role: NumpyArray-ptr
  /// @param fromoffset inparam role: NumpyArray-ptr-offset
  /// @param length inparam
  EXPORT_SYMBOL struct Error
    awkward_NumpyArray_fill_touint16_fromfloat64(
      uint16_t* toptr,
      int64_t tooffset,
      const double* fromptr,
      int64_t fromoffset,
      int64_t length);
  /// @param toptr outparam
  /// @param tooffset inparam role: IndexedArray-index-offset
  /// @param fromptr inparam role: NumpyArray-ptr
  /// @param fromoffset inparam role: NumpyArray-ptr-offset
  /// @param length inparam
  EXPORT_SYMBOL struct Error
    awkward_NumpyArray_fill_touint32_fromfloat64(
      uint32_t* toptr,
      int64_t tooffset,
      const double* fromptr,
      int64_t fromoffset,
      int64_t length);
  /// @param toptr outparam
  /// @param tooffset inparam role: IndexedArray-index-offset
  /// @param fromptr inparam role: NumpyArray-ptr
  /// @param fromoffset inparam role: NumpyArray-ptr-offset
  /// @param length inparam
  EXPORT_SYMBOL struct Error
    awkward_NumpyArray_fill_touint64_fromfloat64(
      uint64_t* toptr,
      int64_t tooffset,
      const double* fromptr,
      int64_t fromoffset,
      int64_t length);
  /// @param toptr outparam
  /// @param tooffset inparam role: IndexedArray-index-offset
  /// @param fromptr inparam role: NumpyArray-ptr
  /// @param fromoffset inparam role: NumpyArray-ptr-offset
  /// @param length inparam
  EXPORT_SYMBOL struct Error
    awkward_NumpyArray_fill_tofloat32_fromfloat64(
      float* toptr,
      int64_t tooffset,
      const double* fromptr,
      int64_t fromoffset,
=======
      const float* fromptr,
>>>>>>> bb77c634
      int64_t length);
  /// @param toptr outparam
  /// @param tooffset inparam role: IndexedArray-index-offset
  /// @param fromptr inparam role: NumpyArray-ptr
  /// @param length inparam
  EXPORT_SYMBOL struct Error
    awkward_NumpyArray_fill_tofloat64_fromfloat64(
      double* toptr,
      int64_t tooffset,
      const double* fromptr,
      int64_t length);

  /// @param tostarts outparam
  /// @param tostartsoffset inparam
  /// @param tostops outparam
  /// @param tostopsoffset inparam
  /// @param fromstarts inparam role: ListArray-starts
  /// @param fromstops inparam role: ListArray-stops
  /// @param length inparam
  /// @param base inparam
  EXPORT_SYMBOL struct Error
    awkward_ListArray_fill_to64_from32(
      int64_t* tostarts,
      int64_t tostartsoffset,
      int64_t* tostops,
      int64_t tostopsoffset,
      const int32_t* fromstarts,
      const int32_t* fromstops,
      int64_t length,
      int64_t base);
  /// @param tostarts outparam
  /// @param tostartsoffset inparam
  /// @param tostops outparam
  /// @param tostopsoffset inparam
  /// @param fromstarts inparam role: ListArray-starts
  /// @param fromstops inparam role: ListArray-stops
  /// @param length inparam
  /// @param base inparam
  EXPORT_SYMBOL struct Error
    awkward_ListArray_fill_to64_fromU32(
      int64_t* tostarts,
      int64_t tostartsoffset,
      int64_t* tostops,
      int64_t tostopsoffset,
      const uint32_t* fromstarts,
      const uint32_t* fromstops,
      int64_t length,
      int64_t base);
  /// @param tostarts outparam
  /// @param tostartsoffset inparam
  /// @param tostops outparam
  /// @param tostopsoffset inparam
  /// @param fromstarts inparam role: ListArray-starts
  /// @param fromstops inparam role: ListArray-stops
  /// @param length inparam
  /// @param base inparam
  EXPORT_SYMBOL struct Error
    awkward_ListArray_fill_to64_from64(
      int64_t* tostarts,
      int64_t tostartsoffset,
      int64_t* tostops,
      int64_t tostopsoffset,
      const int64_t* fromstarts,
      const int64_t* fromstops,
      int64_t length,
      int64_t base);

  /// @param toindex outparam
  /// @param toindexoffset inparam
  /// @param fromindex inparam role: IndexedArray-index
  /// @param length inparam
  /// @param base inparam
  EXPORT_SYMBOL struct Error
    awkward_IndexedArray_fill_to64_from32(
      int64_t* toindex,
      int64_t toindexoffset,
      const int32_t* fromindex,
      int64_t length,
      int64_t base);
  /// @param toindex outparam
  /// @param toindexoffset inparam
  /// @param fromindex inparam role: IndexedArray-index
  /// @param length inparam
  /// @param base inparam
  EXPORT_SYMBOL struct Error
    awkward_IndexedArray_fill_to64_fromU32(
      int64_t* toindex,
      int64_t toindexoffset,
      const uint32_t* fromindex,
      int64_t length,
      int64_t base);
  /// @param toindex outparam
  /// @param toindexoffset inparam
  /// @param fromindex inparam role: IndexedArray-index
  /// @param length inparam
  /// @param base inparam
  EXPORT_SYMBOL struct Error
    awkward_IndexedArray_fill_to64_from64(
      int64_t* toindex,
      int64_t toindexoffset,
      const int64_t* fromindex,
      int64_t length,
      int64_t base);

  /// @param toindex outparam
  /// @param toindexoffset inparam role: IndexedArray-index-offset
  /// @param length inparam
  /// @param base inparam
  EXPORT_SYMBOL struct Error
    awkward_IndexedArray_fill_to64_count(
      int64_t* toindex,
      int64_t toindexoffset,
      int64_t length,
      int64_t base);

  /// @param totags outparam
  /// @param totagsoffset inparam
  /// @param fromtags inparam role: UnionArray-tags
  /// @param length inparam
  /// @param base inparam
  EXPORT_SYMBOL struct Error
    awkward_UnionArray_filltags_to8_from8(
      int8_t* totags,
      int64_t totagsoffset,
      const int8_t* fromtags,
      int64_t length,
      int64_t base);

  /// @param toindex outparam
  /// @param toindexoffset inparam
  /// @param fromindex inparam role: IndexedArray-index
  /// @param length inparam
  EXPORT_SYMBOL struct Error
    awkward_UnionArray_fillindex_to64_from32(
      int64_t* toindex,
      int64_t toindexoffset,
      const int32_t* fromindex,
      int64_t length);
  /// @param toindex outparam
  /// @param toindexoffset inparam
  /// @param fromindex inparam role: IndexedArray-index
  /// @param length inparam
  EXPORT_SYMBOL struct Error
    awkward_UnionArray_fillindex_to64_fromU32(
      int64_t* toindex,
      int64_t toindexoffset,
      const uint32_t* fromindex,
      int64_t length);
  /// @param toindex outparam
  /// @param toindexoffset inparam
  /// @param fromindex inparam role: IndexedArray-index
  /// @param length inparam
  EXPORT_SYMBOL struct Error
    awkward_UnionArray_fillindex_to64_from64(
      int64_t* toindex,
      int64_t toindexoffset,
      const int64_t* fromindex,
      int64_t length);

  /// @param totags outparam
  /// @param totagsoffset inparam
  /// @param length inparam
  /// @param base inparam
  EXPORT_SYMBOL struct Error
    awkward_UnionArray_filltags_to8_const(
      int8_t* totags,
      int64_t totagsoffset,
      int64_t length,
      int64_t base);

  /// @param toindex outparam
  /// @param toindexoffset inparam
  /// @param length inparam
  EXPORT_SYMBOL struct Error
    awkward_UnionArray_fillindex_to64_count(
      int64_t* toindex,
      int64_t toindexoffset,
      int64_t length);

  /// @param totags outparam
  /// @param toindex outparam
  /// @param outertags inparam role: UnionArray-tags
  /// @param outerindex inparam role: IndexedArray-index
  /// @param innertags inparam role: UnionArray2-tags
  /// @param innerindex inparam role: IndexedArray2-index
  /// @param towhich inparam
  /// @param innerwhich inparam role: UnionArray1-which
  /// @param outerwhich inparam role: UnionArray2-which
  /// @param length inparam
  /// @param base inparam
  EXPORT_SYMBOL struct Error
    awkward_UnionArray8_32_simplify8_32_to8_64(
      int8_t* totags,
      int64_t* toindex,
      const int8_t* outertags,
      const int32_t* outerindex,
      const int8_t* innertags,
      const int32_t* innerindex,
      int64_t towhich,
      int64_t innerwhich,
      int64_t outerwhich,
      int64_t length,
      int64_t base);
  /// @param totags outparam
  /// @param toindex outparam
  /// @param outertags inparam role: UnionArray-tags
  /// @param outerindex inparam role: IndexedArray-index
  /// @param innertags inparam role: UnionArray2-tags
  /// @param innerindex inparam role: IndexedArray2-index
  /// @param towhich inparam
  /// @param innerwhich inparam role: UnionArray1-which
  /// @param outerwhich inparam role: UnionArray2-which
  /// @param length inparam
  /// @param base inparam
  EXPORT_SYMBOL struct Error
    awkward_UnionArray8_32_simplify8_U32_to8_64(
      int8_t* totags,
      int64_t* toindex,
      const int8_t* outertags,
      const int32_t* outerindex,
      const int8_t* innertags,
      const uint32_t* innerindex,
      int64_t towhich,
      int64_t innerwhich,
      int64_t outerwhich,
      int64_t length,
      int64_t base);
  /// @param totags outparam
  /// @param toindex outparam
  /// @param outertags inparam role: UnionArray-tags
  /// @param outerindex inparam role: IndexedArray-index
  /// @param innertags inparam role: UnionArray2-tags
  /// @param innerindex inparam role: IndexedArray2-index
  /// @param towhich inparam
  /// @param innerwhich inparam role: UnionArray1-which
  /// @param outerwhich inparam role: UnionArray2-which
  /// @param length inparam
  /// @param base inparam
  EXPORT_SYMBOL struct Error
    awkward_UnionArray8_32_simplify8_64_to8_64(
      int8_t* totags,
      int64_t* toindex,
      const int8_t* outertags,
      const int32_t* outerindex,
      const int8_t* innertags,
      const int64_t* innerindex,
      int64_t towhich,
      int64_t innerwhich,
      int64_t outerwhich,
      int64_t length,
      int64_t base);
  /// @param totags outparam
  /// @param toindex outparam
  /// @param outertags inparam role: UnionArray-tags
  /// @param outerindex inparam role: IndexedArray-index
  /// @param innertags inparam role: UnionArray2-tags
  /// @param innerindex inparam role: IndexedArray2-index
  /// @param towhich inparam
  /// @param innerwhich inparam role: UnionArray1-which
  /// @param outerwhich inparam role: UnionArray2-which
  /// @param length inparam
  /// @param base inparam
  EXPORT_SYMBOL struct Error
    awkward_UnionArray8_U32_simplify8_32_to8_64(
      int8_t* totags,
      int64_t* toindex,
      const int8_t* outertags,
      const uint32_t* outerindex,
      const int8_t* innertags,
      const int32_t* innerindex,
      int64_t towhich,
      int64_t innerwhich,
      int64_t outerwhich,
      int64_t length,
      int64_t base);
  /// @param totags outparam
  /// @param toindex outparam
  /// @param outertags inparam role: UnionArray-tags
  /// @param outerindex inparam role: IndexedArray-index
  /// @param innertags inparam role: UnionArray2-tags
  /// @param innerindex inparam role: IndexedArray2-index
  /// @param towhich inparam
  /// @param innerwhich inparam role: UnionArray1-which
  /// @param outerwhich inparam role: UnionArray2-which
  /// @param length inparam
  /// @param base inparam
  EXPORT_SYMBOL struct Error
    awkward_UnionArray8_U32_simplify8_U32_to8_64(
      int8_t* totags,
      int64_t* toindex,
      const int8_t* outertags,
      const uint32_t* outerindex,
      const int8_t* innertags,
      const uint32_t* innerindex,
      int64_t towhich,
      int64_t innerwhich,
      int64_t outerwhich,
      int64_t length,
      int64_t base);
  /// @param totags outparam
  /// @param toindex outparam
  /// @param outertags inparam role: UnionArray-tags
  /// @param outerindex inparam role: IndexedArray-index
  /// @param innertags inparam role: UnionArray2-tags
  /// @param innerindex inparam role: IndexedArray2-index
  /// @param towhich inparam
  /// @param innerwhich inparam role: UnionArray1-which
  /// @param outerwhich inparam role: UnionArray2-which
  /// @param length inparam
  /// @param base inparam
  EXPORT_SYMBOL struct Error
    awkward_UnionArray8_U32_simplify8_64_to8_64(
      int8_t* totags,
      int64_t* toindex,
      const int8_t* outertags,
      const uint32_t* outerindex,
      const int8_t* innertags,
      const int64_t* innerindex,
      int64_t towhich,
      int64_t innerwhich,
      int64_t outerwhich,
      int64_t length,
      int64_t base);
  /// @param totags outparam
  /// @param toindex outparam
  /// @param outertags inparam role: UnionArray-tags
  /// @param outerindex inparam role: IndexedArray-index
  /// @param innertags inparam role: UnionArray2-tags
  /// @param innerindex inparam role: IndexedArray2-index
  /// @param towhich inparam
  /// @param innerwhich inparam role: UnionArray1-which
  /// @param outerwhich inparam role: UnionArray2-which
  /// @param length inparam
  /// @param base inparam
  EXPORT_SYMBOL struct Error
    awkward_UnionArray8_64_simplify8_32_to8_64(
      int8_t* totags,
      int64_t* toindex,
      const int8_t* outertags,
      const int64_t* outerindex,
      const int8_t* innertags,
      const int32_t* innerindex,
      int64_t towhich,
      int64_t innerwhich,
      int64_t outerwhich,
      int64_t length,
      int64_t base);
  /// @param totags outparam
  /// @param toindex outparam
  /// @param outertags inparam role: UnionArray-tags
  /// @param outerindex inparam role: IndexedArray-index
  /// @param innertags inparam role: UnionArray2-tags
  /// @param innerindex inparam role: IndexedArray2-index
  /// @param towhich inparam
  /// @param innerwhich inparam role: UnionArray1-which
  /// @param outerwhich inparam role: UnionArray2-which
  /// @param length inparam
  /// @param base inparam
  EXPORT_SYMBOL struct Error
    awkward_UnionArray8_64_simplify8_U32_to8_64(
      int8_t* totags,
      int64_t* toindex,
      const int8_t* outertags,
      const int64_t* outerindex,
      const int8_t* innertags,
      const uint32_t* innerindex,
      int64_t towhich,
      int64_t innerwhich,
      int64_t outerwhich,
      int64_t length,
      int64_t base);
  /// @param totags outparam
  /// @param toindex outparam
  /// @param outertags inparam role: UnionArray-tags
  /// @param outerindex inparam role: IndexedArray-index
  /// @param innertags inparam role: UnionArray2-tags
  /// @param innerindex inparam role: IndexedArray2-index
  /// @param towhich inparam
  /// @param innerwhich inparam role: UnionArray1-which
  /// @param outerwhich inparam role: UnionArray2-which
  /// @param length inparam
  /// @param base inparam
  EXPORT_SYMBOL struct Error
    awkward_UnionArray8_64_simplify8_64_to8_64(
      int8_t* totags,
      int64_t* toindex,
      const int8_t* outertags,
      const int64_t* outerindex,
      const int8_t* innertags,
      const int64_t* innerindex,
      int64_t towhich,
      int64_t innerwhich,
      int64_t outerwhich,
      int64_t length,
      int64_t base);

  /// @param totags outparam
  /// @param toindex outparam
  /// @param fromtags inparam role: UnionArray-tags
  /// @param fromindex inparam role: IndexedArray-index
  /// @param towhich inparam
  /// @param fromwhich inparam role: UnionArray-which
  /// @param length inparam
  /// @param base inparam
  EXPORT_SYMBOL struct Error
    awkward_UnionArray8_32_simplify_one_to8_64(
      int8_t* totags,
      int64_t* toindex,
      const int8_t* fromtags,
      const int32_t* fromindex,
      int64_t towhich,
      int64_t fromwhich,
      int64_t length,
      int64_t base);
  /// @param totags outparam
  /// @param toindex outparam
  /// @param fromtags inparam role: UnionArray-tags
  /// @param fromindex inparam role: IndexedArray-index
  /// @param towhich inparam
  /// @param fromwhich inparam role: UnionArray-which
  /// @param length inparam
  /// @param base inparam
  EXPORT_SYMBOL struct Error
    awkward_UnionArray8_U32_simplify_one_to8_64(
      int8_t* totags,
      int64_t* toindex,
      const int8_t* fromtags,
      const uint32_t* fromindex,
      int64_t towhich,
      int64_t fromwhich,
      int64_t length,
      int64_t base);
  /// @param totags outparam
  /// @param toindex outparam
  /// @param fromtags inparam role: UnionArray-tags
  /// @param fromindex inparam role: IndexedArray-index
  /// @param towhich inparam
  /// @param fromwhich inparam role: UnionArray-which
  /// @param length inparam
  /// @param base inparam
  EXPORT_SYMBOL struct Error
    awkward_UnionArray8_64_simplify_one_to8_64(
      int8_t* totags,
      int64_t* toindex,
      const int8_t* fromtags,
      const int64_t* fromindex,
      int64_t towhich,
      int64_t fromwhich,
      int64_t length,
      int64_t base);

  /// @param toindex outparam
  /// @param fromindex inparam role: IndexedArray-index
  /// @param length inparam
  EXPORT_SYMBOL struct Error
    awkward_UnionArray_fillna_from32_to64(
      int64_t* toindex,
      const int32_t* fromindex,
      int64_t length);
  /// @param toindex outparam
  /// @param fromindex inparam role: IndexedArray-index
  /// @param length inparam
  EXPORT_SYMBOL struct Error
    awkward_UnionArray_fillna_fromU32_to64(
      int64_t* toindex,
      const uint32_t* fromindex,
      int64_t length);
  /// @param toindex outparam
  /// @param fromindex inparam role: IndexedArray-index
  /// @param length inparam
  EXPORT_SYMBOL struct Error
    awkward_UnionArray_fillna_from64_to64(
      int64_t* toindex,
      const int64_t* fromindex,
      int64_t length);

  /// @param toindex outparam
  /// @param frommask inparam role: ByteMaskedArray-mask
  /// @param length inparam
  EXPORT_SYMBOL struct Error
    awkward_IndexedOptionArray_rpad_and_clip_mask_axis1_64(
      int64_t* toindex,
      const int8_t* frommask,
      int64_t length);

  /// @param toindex outparam
  /// @param target inparam
  /// @param length inparam
  EXPORT_SYMBOL struct Error
    awkward_index_rpad_and_clip_axis0_64(
      int64_t* toindex,
      int64_t target,
      int64_t length);
  /// @param tostarts outparam
  /// @param tostops outparam
  /// @param target inparam
  /// @param length inparam
  EXPORT_SYMBOL struct Error
    awkward_index_rpad_and_clip_axis1_64(
      int64_t* tostarts,
      int64_t* tostops,
      int64_t target,
      int64_t length);

  /// @param toindex outparam
  /// @param target inparam
  /// @param size inparam
  /// @param length inparam
  EXPORT_SYMBOL struct Error
    awkward_RegularArray_rpad_and_clip_axis1_64(
      int64_t* toindex,
      int64_t target,
      int64_t size,
      int64_t length);

  /// @param tomin outparam
  /// @param fromstarts inparam role: ListArray-starts
  /// @param fromstops inparam role: ListArray-stops
  /// @param lenstarts inparam
  EXPORT_SYMBOL struct Error
    awkward_ListArray32_min_range(
      int64_t* tomin,
      const int32_t* fromstarts,
      const int32_t* fromstops,
      int64_t lenstarts);
  /// @param tomin outparam
  /// @param fromstarts inparam role: ListArray-starts
  /// @param fromstops inparam role: ListArray-stops
  /// @param lenstarts inparam
  EXPORT_SYMBOL struct Error
    awkward_ListArrayU32_min_range(
      int64_t* tomin,
      const uint32_t* fromstarts,
      const uint32_t* fromstops,
      int64_t lenstarts);
  /// @param tomin outparam
  /// @param fromstarts inparam role: ListArray-starts
  /// @param fromstops inparam role: ListArray-stops
  /// @param lenstarts inparam
  EXPORT_SYMBOL struct Error
    awkward_ListArray64_min_range(
      int64_t* tomin,
      const int64_t* fromstarts,
      const int64_t* fromstops,
      int64_t lenstarts);

  /// @param tomin outparam
  /// @param fromstarts inparam role: ListArray-starts
  /// @param fromstops inparam role: ListArray-stops
  /// @param target inparam
  /// @param lenstarts inparam
  EXPORT_SYMBOL struct Error
    awkward_ListArray32_rpad_and_clip_length_axis1(
      int64_t* tomin,
      const int32_t* fromstarts,
      const int32_t* fromstops,
      int64_t target,
      int64_t lenstarts);
  /// @param tomin outparam
  /// @param fromstarts inparam role: ListArray-starts
  /// @param fromstops inparam role: ListArray-stops
  /// @param target inparam
  /// @param lenstarts inparam
  EXPORT_SYMBOL struct Error
    awkward_ListArrayU32_rpad_and_clip_length_axis1(
      int64_t* tomin,
      const uint32_t* fromstarts,
      const uint32_t* fromstops,
      int64_t target,
      int64_t lenstarts);
  /// @param tomin outparam
  /// @param fromstarts inparam role: ListArray-starts
  /// @param fromstops inparam role: ListArray-stops
  /// @param target inparam
  /// @param lenstarts inparam
  EXPORT_SYMBOL struct Error
    awkward_ListArray64_rpad_and_clip_length_axis1(
      int64_t* tomin,
      const int64_t* fromstarts,
      const int64_t* fromstops,
      int64_t target,
      int64_t lenstarts);

  /// @param toindex outparam
  /// @param fromstarts inparam role: ListArray-starts
  /// @param fromstops inparam role: ListArray-stops
  /// @param tostarts outparam
  /// @param tostops outparam
  /// @param target inparam
  /// @param length inparam
  EXPORT_SYMBOL struct Error
    awkward_ListArray32_rpad_axis1_64(
      int64_t* toindex,
      const int32_t* fromstarts,
      const int32_t* fromstops,
      int32_t* tostarts,
      int32_t* tostops,
      int64_t target,
      int64_t length);
  /// @param toindex outparam
  /// @param fromstarts inparam role: ListArray-starts
  /// @param fromstops inparam role: ListArray-stops
  /// @param tostarts outparam
  /// @param tostops outparam
  /// @param target inparam
  /// @param length inparam
  EXPORT_SYMBOL struct Error
    awkward_ListArrayU32_rpad_axis1_64(
      int64_t* toindex,
      const uint32_t* fromstarts,
      const uint32_t* fromstops,
      uint32_t* tostarts,
      uint32_t* tostops,
      int64_t target,
      int64_t length);
  /// @param toindex outparam
  /// @param fromstarts inparam role: ListArray-starts
  /// @param fromstops inparam role: ListArray-stops
  /// @param tostarts outparam
  /// @param tostops outparam
  /// @param target inparam
  /// @param length inparam
  EXPORT_SYMBOL struct Error
    awkward_ListArray64_rpad_axis1_64(
      int64_t* toindex,
      const int64_t* fromstarts,
      const int64_t* fromstops,
      int64_t* tostarts,
      int64_t* tostops,
      int64_t target,
      int64_t length);

  /// @param toindex outparam
  /// @param fromoffsets inparam role: ListOffsetArray-offsets
  /// @param length inparam
  /// @param target inparam
  EXPORT_SYMBOL struct Error
    awkward_ListOffsetArray32_rpad_and_clip_axis1_64(
      int64_t* toindex,
      const int32_t* fromoffsets,
      int64_t length,
      int64_t target);
  /// @param toindex outparam
  /// @param fromoffsets inparam role: ListOffsetArray-offsets
  /// @param length inparam
  /// @param target inparam
  EXPORT_SYMBOL struct Error
    awkward_ListOffsetArrayU32_rpad_and_clip_axis1_64(
      int64_t* toindex,
      const uint32_t* fromoffsets,
      int64_t length,
      int64_t target);
  /// @param toindex outparam
  /// @param fromoffsets inparam role: ListOffsetArray-offsets
  /// @param length inparam
  /// @param target inparam
  EXPORT_SYMBOL struct Error
    awkward_ListOffsetArray64_rpad_and_clip_axis1_64(
      int64_t* toindex,
      const int64_t* fromoffsets,
      int64_t length,
      int64_t target);

  /// @param tooffsets outparam
  /// @param fromoffsets inparam role: ListOffsetArray-offsets
  /// @param fromlength inparam
  /// @param target inparam
  /// @param tolength outparam
  EXPORT_SYMBOL struct Error
    awkward_ListOffsetArray32_rpad_length_axis1(
      int32_t* tooffsets,
      const int32_t* fromoffsets,
      int64_t fromlength,
      int64_t target,
      int64_t* tolength);
  /// @param tooffsets outparam
  /// @param fromoffsets inparam role: ListOffsetArray-offsets
  /// @param fromlength inparam
  /// @param target inparam
  /// @param tolength outparam
  EXPORT_SYMBOL struct Error
    awkward_ListOffsetArrayU32_rpad_length_axis1(
      uint32_t* tooffsets,
      const uint32_t* fromoffsets,
      int64_t fromlength,
      int64_t target,
      int64_t* tolength);
  /// @param tooffsets outparam
  /// @param fromoffsets inparam role: ListOffsetArray-offsets
  /// @param fromlength inparam
  /// @param target inparam
  /// @param tolength outparam
  EXPORT_SYMBOL struct Error
    awkward_ListOffsetArray64_rpad_length_axis1(
      int64_t* tooffsets,
      const int64_t* fromoffsets,
      int64_t fromlength,
      int64_t target,
      int64_t* tolength);

  /// @param toindex outparam
  /// @param fromoffsets inparam role: ListOffsetArray-offsets
  /// @param fromlength inparam
  /// @param target inparam
  EXPORT_SYMBOL struct Error
    awkward_ListOffsetArray32_rpad_axis1_64(
      int64_t* toindex,
      const int32_t* fromoffsets,
      int64_t fromlength,
      int64_t target);
  /// @param toindex outparam
  /// @param fromoffsets inparam role: ListOffsetArray-offsets
  /// @param fromlength inparam
  /// @param target inparam
  EXPORT_SYMBOL struct Error
    awkward_ListOffsetArrayU32_rpad_axis1_64(
      int64_t* toindex,
      const uint32_t* fromoffsets,
      int64_t fromlength,
      int64_t target);
  /// @param toindex outparam
  /// @param fromoffsets inparam role: ListOffsetArray-offsets
  /// @param fromlength inparam
  /// @param target inparam
  EXPORT_SYMBOL struct Error
    awkward_ListOffsetArray64_rpad_axis1_64(
      int64_t* toindex,
      const int64_t* fromoffsets,
      int64_t fromlength,
      int64_t target);

  /// @param starts inparam role: ListArray-starts
  /// @param stops inparam role: ListArray-stops
  /// @param length inparam
  /// @param lencontent inparam
  EXPORT_SYMBOL struct Error
    awkward_ListArray32_validity(
      const int32_t* starts,
      const int32_t* stops,
      int64_t length,
      int64_t lencontent);
  /// @param starts inparam role: ListArray-starts
  /// @param stops inparam role: ListArray-stops
  /// @param length inparam
  /// @param lencontent inparam
  EXPORT_SYMBOL struct Error
    awkward_ListArrayU32_validity(
      const uint32_t* starts,
      const uint32_t* stops,
      int64_t length,
      int64_t lencontent);
  /// @param starts inparam role: ListArray-starts
  /// @param stops inparam role: ListArray-stops
  /// @param length inparam
  /// @param lencontent inparam
  EXPORT_SYMBOL struct Error
    awkward_ListArray64_validity(
      const int64_t* starts,
      const int64_t* stops,
      int64_t length,
      int64_t lencontent);

  /// @param index inparam role: IndexedArray-index
  /// @param length inparam
  /// @param lencontent inparam role: IndexedArray-length
  /// @param isoption inparam role: ByteMaskedArray-valid_when
  EXPORT_SYMBOL struct Error
    awkward_IndexedArray32_validity(
      const int32_t* index,
      int64_t length,
      int64_t lencontent,
      bool isoption);
  /// @param index inparam role: IndexedArray-index
  /// @param length inparam
  /// @param lencontent inparam role: IndexedArray-length
  /// @param isoption inparam role: ByteMaskedArray-valid_when
  EXPORT_SYMBOL struct Error
    awkward_IndexedArrayU32_validity(
      const uint32_t* index,
      int64_t length,
      int64_t lencontent,
      bool isoption);
  /// @param index inparam role: IndexedArray-index
  /// @param length inparam
  /// @param lencontent inparam role: IndexedArray-length
  /// @param isoption inparam role: ByteMaskedArray-valid_when
  EXPORT_SYMBOL struct Error
    awkward_IndexedArray64_validity(
      const int64_t* index,
      int64_t length,
      int64_t lencontent,
      bool isoption);

  /// @param tags inparam role: UnionArray-tags
  /// @param index inparam role: IndexedArray-index
  /// @param length inparam
  /// @param numcontents inparam role: UnionArray-length
  /// @param lencontents inparam role: ListOffsetArray-offsets
  EXPORT_SYMBOL struct Error
    awkward_UnionArray8_32_validity(
      const int8_t* tags,
      const int32_t* index,
      int64_t length,
      int64_t numcontents,
      const int64_t* lencontents);
  /// @param tags inparam role: UnionArray-tags
  /// @param index inparam role: IndexedArray-index
  /// @param length inparam
  /// @param numcontents inparam role: UnionArray-length
  /// @param lencontents inparam role: ListOffsetArray-offsets
  EXPORT_SYMBOL struct Error
    awkward_UnionArray8_U32_validity(
      const int8_t* tags,
      const uint32_t* index,
      int64_t length,
      int64_t numcontents,
      const int64_t* lencontents);
  /// @param tags inparam role: UnionArray-tags
  /// @param index inparam role: IndexedArray-index
  /// @param length inparam
  /// @param numcontents inparam role: UnionArray-length
  /// @param lencontents inparam role: ListOffsetArray-offsets
  EXPORT_SYMBOL struct Error
    awkward_UnionArray8_64_validity(
      const int8_t* tags,
      const int64_t* index,
      int64_t length,
      int64_t numcontents,
      const int64_t* lencontents);

  /// @param toindex outparam
  /// @param length inparam
  EXPORT_SYMBOL struct Error
    awkward_localindex_64(
      int64_t* toindex,
      int64_t length);

  /// @param toindex outparam
  /// @param offsets inparam role: ListOffsetArray-offsets
  /// @param length inparam
  EXPORT_SYMBOL struct Error
    awkward_ListArray32_localindex_64(
      int64_t* toindex,
      const int32_t* offsets,
      int64_t length);
  /// @param toindex outparam
  /// @param offsets inparam role: ListOffsetArray-offsets
  /// @param length inparam
  EXPORT_SYMBOL struct Error
    awkward_ListArrayU32_localindex_64(
      int64_t* toindex,
      const uint32_t* offsets,
      int64_t length);
  /// @param toindex outparam
  /// @param offsets inparam role: ListOffsetArray-offsets
  /// @param length inparam
  EXPORT_SYMBOL struct Error
    awkward_ListArray64_localindex_64(
      int64_t* toindex,
      const int64_t* offsets,
      int64_t length);

  /// @param toindex outparam
  /// @param size inparam role: RegularArray-size
  /// @param length inparam
  EXPORT_SYMBOL struct Error
    awkward_RegularArray_localindex_64(
      int64_t* toindex,
      int64_t size,
      int64_t length);

  /// @param toindex outparam
  /// @param n inparam
  /// @param replacement inparam
  /// @param singlelen inparam
  EXPORT_SYMBOL struct Error
    awkward_combinations_64(
      int64_t* toindex,
      int64_t n,
      bool replacement,
      int64_t singlelen);

  /// @param totallen outparam
  /// @param tooffsets outparam
  /// @param n inparam
  /// @param replacement inparam role: ByteMaskedArray-valid_when
  /// @param starts inparam role: ListArray-starts
  /// @param stops inparam role: ListArray-stops
  /// @param length inparam
  EXPORT_SYMBOL struct Error
    awkward_ListArray32_combinations_length_64(
      int64_t* totallen,
      int64_t* tooffsets,
      int64_t n,
      bool replacement,
      const int32_t* starts,
      const int32_t* stops,
      int64_t length);
  /// @param totallen outparam
  /// @param tooffsets outparam
  /// @param n inparam
  /// @param replacement inparam role: ByteMaskedArray-valid_when
  /// @param starts inparam role: ListArray-starts
  /// @param stops inparam role: ListArray-stops
  /// @param length inparam
  EXPORT_SYMBOL struct Error
    awkward_ListArrayU32_combinations_length_64(
      int64_t* totallen,
      int64_t* tooffsets,
      int64_t n,
      bool replacement,
      const uint32_t* starts,
      const uint32_t* stops,
      int64_t length);
  /// @param totallen outparam
  /// @param tooffsets outparam
  /// @param n inparam
  /// @param replacement inparam role: ByteMaskedArray-valid_when
  /// @param starts inparam role: ListArray-starts
  /// @param stops inparam role: ListArray-stops
  /// @param length inparam
  EXPORT_SYMBOL struct Error
    awkward_ListArray64_combinations_length_64(
      int64_t* totallen,
      int64_t* tooffsets,
      int64_t n,
      bool replacement,
      const int64_t* starts,
      const int64_t* stops,
      int64_t length);

  /// @param tocarry outparam
  /// @param toindex outparam
  /// @param fromindex inparam
  /// @param n inparam
  /// @param replacement inparam
  /// @param starts inparam role: ListArray-starts
  /// @param stops inparam role: ListArray-stops
  /// @param length inparam
  EXPORT_SYMBOL struct Error
    awkward_ListArray32_combinations_64(
      int64_t** tocarry,
      int64_t* toindex,
      int64_t* fromindex,
      int64_t n,
      bool replacement,
      const int32_t* starts,
      const int32_t* stops,
      int64_t length);
  /// @param tocarry outparam
  /// @param toindex outparam
  /// @param fromindex inparam
  /// @param n inparam
  /// @param replacement inparam
  /// @param starts inparam role: ListArray-starts
  /// @param stops inparam role: ListArray-stops
  /// @param length inparam
  EXPORT_SYMBOL struct Error
    awkward_ListArrayU32_combinations_64(
      int64_t** tocarry,
      int64_t* toindex,
      int64_t* fromindex,
      int64_t n,
      bool replacement,
      const uint32_t* starts,
      const uint32_t* stops,
      int64_t length);
  /// @param tocarry outparam
  /// @param toindex outparam
  /// @param fromindex inparam
  /// @param n inparam
  /// @param replacement inparam
  /// @param starts inparam role: ListArray-starts
  /// @param stops inparam role: ListArray-stops
  /// @param length inparam
  EXPORT_SYMBOL struct Error
    awkward_ListArray64_combinations_64(
      int64_t** tocarry,
      int64_t* toindex,
      int64_t* fromindex,
      int64_t n,
      bool replacement,
      const int64_t* starts,
      const int64_t* stops,
      int64_t length);

  /// @param tocarry outparam
  /// @param toindex outparam
  /// @param fromindex inparam
  /// @param n inparam
  /// @param replacement inparam
  /// @param size inparam
  /// @param length inparam
  EXPORT_SYMBOL struct Error
    awkward_RegularArray_combinations_64(
      int64_t** tocarry,
      int64_t* toindex,
      int64_t* fromindex,
      int64_t n,
      bool replacement,
      int64_t size,
      int64_t length);

  /// @param tomask outparam
  /// @param theirmask inparam role: ByteMaskedArray-mask
  /// @param mymask inparam role: ByteMaskedArray2-mask
  /// @param length inparam
  /// @param validwhen inparam role: ByteMaskedArray-valid_when
  EXPORT_SYMBOL struct Error
    awkward_ByteMaskedArray_overlay_mask8(
      int8_t* tomask,
      const int8_t* theirmask,
      const int8_t* mymask,
      int64_t length,
      bool validwhen);

  /// @param tobytemask outparam
  /// @param frombitmask inparam role: BitMaskedArray-mask
  /// @param bitmasklength inparam
  /// @param validwhen inparam role: BitMaskedArray-valid_when
  /// @param lsb_order inparam role: BitMaskedArray-lsb_order
  EXPORT_SYMBOL struct Error
    awkward_BitMaskedArray_to_ByteMaskedArray(
      int8_t* tobytemask,
      const uint8_t* frombitmask,
      int64_t bitmasklength,
      bool validwhen,
      bool lsb_order);

  /// @param toindex outparam
  /// @param frombitmask inparam role: BitMaskedArray-mask
  /// @param bitmasklength inparam
  /// @param validwhen inparam role: BitMaskedArray-valid_when
  /// @param lsb_order inparam role: BitMaskedArray-lsb_order
  EXPORT_SYMBOL struct Error
    awkward_BitMaskedArray_to_IndexedOptionArray64(
      int64_t* toindex,
      const uint8_t* frombitmask,
      int64_t bitmasklength,
      bool validwhen,
      bool lsb_order);

}

#endif // AWKWARDCPU_GETITEM_H_<|MERGE_RESOLUTION|>--- conflicted
+++ resolved
@@ -702,12 +702,10 @@
       bool* toptr,
       int64_t tooffset,
       const int8_t* fromptr,
-      int64_t fromoffset,
-      int64_t length);
-  /// @param toptr outparam
-  /// @param tooffset inparam role: IndexedArray-index-offset
-  /// @param fromptr inparam role: NumpyArray-ptr
-  /// @param fromoffset inparam role: NumpyArray-ptr-offset
+      int64_t length);
+  /// @param toptr outparam
+  /// @param tooffset inparam role: IndexedArray-index-offset
+  /// @param fromptr inparam role: NumpyArray-ptr
   /// @param length inparam
   EXPORT_SYMBOL struct Error
     awkward_NumpyArray_fill_toint8_fromint8(
@@ -754,48 +752,40 @@
       uint8_t* toptr,
       int64_t tooffset,
       const int8_t* fromptr,
-      int64_t fromoffset,
-      int64_t length);
-  /// @param toptr outparam
-  /// @param tooffset inparam role: IndexedArray-index-offset
-  /// @param fromptr inparam role: NumpyArray-ptr
-  /// @param fromoffset inparam role: NumpyArray-ptr-offset
+      int64_t length);
+  /// @param toptr outparam
+  /// @param tooffset inparam role: IndexedArray-index-offset
+  /// @param fromptr inparam role: NumpyArray-ptr
   /// @param length inparam
   EXPORT_SYMBOL struct Error
     awkward_NumpyArray_fill_touint16_fromint8(
       uint16_t* toptr,
       int64_t tooffset,
       const int8_t* fromptr,
-      int64_t fromoffset,
-      int64_t length);
-  /// @param toptr outparam
-  /// @param tooffset inparam role: IndexedArray-index-offset
-  /// @param fromptr inparam role: NumpyArray-ptr
-  /// @param fromoffset inparam role: NumpyArray-ptr-offset
+      int64_t length);
+  /// @param toptr outparam
+  /// @param tooffset inparam role: IndexedArray-index-offset
+  /// @param fromptr inparam role: NumpyArray-ptr
   /// @param length inparam
   EXPORT_SYMBOL struct Error
     awkward_NumpyArray_fill_touint32_fromint8(
       uint32_t* toptr,
       int64_t tooffset,
       const int8_t* fromptr,
-      int64_t fromoffset,
-      int64_t length);
-  /// @param toptr outparam
-  /// @param tooffset inparam role: IndexedArray-index-offset
-  /// @param fromptr inparam role: NumpyArray-ptr
-  /// @param fromoffset inparam role: NumpyArray-ptr-offset
+      int64_t length);
+  /// @param toptr outparam
+  /// @param tooffset inparam role: IndexedArray-index-offset
+  /// @param fromptr inparam role: NumpyArray-ptr
   /// @param length inparam
   EXPORT_SYMBOL struct Error
     awkward_NumpyArray_fill_touint64_fromint8(
       uint64_t* toptr,
       int64_t tooffset,
       const int8_t* fromptr,
-      int64_t fromoffset,
-      int64_t length);
-  /// @param toptr outparam
-  /// @param tooffset inparam role: IndexedArray-index-offset
-  /// @param fromptr inparam role: NumpyArray-ptr
-  /// @param fromoffset inparam role: NumpyArray-ptr-offset
+      int64_t length);
+  /// @param toptr outparam
+  /// @param tooffset inparam role: IndexedArray-index-offset
+  /// @param fromptr inparam role: NumpyArray-ptr
   /// @param length inparam
   EXPORT_SYMBOL struct Error
     awkward_NumpyArray_fill_tofloat32_fromint8(
@@ -871,12 +861,7 @@
     awkward_NumpyArray_fill_touint8_fromint16(
       uint8_t* toptr,
       int64_t tooffset,
-<<<<<<< HEAD
       const int16_t* fromptr,
-      int64_t fromoffset,
-=======
-      const int32_t* fromptr,
->>>>>>> bb77c634
       int64_t length);
   /// @param toptr outparam
   /// @param tooffset inparam role: IndexedArray-index-offset
@@ -886,12 +871,7 @@
     awkward_NumpyArray_fill_touint16_fromint16(
       uint16_t* toptr,
       int64_t tooffset,
-<<<<<<< HEAD
       const int16_t* fromptr,
-      int64_t fromoffset,
-=======
-      const int32_t* fromptr,
->>>>>>> bb77c634
       int64_t length);
   /// @param toptr outparam
   /// @param tooffset inparam role: IndexedArray-index-offset
@@ -901,12 +881,7 @@
     awkward_NumpyArray_fill_touint32_fromint16(
       uint32_t* toptr,
       int64_t tooffset,
-<<<<<<< HEAD
       const int16_t* fromptr,
-      int64_t fromoffset,
-=======
-      const int32_t* fromptr,
->>>>>>> bb77c634
       int64_t length);
   /// @param toptr outparam
   /// @param tooffset inparam role: IndexedArray-index-offset
@@ -916,12 +891,7 @@
     awkward_NumpyArray_fill_touint64_fromint16(
       uint64_t* toptr,
       int64_t tooffset,
-<<<<<<< HEAD
       const int16_t* fromptr,
-      int64_t fromoffset,
-=======
-      const int32_t* fromptr,
->>>>>>> bb77c634
       int64_t length);
   /// @param toptr outparam
   /// @param tooffset inparam role: IndexedArray-index-offset
@@ -931,12 +901,7 @@
     awkward_NumpyArray_fill_tofloat32_fromint16(
       float* toptr,
       int64_t tooffset,
-<<<<<<< HEAD
       const int16_t* fromptr,
-      int64_t fromoffset,
-=======
-      const int64_t* fromptr,
->>>>>>> bb77c634
       int64_t length);
   /// @param toptr outparam
   /// @param tooffset inparam role: IndexedArray-index-offset
@@ -946,12 +911,7 @@
     awkward_NumpyArray_fill_tofloat64_fromint16(
       double* toptr,
       int64_t tooffset,
-<<<<<<< HEAD
       const int16_t* fromptr,
-      int64_t fromoffset,
-=======
-      const int64_t* fromptr,
->>>>>>> bb77c634
       int64_t length);
   /// @param toptr outparam
   /// @param tooffset inparam role: IndexedArray-index-offset
@@ -961,12 +921,7 @@
     awkward_NumpyArray_fill_tobool_fromint32(
       bool* toptr,
       int64_t tooffset,
-<<<<<<< HEAD
       const int32_t* fromptr,
-      int64_t fromoffset,
-=======
-      const int64_t* fromptr,
->>>>>>> bb77c634
       int64_t length);
   /// @param toptr outparam
   /// @param tooffset inparam role: IndexedArray-index-offset
@@ -977,23 +932,16 @@
       int8_t* toptr,
       int64_t tooffset,
       const int32_t* fromptr,
-      int64_t fromoffset,
-      int64_t length);
-  /// @param toptr outparam
-  /// @param tooffset inparam role: IndexedArray-index-offset
-  /// @param fromptr inparam role: NumpyArray-ptr
-  /// @param fromoffset inparam role: NumpyArray-ptr-offset
+      int64_t length);
+  /// @param toptr outparam
+  /// @param tooffset inparam role: IndexedArray-index-offset
+  /// @param fromptr inparam role: NumpyArray-ptr
   /// @param length inparam
   EXPORT_SYMBOL struct Error
     awkward_NumpyArray_fill_toint16_fromint32(
       int16_t* toptr,
       int64_t tooffset,
-<<<<<<< HEAD
       const int32_t* fromptr,
-      int64_t fromoffset,
-=======
-      const uint8_t* fromptr,
->>>>>>> bb77c634
       int64_t length);
   /// @param toptr outparam
   /// @param tooffset inparam role: IndexedArray-index-offset
@@ -1003,12 +951,7 @@
     awkward_NumpyArray_fill_toint32_fromint32(
       int32_t* toptr,
       int64_t tooffset,
-<<<<<<< HEAD
       const int32_t* fromptr,
-      int64_t fromoffset,
-=======
-      const uint8_t* fromptr,
->>>>>>> bb77c634
       int64_t length);
   /// @param toptr outparam
   /// @param tooffset inparam role: IndexedArray-index-offset
@@ -1018,12 +961,7 @@
     awkward_NumpyArray_fill_toint64_fromint32(
       int64_t* toptr,
       int64_t tooffset,
-<<<<<<< HEAD
       const int32_t* fromptr,
-      int64_t fromoffset,
-=======
-      const uint8_t* fromptr,
->>>>>>> bb77c634
       int64_t length);
   /// @param toptr outparam
   /// @param tooffset inparam role: IndexedArray-index-offset
@@ -1033,12 +971,7 @@
     awkward_NumpyArray_fill_touint8_fromint32(
       uint8_t* toptr,
       int64_t tooffset,
-<<<<<<< HEAD
       const int32_t* fromptr,
-      int64_t fromoffset,
-=======
-      const uint8_t* fromptr,
->>>>>>> bb77c634
       int64_t length);
   /// @param toptr outparam
   /// @param tooffset inparam role: IndexedArray-index-offset
@@ -1048,12 +981,7 @@
     awkward_NumpyArray_fill_touint16_fromint32(
       uint16_t* toptr,
       int64_t tooffset,
-<<<<<<< HEAD
       const int32_t* fromptr,
-      int64_t fromoffset,
-=======
-      const uint8_t* fromptr,
->>>>>>> bb77c634
       int64_t length);
   /// @param toptr outparam
   /// @param tooffset inparam role: IndexedArray-index-offset
@@ -1063,12 +991,7 @@
     awkward_NumpyArray_fill_touint32_fromint32(
       uint32_t* toptr,
       int64_t tooffset,
-<<<<<<< HEAD
       const int32_t* fromptr,
-      int64_t fromoffset,
-=======
-      const uint8_t* fromptr,
->>>>>>> bb77c634
       int64_t length);
   /// @param toptr outparam
   /// @param tooffset inparam role: IndexedArray-index-offset
@@ -1078,12 +1001,7 @@
     awkward_NumpyArray_fill_touint64_fromint32(
       uint64_t* toptr,
       int64_t tooffset,
-<<<<<<< HEAD
       const int32_t* fromptr,
-      int64_t fromoffset,
-=======
-      const uint8_t* fromptr,
->>>>>>> bb77c634
       int64_t length);
   /// @param toptr outparam
   /// @param tooffset inparam role: IndexedArray-index-offset
@@ -1093,12 +1011,7 @@
     awkward_NumpyArray_fill_tofloat32_fromint32(
       float* toptr,
       int64_t tooffset,
-<<<<<<< HEAD
       const int32_t* fromptr,
-      int64_t fromoffset,
-=======
-      const uint8_t* fromptr,
->>>>>>> bb77c634
       int64_t length);
   /// @param toptr outparam
   /// @param tooffset inparam role: IndexedArray-index-offset
@@ -1108,12 +1021,7 @@
     awkward_NumpyArray_fill_tofloat64_fromint32(
       double* toptr,
       int64_t tooffset,
-<<<<<<< HEAD
       const int32_t* fromptr,
-      int64_t fromoffset,
-=======
-      const uint8_t* fromptr,
->>>>>>> bb77c634
       int64_t length);
   /// @param toptr outparam
   /// @param tooffset inparam role: IndexedArray-index-offset
@@ -1123,12 +1031,7 @@
     awkward_NumpyArray_fill_tobool_fromint64(
       bool* toptr,
       int64_t tooffset,
-<<<<<<< HEAD
       const int64_t* fromptr,
-      int64_t fromoffset,
-=======
-      const uint16_t* fromptr,
->>>>>>> bb77c634
       int64_t length);
   /// @param toptr outparam
   /// @param tooffset inparam role: IndexedArray-index-offset
@@ -1138,12 +1041,7 @@
     awkward_NumpyArray_fill_toint8_fromint64(
       int8_t* toptr,
       int64_t tooffset,
-<<<<<<< HEAD
       const int64_t* fromptr,
-      int64_t fromoffset,
-=======
-      const uint16_t* fromptr,
->>>>>>> bb77c634
       int64_t length);
   /// @param toptr outparam
   /// @param tooffset inparam role: IndexedArray-index-offset
@@ -1153,12 +1051,7 @@
     awkward_NumpyArray_fill_toint16_fromint64(
       int16_t* toptr,
       int64_t tooffset,
-<<<<<<< HEAD
       const int64_t* fromptr,
-      int64_t fromoffset,
-=======
-      const uint16_t* fromptr,
->>>>>>> bb77c634
       int64_t length);
   /// @param toptr outparam
   /// @param tooffset inparam role: IndexedArray-index-offset
@@ -1168,12 +1061,7 @@
     awkward_NumpyArray_fill_toint32_fromint64(
       int32_t* toptr,
       int64_t tooffset,
-<<<<<<< HEAD
       const int64_t* fromptr,
-      int64_t fromoffset,
-=======
-      const uint16_t* fromptr,
->>>>>>> bb77c634
       int64_t length);
   /// @param toptr outparam
   /// @param tooffset inparam role: IndexedArray-index-offset
@@ -1183,12 +1071,7 @@
     awkward_NumpyArray_fill_toint64_fromint64(
       int64_t* toptr,
       int64_t tooffset,
-<<<<<<< HEAD
       const int64_t* fromptr,
-      int64_t fromoffset,
-=======
-      const uint16_t* fromptr,
->>>>>>> bb77c634
       int64_t length);
   /// @param toptr outparam
   /// @param tooffset inparam role: IndexedArray-index-offset
@@ -1198,12 +1081,7 @@
     awkward_NumpyArray_fill_touint8_fromint64(
       uint8_t* toptr,
       int64_t tooffset,
-<<<<<<< HEAD
       const int64_t* fromptr,
-      int64_t fromoffset,
-=======
-      const uint16_t* fromptr,
->>>>>>> bb77c634
       int64_t length);
   /// @param toptr outparam
   /// @param tooffset inparam role: IndexedArray-index-offset
@@ -1213,12 +1091,7 @@
     awkward_NumpyArray_fill_touint16_fromint64(
       uint16_t* toptr,
       int64_t tooffset,
-<<<<<<< HEAD
       const int64_t* fromptr,
-      int64_t fromoffset,
-=======
-      const uint16_t* fromptr,
->>>>>>> bb77c634
       int64_t length);
   /// @param toptr outparam
   /// @param tooffset inparam role: IndexedArray-index-offset
@@ -1228,12 +1101,7 @@
     awkward_NumpyArray_fill_touint32_fromint64(
       uint32_t* toptr,
       int64_t tooffset,
-<<<<<<< HEAD
       const int64_t* fromptr,
-      int64_t fromoffset,
-=======
-      const uint32_t* fromptr,
->>>>>>> bb77c634
       int64_t length);
   /// @param toptr outparam
   /// @param tooffset inparam role: IndexedArray-index-offset
@@ -1243,12 +1111,7 @@
     awkward_NumpyArray_fill_touint64_fromint64(
       uint64_t* toptr,
       int64_t tooffset,
-<<<<<<< HEAD
       const int64_t* fromptr,
-      int64_t fromoffset,
-=======
-      const uint32_t* fromptr,
->>>>>>> bb77c634
       int64_t length);
   /// @param toptr outparam
   /// @param tooffset inparam role: IndexedArray-index-offset
@@ -1258,12 +1121,7 @@
     awkward_NumpyArray_fill_tofloat32_fromint64(
       float* toptr,
       int64_t tooffset,
-<<<<<<< HEAD
       const int64_t* fromptr,
-      int64_t fromoffset,
-=======
-      const uint32_t* fromptr,
->>>>>>> bb77c634
       int64_t length);
   /// @param toptr outparam
   /// @param tooffset inparam role: IndexedArray-index-offset
@@ -1273,12 +1131,7 @@
     awkward_NumpyArray_fill_tofloat64_fromint64(
       double* toptr,
       int64_t tooffset,
-<<<<<<< HEAD
       const int64_t* fromptr,
-      int64_t fromoffset,
-=======
-      const uint32_t* fromptr,
->>>>>>> bb77c634
       int64_t length);
   /// @param toptr outparam
   /// @param tooffset inparam role: IndexedArray-index-offset
@@ -1288,12 +1141,7 @@
     awkward_NumpyArray_fill_tobool_fromuint8(
       bool* toptr,
       int64_t tooffset,
-<<<<<<< HEAD
       const uint8_t* fromptr,
-      int64_t fromoffset,
-=======
-      const uint32_t* fromptr,
->>>>>>> bb77c634
       int64_t length);
   /// @param toptr outparam
   /// @param tooffset inparam role: IndexedArray-index-offset
@@ -1303,12 +1151,7 @@
     awkward_NumpyArray_fill_toint8_fromuint8(
       int8_t* toptr,
       int64_t tooffset,
-<<<<<<< HEAD
       const uint8_t* fromptr,
-      int64_t fromoffset,
-=======
-      const uint64_t* fromptr,
->>>>>>> bb77c634
       int64_t length);
   /// @param toptr outparam
   /// @param tooffset inparam role: IndexedArray-index-offset
@@ -1318,12 +1161,7 @@
     awkward_NumpyArray_fill_toint16_fromuint8(
       int16_t* toptr,
       int64_t tooffset,
-<<<<<<< HEAD
       const uint8_t* fromptr,
-      int64_t fromoffset,
-=======
-      const uint64_t* fromptr,
->>>>>>> bb77c634
       int64_t length);
   /// @param toptr outparam
   /// @param tooffset inparam role: IndexedArray-index-offset
@@ -1333,12 +1171,7 @@
     awkward_NumpyArray_fill_toint32_fromuint8(
       int32_t* toptr,
       int64_t tooffset,
-<<<<<<< HEAD
       const uint8_t* fromptr,
-      int64_t fromoffset,
-=======
-      const uint64_t* fromptr,
->>>>>>> bb77c634
       int64_t length);
   /// @param toptr outparam
   /// @param tooffset inparam role: IndexedArray-index-offset
@@ -1348,12 +1181,7 @@
     awkward_NumpyArray_fill_toint64_fromuint8(
       int64_t* toptr,
       int64_t tooffset,
-<<<<<<< HEAD
       const uint8_t* fromptr,
-      int64_t fromoffset,
-=======
-      const uint64_t* fromptr,
->>>>>>> bb77c634
       int64_t length);
   /// @param toptr outparam
   /// @param tooffset inparam role: IndexedArray-index-offset
@@ -1363,12 +1191,7 @@
     awkward_NumpyArray_fill_touint8_fromuint8(
       uint8_t* toptr,
       int64_t tooffset,
-<<<<<<< HEAD
       const uint8_t* fromptr,
-      int64_t fromoffset,
-=======
-      const float* fromptr,
->>>>>>> bb77c634
       int64_t length);
   /// @param toptr outparam
   /// @param tooffset inparam role: IndexedArray-index-offset
@@ -1378,708 +1201,587 @@
     awkward_NumpyArray_fill_touint16_fromuint8(
       uint16_t* toptr,
       int64_t tooffset,
-<<<<<<< HEAD
       const uint8_t* fromptr,
-      int64_t fromoffset,
-      int64_t length);
-  /// @param toptr outparam
-  /// @param tooffset inparam role: IndexedArray-index-offset
-  /// @param fromptr inparam role: NumpyArray-ptr
-  /// @param fromoffset inparam role: NumpyArray-ptr-offset
+      int64_t length);
+  /// @param toptr outparam
+  /// @param tooffset inparam role: IndexedArray-index-offset
+  /// @param fromptr inparam role: NumpyArray-ptr
   /// @param length inparam
   EXPORT_SYMBOL struct Error
     awkward_NumpyArray_fill_touint32_fromuint8(
       uint32_t* toptr,
       int64_t tooffset,
       const uint8_t* fromptr,
-      int64_t fromoffset,
-      int64_t length);
-  /// @param toptr outparam
-  /// @param tooffset inparam role: IndexedArray-index-offset
-  /// @param fromptr inparam role: NumpyArray-ptr
-  /// @param fromoffset inparam role: NumpyArray-ptr-offset
+      int64_t length);
+  /// @param toptr outparam
+  /// @param tooffset inparam role: IndexedArray-index-offset
+  /// @param fromptr inparam role: NumpyArray-ptr
   /// @param length inparam
   EXPORT_SYMBOL struct Error
     awkward_NumpyArray_fill_touint64_fromuint8(
       uint64_t* toptr,
       int64_t tooffset,
       const uint8_t* fromptr,
-      int64_t fromoffset,
-      int64_t length);
-  /// @param toptr outparam
-  /// @param tooffset inparam role: IndexedArray-index-offset
-  /// @param fromptr inparam role: NumpyArray-ptr
-  /// @param fromoffset inparam role: NumpyArray-ptr-offset
+      int64_t length);
+  /// @param toptr outparam
+  /// @param tooffset inparam role: IndexedArray-index-offset
+  /// @param fromptr inparam role: NumpyArray-ptr
   /// @param length inparam
   EXPORT_SYMBOL struct Error
     awkward_NumpyArray_fill_tofloat32_fromuint8(
       float* toptr,
       int64_t tooffset,
       const uint8_t* fromptr,
-      int64_t fromoffset,
-      int64_t length);
-  /// @param toptr outparam
-  /// @param tooffset inparam role: IndexedArray-index-offset
-  /// @param fromptr inparam role: NumpyArray-ptr
-  /// @param fromoffset inparam role: NumpyArray-ptr-offset
+      int64_t length);
+  /// @param toptr outparam
+  /// @param tooffset inparam role: IndexedArray-index-offset
+  /// @param fromptr inparam role: NumpyArray-ptr
   /// @param length inparam
   EXPORT_SYMBOL struct Error
     awkward_NumpyArray_fill_tofloat64_fromuint8(
       double* toptr,
       int64_t tooffset,
       const uint8_t* fromptr,
-      int64_t fromoffset,
-      int64_t length);
-  /// @param toptr outparam
-  /// @param tooffset inparam role: IndexedArray-index-offset
-  /// @param fromptr inparam role: NumpyArray-ptr
-  /// @param fromoffset inparam role: NumpyArray-ptr-offset
+      int64_t length);
+  /// @param toptr outparam
+  /// @param tooffset inparam role: IndexedArray-index-offset
+  /// @param fromptr inparam role: NumpyArray-ptr
   /// @param length inparam
   EXPORT_SYMBOL struct Error
     awkward_NumpyArray_fill_tobool_fromuint16(
       bool* toptr,
       int64_t tooffset,
       const uint16_t* fromptr,
-      int64_t fromoffset,
-      int64_t length);
-  /// @param toptr outparam
-  /// @param tooffset inparam role: IndexedArray-index-offset
-  /// @param fromptr inparam role: NumpyArray-ptr
-  /// @param fromoffset inparam role: NumpyArray-ptr-offset
+      int64_t length);
+  /// @param toptr outparam
+  /// @param tooffset inparam role: IndexedArray-index-offset
+  /// @param fromptr inparam role: NumpyArray-ptr
   /// @param length inparam
   EXPORT_SYMBOL struct Error
     awkward_NumpyArray_fill_toint8_fromuint16(
       int8_t* toptr,
       int64_t tooffset,
       const uint16_t* fromptr,
-      int64_t fromoffset,
-      int64_t length);
-  /// @param toptr outparam
-  /// @param tooffset inparam role: IndexedArray-index-offset
-  /// @param fromptr inparam role: NumpyArray-ptr
-  /// @param fromoffset inparam role: NumpyArray-ptr-offset
+      int64_t length);
+  /// @param toptr outparam
+  /// @param tooffset inparam role: IndexedArray-index-offset
+  /// @param fromptr inparam role: NumpyArray-ptr
   /// @param length inparam
   EXPORT_SYMBOL struct Error
     awkward_NumpyArray_fill_toint16_fromuint16(
       int16_t* toptr,
       int64_t tooffset,
       const uint16_t* fromptr,
-      int64_t fromoffset,
-      int64_t length);
-  /// @param toptr outparam
-  /// @param tooffset inparam role: IndexedArray-index-offset
-  /// @param fromptr inparam role: NumpyArray-ptr
-  /// @param fromoffset inparam role: NumpyArray-ptr-offset
+      int64_t length);
+  /// @param toptr outparam
+  /// @param tooffset inparam role: IndexedArray-index-offset
+  /// @param fromptr inparam role: NumpyArray-ptr
   /// @param length inparam
   EXPORT_SYMBOL struct Error
     awkward_NumpyArray_fill_toint32_fromuint16(
       int32_t* toptr,
       int64_t tooffset,
       const uint16_t* fromptr,
-      int64_t fromoffset,
-      int64_t length);
-  /// @param toptr outparam
-  /// @param tooffset inparam role: IndexedArray-index-offset
-  /// @param fromptr inparam role: NumpyArray-ptr
-  /// @param fromoffset inparam role: NumpyArray-ptr-offset
+      int64_t length);
+  /// @param toptr outparam
+  /// @param tooffset inparam role: IndexedArray-index-offset
+  /// @param fromptr inparam role: NumpyArray-ptr
   /// @param length inparam
   EXPORT_SYMBOL struct Error
     awkward_NumpyArray_fill_toint64_fromuint16(
       int64_t* toptr,
       int64_t tooffset,
       const uint16_t* fromptr,
-      int64_t fromoffset,
-      int64_t length);
-  /// @param toptr outparam
-  /// @param tooffset inparam role: IndexedArray-index-offset
-  /// @param fromptr inparam role: NumpyArray-ptr
-  /// @param fromoffset inparam role: NumpyArray-ptr-offset
+      int64_t length);
+  /// @param toptr outparam
+  /// @param tooffset inparam role: IndexedArray-index-offset
+  /// @param fromptr inparam role: NumpyArray-ptr
   /// @param length inparam
   EXPORT_SYMBOL struct Error
     awkward_NumpyArray_fill_touint8_fromuint16(
       uint8_t* toptr,
       int64_t tooffset,
       const uint16_t* fromptr,
-      int64_t fromoffset,
-      int64_t length);
-  /// @param toptr outparam
-  /// @param tooffset inparam role: IndexedArray-index-offset
-  /// @param fromptr inparam role: NumpyArray-ptr
-  /// @param fromoffset inparam role: NumpyArray-ptr-offset
+      int64_t length);
+  /// @param toptr outparam
+  /// @param tooffset inparam role: IndexedArray-index-offset
+  /// @param fromptr inparam role: NumpyArray-ptr
   /// @param length inparam
   EXPORT_SYMBOL struct Error
     awkward_NumpyArray_fill_touint16_fromuint16(
       uint16_t* toptr,
       int64_t tooffset,
       const uint16_t* fromptr,
-      int64_t fromoffset,
-      int64_t length);
-  /// @param toptr outparam
-  /// @param tooffset inparam role: IndexedArray-index-offset
-  /// @param fromptr inparam role: NumpyArray-ptr
-  /// @param fromoffset inparam role: NumpyArray-ptr-offset
+      int64_t length);
+  /// @param toptr outparam
+  /// @param tooffset inparam role: IndexedArray-index-offset
+  /// @param fromptr inparam role: NumpyArray-ptr
   /// @param length inparam
   EXPORT_SYMBOL struct Error
     awkward_NumpyArray_fill_touint32_fromuint16(
       uint32_t* toptr,
       int64_t tooffset,
       const uint16_t* fromptr,
-      int64_t fromoffset,
-      int64_t length);
-  /// @param toptr outparam
-  /// @param tooffset inparam role: IndexedArray-index-offset
-  /// @param fromptr inparam role: NumpyArray-ptr
-  /// @param fromoffset inparam role: NumpyArray-ptr-offset
+      int64_t length);
+  /// @param toptr outparam
+  /// @param tooffset inparam role: IndexedArray-index-offset
+  /// @param fromptr inparam role: NumpyArray-ptr
   /// @param length inparam
   EXPORT_SYMBOL struct Error
     awkward_NumpyArray_fill_touint64_fromuint16(
       uint64_t* toptr,
       int64_t tooffset,
       const uint16_t* fromptr,
-      int64_t fromoffset,
-      int64_t length);
-  /// @param toptr outparam
-  /// @param tooffset inparam role: IndexedArray-index-offset
-  /// @param fromptr inparam role: NumpyArray-ptr
-  /// @param fromoffset inparam role: NumpyArray-ptr-offset
+      int64_t length);
+  /// @param toptr outparam
+  /// @param tooffset inparam role: IndexedArray-index-offset
+  /// @param fromptr inparam role: NumpyArray-ptr
   /// @param length inparam
   EXPORT_SYMBOL struct Error
     awkward_NumpyArray_fill_tofloat32_fromuint16(
       float* toptr,
       int64_t tooffset,
       const uint16_t* fromptr,
-      int64_t fromoffset,
-      int64_t length);
-  /// @param toptr outparam
-  /// @param tooffset inparam role: IndexedArray-index-offset
-  /// @param fromptr inparam role: NumpyArray-ptr
-  /// @param fromoffset inparam role: NumpyArray-ptr-offset
+      int64_t length);
+  /// @param toptr outparam
+  /// @param tooffset inparam role: IndexedArray-index-offset
+  /// @param fromptr inparam role: NumpyArray-ptr
   /// @param length inparam
   EXPORT_SYMBOL struct Error
     awkward_NumpyArray_fill_tofloat64_fromuint16(
       double* toptr,
       int64_t tooffset,
       const uint16_t* fromptr,
-      int64_t fromoffset,
-      int64_t length);
-  /// @param toptr outparam
-  /// @param tooffset inparam role: IndexedArray-index-offset
-  /// @param fromptr inparam role: NumpyArray-ptr
-  /// @param fromoffset inparam role: NumpyArray-ptr-offset
+      int64_t length);
+  /// @param toptr outparam
+  /// @param tooffset inparam role: IndexedArray-index-offset
+  /// @param fromptr inparam role: NumpyArray-ptr
   /// @param length inparam
   EXPORT_SYMBOL struct Error
     awkward_NumpyArray_fill_tobool_fromuint32(
       bool* toptr,
       int64_t tooffset,
       const uint32_t* fromptr,
-      int64_t fromoffset,
-      int64_t length);
-  /// @param toptr outparam
-  /// @param tooffset inparam role: IndexedArray-index-offset
-  /// @param fromptr inparam role: NumpyArray-ptr
-  /// @param fromoffset inparam role: NumpyArray-ptr-offset
+      int64_t length);
+  /// @param toptr outparam
+  /// @param tooffset inparam role: IndexedArray-index-offset
+  /// @param fromptr inparam role: NumpyArray-ptr
   /// @param length inparam
   EXPORT_SYMBOL struct Error
     awkward_NumpyArray_fill_toint8_fromuint32(
       int8_t* toptr,
       int64_t tooffset,
       const uint32_t* fromptr,
-      int64_t fromoffset,
-      int64_t length);
-  /// @param toptr outparam
-  /// @param tooffset inparam role: IndexedArray-index-offset
-  /// @param fromptr inparam role: NumpyArray-ptr
-  /// @param fromoffset inparam role: NumpyArray-ptr-offset
+      int64_t length);
+  /// @param toptr outparam
+  /// @param tooffset inparam role: IndexedArray-index-offset
+  /// @param fromptr inparam role: NumpyArray-ptr
   /// @param length inparam
   EXPORT_SYMBOL struct Error
     awkward_NumpyArray_fill_toint16_fromuint32(
       int16_t* toptr,
       int64_t tooffset,
       const uint32_t* fromptr,
-      int64_t fromoffset,
-      int64_t length);
-  /// @param toptr outparam
-  /// @param tooffset inparam role: IndexedArray-index-offset
-  /// @param fromptr inparam role: NumpyArray-ptr
-  /// @param fromoffset inparam role: NumpyArray-ptr-offset
+      int64_t length);
+  /// @param toptr outparam
+  /// @param tooffset inparam role: IndexedArray-index-offset
+  /// @param fromptr inparam role: NumpyArray-ptr
   /// @param length inparam
   EXPORT_SYMBOL struct Error
     awkward_NumpyArray_fill_toint32_fromuint32(
       int32_t* toptr,
       int64_t tooffset,
       const uint32_t* fromptr,
-      int64_t fromoffset,
-      int64_t length);
-  /// @param toptr outparam
-  /// @param tooffset inparam role: IndexedArray-index-offset
-  /// @param fromptr inparam role: NumpyArray-ptr
-  /// @param fromoffset inparam role: NumpyArray-ptr-offset
+      int64_t length);
+  /// @param toptr outparam
+  /// @param tooffset inparam role: IndexedArray-index-offset
+  /// @param fromptr inparam role: NumpyArray-ptr
   /// @param length inparam
   EXPORT_SYMBOL struct Error
     awkward_NumpyArray_fill_toint64_fromuint32(
       int64_t* toptr,
       int64_t tooffset,
       const uint32_t* fromptr,
-      int64_t fromoffset,
-      int64_t length);
-  /// @param toptr outparam
-  /// @param tooffset inparam role: IndexedArray-index-offset
-  /// @param fromptr inparam role: NumpyArray-ptr
-  /// @param fromoffset inparam role: NumpyArray-ptr-offset
+      int64_t length);
+  /// @param toptr outparam
+  /// @param tooffset inparam role: IndexedArray-index-offset
+  /// @param fromptr inparam role: NumpyArray-ptr
   /// @param length inparam
   EXPORT_SYMBOL struct Error
     awkward_NumpyArray_fill_touint8_fromuint32(
       uint8_t* toptr,
       int64_t tooffset,
       const uint32_t* fromptr,
-      int64_t fromoffset,
-      int64_t length);
-  /// @param toptr outparam
-  /// @param tooffset inparam role: IndexedArray-index-offset
-  /// @param fromptr inparam role: NumpyArray-ptr
-  /// @param fromoffset inparam role: NumpyArray-ptr-offset
+      int64_t length);
+  /// @param toptr outparam
+  /// @param tooffset inparam role: IndexedArray-index-offset
+  /// @param fromptr inparam role: NumpyArray-ptr
   /// @param length inparam
   EXPORT_SYMBOL struct Error
     awkward_NumpyArray_fill_touint16_fromuint32(
       uint16_t* toptr,
       int64_t tooffset,
       const uint32_t* fromptr,
-      int64_t fromoffset,
-      int64_t length);
-  /// @param toptr outparam
-  /// @param tooffset inparam role: IndexedArray-index-offset
-  /// @param fromptr inparam role: NumpyArray-ptr
-  /// @param fromoffset inparam role: NumpyArray-ptr-offset
+      int64_t length);
+  /// @param toptr outparam
+  /// @param tooffset inparam role: IndexedArray-index-offset
+  /// @param fromptr inparam role: NumpyArray-ptr
   /// @param length inparam
   EXPORT_SYMBOL struct Error
     awkward_NumpyArray_fill_touint32_fromuint32(
       uint32_t* toptr,
       int64_t tooffset,
       const uint32_t* fromptr,
-      int64_t fromoffset,
-      int64_t length);
-  /// @param toptr outparam
-  /// @param tooffset inparam role: IndexedArray-index-offset
-  /// @param fromptr inparam role: NumpyArray-ptr
-  /// @param fromoffset inparam role: NumpyArray-ptr-offset
+      int64_t length);
+  /// @param toptr outparam
+  /// @param tooffset inparam role: IndexedArray-index-offset
+  /// @param fromptr inparam role: NumpyArray-ptr
   /// @param length inparam
   EXPORT_SYMBOL struct Error
     awkward_NumpyArray_fill_touint64_fromuint32(
       uint64_t* toptr,
       int64_t tooffset,
       const uint32_t* fromptr,
-      int64_t fromoffset,
-      int64_t length);
-  /// @param toptr outparam
-  /// @param tooffset inparam role: IndexedArray-index-offset
-  /// @param fromptr inparam role: NumpyArray-ptr
-  /// @param fromoffset inparam role: NumpyArray-ptr-offset
+      int64_t length);
+  /// @param toptr outparam
+  /// @param tooffset inparam role: IndexedArray-index-offset
+  /// @param fromptr inparam role: NumpyArray-ptr
   /// @param length inparam
   EXPORT_SYMBOL struct Error
     awkward_NumpyArray_fill_tofloat32_fromuint32(
       float* toptr,
       int64_t tooffset,
       const uint32_t* fromptr,
-      int64_t fromoffset,
-      int64_t length);
-  /// @param toptr outparam
-  /// @param tooffset inparam role: IndexedArray-index-offset
-  /// @param fromptr inparam role: NumpyArray-ptr
-  /// @param fromoffset inparam role: NumpyArray-ptr-offset
+      int64_t length);
+  /// @param toptr outparam
+  /// @param tooffset inparam role: IndexedArray-index-offset
+  /// @param fromptr inparam role: NumpyArray-ptr
   /// @param length inparam
   EXPORT_SYMBOL struct Error
     awkward_NumpyArray_fill_tofloat64_fromuint32(
       double* toptr,
       int64_t tooffset,
       const uint32_t* fromptr,
-      int64_t fromoffset,
-      int64_t length);
-  /// @param toptr outparam
-  /// @param tooffset inparam role: IndexedArray-index-offset
-  /// @param fromptr inparam role: NumpyArray-ptr
-  /// @param fromoffset inparam role: NumpyArray-ptr-offset
+      int64_t length);
+  /// @param toptr outparam
+  /// @param tooffset inparam role: IndexedArray-index-offset
+  /// @param fromptr inparam role: NumpyArray-ptr
   /// @param length inparam
   EXPORT_SYMBOL struct Error
     awkward_NumpyArray_fill_tobool_fromuint64(
       bool* toptr,
       int64_t tooffset,
       const uint64_t* fromptr,
-      int64_t fromoffset,
-      int64_t length);
-  /// @param toptr outparam
-  /// @param tooffset inparam role: IndexedArray-index-offset
-  /// @param fromptr inparam role: NumpyArray-ptr
-  /// @param fromoffset inparam role: NumpyArray-ptr-offset
+      int64_t length);
+  /// @param toptr outparam
+  /// @param tooffset inparam role: IndexedArray-index-offset
+  /// @param fromptr inparam role: NumpyArray-ptr
   /// @param length inparam
   EXPORT_SYMBOL struct Error
     awkward_NumpyArray_fill_toint8_fromuint64(
       int8_t* toptr,
       int64_t tooffset,
       const uint64_t* fromptr,
-      int64_t fromoffset,
-      int64_t length);
-  /// @param toptr outparam
-  /// @param tooffset inparam role: IndexedArray-index-offset
-  /// @param fromptr inparam role: NumpyArray-ptr
-  /// @param fromoffset inparam role: NumpyArray-ptr-offset
+      int64_t length);
+  /// @param toptr outparam
+  /// @param tooffset inparam role: IndexedArray-index-offset
+  /// @param fromptr inparam role: NumpyArray-ptr
   /// @param length inparam
   EXPORT_SYMBOL struct Error
     awkward_NumpyArray_fill_toint16_fromuint64(
       int16_t* toptr,
       int64_t tooffset,
       const uint64_t* fromptr,
-      int64_t fromoffset,
-      int64_t length);
-  /// @param toptr outparam
-  /// @param tooffset inparam role: IndexedArray-index-offset
-  /// @param fromptr inparam role: NumpyArray-ptr
-  /// @param fromoffset inparam role: NumpyArray-ptr-offset
+      int64_t length);
+  /// @param toptr outparam
+  /// @param tooffset inparam role: IndexedArray-index-offset
+  /// @param fromptr inparam role: NumpyArray-ptr
   /// @param length inparam
   EXPORT_SYMBOL struct Error
     awkward_NumpyArray_fill_toint32_fromuint64(
       int32_t* toptr,
       int64_t tooffset,
       const uint64_t* fromptr,
-      int64_t fromoffset,
-      int64_t length);
-  /// @param toptr outparam
-  /// @param tooffset inparam role: IndexedArray-index-offset
-  /// @param fromptr inparam role: NumpyArray-ptr
-  /// @param fromoffset inparam role: NumpyArray-ptr-offset
+      int64_t length);
+  /// @param toptr outparam
+  /// @param tooffset inparam role: IndexedArray-index-offset
+  /// @param fromptr inparam role: NumpyArray-ptr
   /// @param length inparam
   EXPORT_SYMBOL struct Error
     awkward_NumpyArray_fill_toint64_fromuint64(
       int64_t* toptr,
       int64_t tooffset,
       const uint64_t* fromptr,
-      int64_t fromoffset,
-      int64_t length);
-  /// @param toptr outparam
-  /// @param tooffset inparam role: IndexedArray-index-offset
-  /// @param fromptr inparam role: NumpyArray-ptr
-  /// @param fromoffset inparam role: NumpyArray-ptr-offset
+      int64_t length);
+  /// @param toptr outparam
+  /// @param tooffset inparam role: IndexedArray-index-offset
+  /// @param fromptr inparam role: NumpyArray-ptr
   /// @param length inparam
   EXPORT_SYMBOL struct Error
     awkward_NumpyArray_fill_touint8_fromuint64(
       uint8_t* toptr,
       int64_t tooffset,
       const uint64_t* fromptr,
-      int64_t fromoffset,
-      int64_t length);
-  /// @param toptr outparam
-  /// @param tooffset inparam role: IndexedArray-index-offset
-  /// @param fromptr inparam role: NumpyArray-ptr
-  /// @param fromoffset inparam role: NumpyArray-ptr-offset
+      int64_t length);
+  /// @param toptr outparam
+  /// @param tooffset inparam role: IndexedArray-index-offset
+  /// @param fromptr inparam role: NumpyArray-ptr
   /// @param length inparam
   EXPORT_SYMBOL struct Error
     awkward_NumpyArray_fill_touint16_fromuint64(
       uint16_t* toptr,
       int64_t tooffset,
       const uint64_t* fromptr,
-      int64_t fromoffset,
-      int64_t length);
-  /// @param toptr outparam
-  /// @param tooffset inparam role: IndexedArray-index-offset
-  /// @param fromptr inparam role: NumpyArray-ptr
-  /// @param fromoffset inparam role: NumpyArray-ptr-offset
+      int64_t length);
+  /// @param toptr outparam
+  /// @param tooffset inparam role: IndexedArray-index-offset
+  /// @param fromptr inparam role: NumpyArray-ptr
   /// @param length inparam
   EXPORT_SYMBOL struct Error
     awkward_NumpyArray_fill_touint32_fromuint64(
       uint32_t* toptr,
       int64_t tooffset,
       const uint64_t* fromptr,
-      int64_t fromoffset,
-      int64_t length);
-  /// @param toptr outparam
-  /// @param tooffset inparam role: IndexedArray-index-offset
-  /// @param fromptr inparam role: NumpyArray-ptr
-  /// @param fromoffset inparam role: NumpyArray-ptr-offset
+      int64_t length);
+  /// @param toptr outparam
+  /// @param tooffset inparam role: IndexedArray-index-offset
+  /// @param fromptr inparam role: NumpyArray-ptr
   /// @param length inparam
   EXPORT_SYMBOL struct Error
     awkward_NumpyArray_fill_touint64_fromuint64(
       uint64_t* toptr,
       int64_t tooffset,
       const uint64_t* fromptr,
-      int64_t fromoffset,
-      int64_t length);
-  /// @param toptr outparam
-  /// @param tooffset inparam role: IndexedArray-index-offset
-  /// @param fromptr inparam role: NumpyArray-ptr
-  /// @param fromoffset inparam role: NumpyArray-ptr-offset
+      int64_t length);
+  /// @param toptr outparam
+  /// @param tooffset inparam role: IndexedArray-index-offset
+  /// @param fromptr inparam role: NumpyArray-ptr
   /// @param length inparam
   EXPORT_SYMBOL struct Error
     awkward_NumpyArray_fill_tofloat32_fromuint64(
       float* toptr,
       int64_t tooffset,
       const uint64_t* fromptr,
-      int64_t fromoffset,
-      int64_t length);
-  /// @param toptr outparam
-  /// @param tooffset inparam role: IndexedArray-index-offset
-  /// @param fromptr inparam role: NumpyArray-ptr
-  /// @param fromoffset inparam role: NumpyArray-ptr-offset
+      int64_t length);
+  /// @param toptr outparam
+  /// @param tooffset inparam role: IndexedArray-index-offset
+  /// @param fromptr inparam role: NumpyArray-ptr
   /// @param length inparam
   EXPORT_SYMBOL struct Error
     awkward_NumpyArray_fill_tofloat64_fromuint64(
       double* toptr,
       int64_t tooffset,
       const uint64_t* fromptr,
-      int64_t fromoffset,
-      int64_t length);
-  /// @param toptr outparam
-  /// @param tooffset inparam role: IndexedArray-index-offset
-  /// @param fromptr inparam role: NumpyArray-ptr
-  /// @param fromoffset inparam role: NumpyArray-ptr-offset
+      int64_t length);
+  /// @param toptr outparam
+  /// @param tooffset inparam role: IndexedArray-index-offset
+  /// @param fromptr inparam role: NumpyArray-ptr
   /// @param length inparam
   EXPORT_SYMBOL struct Error
     awkward_NumpyArray_fill_tobool_fromfloat32(
       bool* toptr,
       int64_t tooffset,
       const float* fromptr,
-      int64_t fromoffset,
-      int64_t length);
-  /// @param toptr outparam
-  /// @param tooffset inparam role: IndexedArray-index-offset
-  /// @param fromptr inparam role: NumpyArray-ptr
-  /// @param fromoffset inparam role: NumpyArray-ptr-offset
+      int64_t length);
+  /// @param toptr outparam
+  /// @param tooffset inparam role: IndexedArray-index-offset
+  /// @param fromptr inparam role: NumpyArray-ptr
   /// @param length inparam
   EXPORT_SYMBOL struct Error
     awkward_NumpyArray_fill_toint8_fromfloat32(
       int8_t* toptr,
       int64_t tooffset,
       const float* fromptr,
-      int64_t fromoffset,
-      int64_t length);
-  /// @param toptr outparam
-  /// @param tooffset inparam role: IndexedArray-index-offset
-  /// @param fromptr inparam role: NumpyArray-ptr
-  /// @param fromoffset inparam role: NumpyArray-ptr-offset
+      int64_t length);
+  /// @param toptr outparam
+  /// @param tooffset inparam role: IndexedArray-index-offset
+  /// @param fromptr inparam role: NumpyArray-ptr
   /// @param length inparam
   EXPORT_SYMBOL struct Error
     awkward_NumpyArray_fill_toint16_fromfloat32(
       int16_t* toptr,
       int64_t tooffset,
       const float* fromptr,
-      int64_t fromoffset,
-      int64_t length);
-  /// @param toptr outparam
-  /// @param tooffset inparam role: IndexedArray-index-offset
-  /// @param fromptr inparam role: NumpyArray-ptr
-  /// @param fromoffset inparam role: NumpyArray-ptr-offset
+      int64_t length);
+  /// @param toptr outparam
+  /// @param tooffset inparam role: IndexedArray-index-offset
+  /// @param fromptr inparam role: NumpyArray-ptr
   /// @param length inparam
   EXPORT_SYMBOL struct Error
     awkward_NumpyArray_fill_toint32_fromfloat32(
       int32_t* toptr,
       int64_t tooffset,
       const float* fromptr,
-      int64_t fromoffset,
-      int64_t length);
-  /// @param toptr outparam
-  /// @param tooffset inparam role: IndexedArray-index-offset
-  /// @param fromptr inparam role: NumpyArray-ptr
-  /// @param fromoffset inparam role: NumpyArray-ptr-offset
+      int64_t length);
+  /// @param toptr outparam
+  /// @param tooffset inparam role: IndexedArray-index-offset
+  /// @param fromptr inparam role: NumpyArray-ptr
   /// @param length inparam
   EXPORT_SYMBOL struct Error
     awkward_NumpyArray_fill_toint64_fromfloat32(
       int64_t* toptr,
       int64_t tooffset,
       const float* fromptr,
-      int64_t fromoffset,
-      int64_t length);
-  /// @param toptr outparam
-  /// @param tooffset inparam role: IndexedArray-index-offset
-  /// @param fromptr inparam role: NumpyArray-ptr
-  /// @param fromoffset inparam role: NumpyArray-ptr-offset
+      int64_t length);
+  /// @param toptr outparam
+  /// @param tooffset inparam role: IndexedArray-index-offset
+  /// @param fromptr inparam role: NumpyArray-ptr
   /// @param length inparam
   EXPORT_SYMBOL struct Error
     awkward_NumpyArray_fill_touint8_fromfloat32(
       uint8_t* toptr,
       int64_t tooffset,
       const float* fromptr,
-      int64_t fromoffset,
-      int64_t length);
-  /// @param toptr outparam
-  /// @param tooffset inparam role: IndexedArray-index-offset
-  /// @param fromptr inparam role: NumpyArray-ptr
-  /// @param fromoffset inparam role: NumpyArray-ptr-offset
+      int64_t length);
+  /// @param toptr outparam
+  /// @param tooffset inparam role: IndexedArray-index-offset
+  /// @param fromptr inparam role: NumpyArray-ptr
   /// @param length inparam
   EXPORT_SYMBOL struct Error
     awkward_NumpyArray_fill_touint16_fromfloat32(
       uint16_t* toptr,
       int64_t tooffset,
       const float* fromptr,
-      int64_t fromoffset,
-      int64_t length);
-  /// @param toptr outparam
-  /// @param tooffset inparam role: IndexedArray-index-offset
-  /// @param fromptr inparam role: NumpyArray-ptr
-  /// @param fromoffset inparam role: NumpyArray-ptr-offset
+      int64_t length);
+  /// @param toptr outparam
+  /// @param tooffset inparam role: IndexedArray-index-offset
+  /// @param fromptr inparam role: NumpyArray-ptr
   /// @param length inparam
   EXPORT_SYMBOL struct Error
     awkward_NumpyArray_fill_touint32_fromfloat32(
       uint32_t* toptr,
       int64_t tooffset,
       const float* fromptr,
-      int64_t fromoffset,
-      int64_t length);
-  /// @param toptr outparam
-  /// @param tooffset inparam role: IndexedArray-index-offset
-  /// @param fromptr inparam role: NumpyArray-ptr
-  /// @param fromoffset inparam role: NumpyArray-ptr-offset
+      int64_t length);
+  /// @param toptr outparam
+  /// @param tooffset inparam role: IndexedArray-index-offset
+  /// @param fromptr inparam role: NumpyArray-ptr
   /// @param length inparam
   EXPORT_SYMBOL struct Error
     awkward_NumpyArray_fill_touint64_fromfloat32(
       uint64_t* toptr,
       int64_t tooffset,
       const float* fromptr,
-      int64_t fromoffset,
-      int64_t length);
-  /// @param toptr outparam
-  /// @param tooffset inparam role: IndexedArray-index-offset
-  /// @param fromptr inparam role: NumpyArray-ptr
-  /// @param fromoffset inparam role: NumpyArray-ptr-offset
+      int64_t length);
+  /// @param toptr outparam
+  /// @param tooffset inparam role: IndexedArray-index-offset
+  /// @param fromptr inparam role: NumpyArray-ptr
   /// @param length inparam
   EXPORT_SYMBOL struct Error
     awkward_NumpyArray_fill_tofloat32_fromfloat32(
       float* toptr,
       int64_t tooffset,
       const float* fromptr,
-      int64_t fromoffset,
-      int64_t length);
-  /// @param toptr outparam
-  /// @param tooffset inparam role: IndexedArray-index-offset
-  /// @param fromptr inparam role: NumpyArray-ptr
-  /// @param fromoffset inparam role: NumpyArray-ptr-offset
+      int64_t length);
+  /// @param toptr outparam
+  /// @param tooffset inparam role: IndexedArray-index-offset
+  /// @param fromptr inparam role: NumpyArray-ptr
   /// @param length inparam
   EXPORT_SYMBOL struct Error
     awkward_NumpyArray_fill_tofloat64_fromfloat32(
       double* toptr,
       int64_t tooffset,
       const float* fromptr,
-      int64_t fromoffset,
-      int64_t length);
-  /// @param toptr outparam
-  /// @param tooffset inparam role: IndexedArray-index-offset
-  /// @param fromptr inparam role: NumpyArray-ptr
-  /// @param fromoffset inparam role: NumpyArray-ptr-offset
+      int64_t length);
+  /// @param toptr outparam
+  /// @param tooffset inparam role: IndexedArray-index-offset
+  /// @param fromptr inparam role: NumpyArray-ptr
   /// @param length inparam
   EXPORT_SYMBOL struct Error
     awkward_NumpyArray_fill_tobool_fromfloat64(
       bool* toptr,
       int64_t tooffset,
       const double* fromptr,
-      int64_t fromoffset,
-      int64_t length);
-  /// @param toptr outparam
-  /// @param tooffset inparam role: IndexedArray-index-offset
-  /// @param fromptr inparam role: NumpyArray-ptr
-  /// @param fromoffset inparam role: NumpyArray-ptr-offset
+      int64_t length);
+  /// @param toptr outparam
+  /// @param tooffset inparam role: IndexedArray-index-offset
+  /// @param fromptr inparam role: NumpyArray-ptr
   /// @param length inparam
   EXPORT_SYMBOL struct Error
     awkward_NumpyArray_fill_toint8_fromfloat64(
       int8_t* toptr,
       int64_t tooffset,
       const double* fromptr,
-      int64_t fromoffset,
-      int64_t length);
-  /// @param toptr outparam
-  /// @param tooffset inparam role: IndexedArray-index-offset
-  /// @param fromptr inparam role: NumpyArray-ptr
-  /// @param fromoffset inparam role: NumpyArray-ptr-offset
+      int64_t length);
+  /// @param toptr outparam
+  /// @param tooffset inparam role: IndexedArray-index-offset
+  /// @param fromptr inparam role: NumpyArray-ptr
   /// @param length inparam
   EXPORT_SYMBOL struct Error
     awkward_NumpyArray_fill_toint16_fromfloat64(
       int16_t* toptr,
       int64_t tooffset,
       const double* fromptr,
-      int64_t fromoffset,
-      int64_t length);
-  /// @param toptr outparam
-  /// @param tooffset inparam role: IndexedArray-index-offset
-  /// @param fromptr inparam role: NumpyArray-ptr
-  /// @param fromoffset inparam role: NumpyArray-ptr-offset
+      int64_t length);
+  /// @param toptr outparam
+  /// @param tooffset inparam role: IndexedArray-index-offset
+  /// @param fromptr inparam role: NumpyArray-ptr
   /// @param length inparam
   EXPORT_SYMBOL struct Error
     awkward_NumpyArray_fill_toint32_fromfloat64(
       int32_t* toptr,
       int64_t tooffset,
       const double* fromptr,
-      int64_t fromoffset,
-      int64_t length);
-  /// @param toptr outparam
-  /// @param tooffset inparam role: IndexedArray-index-offset
-  /// @param fromptr inparam role: NumpyArray-ptr
-  /// @param fromoffset inparam role: NumpyArray-ptr-offset
+      int64_t length);
+  /// @param toptr outparam
+  /// @param tooffset inparam role: IndexedArray-index-offset
+  /// @param fromptr inparam role: NumpyArray-ptr
   /// @param length inparam
   EXPORT_SYMBOL struct Error
     awkward_NumpyArray_fill_toint64_fromfloat64(
       int64_t* toptr,
       int64_t tooffset,
       const double* fromptr,
-      int64_t fromoffset,
-      int64_t length);
-  /// @param toptr outparam
-  /// @param tooffset inparam role: IndexedArray-index-offset
-  /// @param fromptr inparam role: NumpyArray-ptr
-  /// @param fromoffset inparam role: NumpyArray-ptr-offset
+      int64_t length);
+  /// @param toptr outparam
+  /// @param tooffset inparam role: IndexedArray-index-offset
+  /// @param fromptr inparam role: NumpyArray-ptr
   /// @param length inparam
   EXPORT_SYMBOL struct Error
     awkward_NumpyArray_fill_touint8_fromfloat64(
       uint8_t* toptr,
       int64_t tooffset,
       const double* fromptr,
-      int64_t fromoffset,
-      int64_t length);
-  /// @param toptr outparam
-  /// @param tooffset inparam role: IndexedArray-index-offset
-  /// @param fromptr inparam role: NumpyArray-ptr
-  /// @param fromoffset inparam role: NumpyArray-ptr-offset
+      int64_t length);
+  /// @param toptr outparam
+  /// @param tooffset inparam role: IndexedArray-index-offset
+  /// @param fromptr inparam role: NumpyArray-ptr
   /// @param length inparam
   EXPORT_SYMBOL struct Error
     awkward_NumpyArray_fill_touint16_fromfloat64(
       uint16_t* toptr,
       int64_t tooffset,
       const double* fromptr,
-      int64_t fromoffset,
-      int64_t length);
-  /// @param toptr outparam
-  /// @param tooffset inparam role: IndexedArray-index-offset
-  /// @param fromptr inparam role: NumpyArray-ptr
-  /// @param fromoffset inparam role: NumpyArray-ptr-offset
+      int64_t length);
+  /// @param toptr outparam
+  /// @param tooffset inparam role: IndexedArray-index-offset
+  /// @param fromptr inparam role: NumpyArray-ptr
   /// @param length inparam
   EXPORT_SYMBOL struct Error
     awkward_NumpyArray_fill_touint32_fromfloat64(
       uint32_t* toptr,
       int64_t tooffset,
       const double* fromptr,
-      int64_t fromoffset,
-      int64_t length);
-  /// @param toptr outparam
-  /// @param tooffset inparam role: IndexedArray-index-offset
-  /// @param fromptr inparam role: NumpyArray-ptr
-  /// @param fromoffset inparam role: NumpyArray-ptr-offset
+      int64_t length);
+  /// @param toptr outparam
+  /// @param tooffset inparam role: IndexedArray-index-offset
+  /// @param fromptr inparam role: NumpyArray-ptr
   /// @param length inparam
   EXPORT_SYMBOL struct Error
     awkward_NumpyArray_fill_touint64_fromfloat64(
       uint64_t* toptr,
       int64_t tooffset,
       const double* fromptr,
-      int64_t fromoffset,
-      int64_t length);
-  /// @param toptr outparam
-  /// @param tooffset inparam role: IndexedArray-index-offset
-  /// @param fromptr inparam role: NumpyArray-ptr
-  /// @param fromoffset inparam role: NumpyArray-ptr-offset
+      int64_t length);
+  /// @param toptr outparam
+  /// @param tooffset inparam role: IndexedArray-index-offset
+  /// @param fromptr inparam role: NumpyArray-ptr
   /// @param length inparam
   EXPORT_SYMBOL struct Error
     awkward_NumpyArray_fill_tofloat32_fromfloat64(
       float* toptr,
       int64_t tooffset,
       const double* fromptr,
-      int64_t fromoffset,
-=======
-      const float* fromptr,
->>>>>>> bb77c634
       int64_t length);
   /// @param toptr outparam
   /// @param tooffset inparam role: IndexedArray-index-offset

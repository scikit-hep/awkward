// BSD 3-Clause License; see https://github.com/scikit-hep/awkward-1.0/blob/master/LICENSE

#ifndef AWKWARD_VIRTUALARRAY_H_
#define AWKWARD_VIRTUALARRAY_H_

#include <string>
#include <memory>
#include <vector>

#include "awkward/common.h"
#include "awkward/Slice.h"
#include "awkward/Content.h"
#include "awkward/virtual/ArrayGenerator.h"
#include "awkward/virtual/ArrayCache.h"

namespace awkward {
  /// @class VirtualForm
  ///
  /// @brief Form describing VirtualArray.
  class EXPORT_SYMBOL VirtualForm: public Form {
  public:
    /// @brief Creates a VirtualForm. See VirtualArray for documentation.
    VirtualForm(bool has_identities,
                const util::Parameters& parameters,
                const FormPtr& form,
                bool has_length);

    bool
      has_form() const;

    const FormPtr
      form() const;

    bool
      has_length() const;

    const TypePtr
      type(const util::TypeStrs& typestrs) const override;

    void
      tojson_part(ToJson& builder, bool verbose) const override;

    const FormPtr
      shallow_copy() const override;

    const std::string
      purelist_parameter(const std::string& key) const override;

    bool
      purelist_isregular() const override;

    int64_t
      purelist_depth() const override;

    const std::pair<int64_t, int64_t>
      minmax_depth() const override;

    const std::pair<bool, int64_t>
      branch_depth() const override;

    int64_t
      numfields() const override;

    int64_t
      fieldindex(const std::string& key) const override;

    const std::string
      key(int64_t fieldindex) const override;

    bool
      haskey(const std::string& key) const override;

    const std::vector<std::string>
      keys() const override;

    bool
      equal(const FormPtr& other,
            bool check_identities,
            bool check_parameters,
            bool compatibility_check) const override;

  private:
    const FormPtr form_;
    bool has_length_;
  };

  /// @class VirtualArray
  ///
  /// @brief Represents an array that can be generated on demand.
  ///
  /// See #VirtualArray for the meaning of each parameter.
  class EXPORT_SYMBOL VirtualArray: public Content {
  public:
    /// @brief Creates a VirtualArray from a full set of parameters.
    ///
    /// @param identities Optional Identities for each element of the array
    /// (may be `nullptr`).
    /// @param parameters String-to-JSON map that augments the meaning of this
    /// array.
    /// @param generator Function that materializes the array and possibly
    /// checks it against an expected Form.
    /// @param cache Temporary storage for materialized arrays to avoid calling
    /// the #generator more than necessary. May be `nullptr`.
    /// @param cache_key The key this VirtualArray will use when filling a
    /// #cache.
    VirtualArray(const IdentitiesPtr& identities,
                 const util::Parameters& parameters,
                 const ArrayGeneratorPtr& generator,
                 const ArrayCachePtr& cache,
                 const std::string& cache_key,
                 const kernel::Lib ptr_lib = kernel::Lib::cpu_kernels);

    /// @brief Creates a VirtualArray with an automatically assigned #cache_key
    /// (unique per process).
    VirtualArray(const IdentitiesPtr& identities,
                 const util::Parameters& parameters,
                 const ArrayGeneratorPtr& generator,
                 const ArrayCachePtr& cache,
                 const kernel::Lib ptr_lib = kernel::Lib::cpu_kernels);

    /// @brief Function that materializes the array and possibly
    /// checks it against an expected Form.
    const ArrayGeneratorPtr
      generator() const;

    /// @brief Temporary storage for materialized arrays to avoid calling
    /// the #generator more than necessary. May be `nullptr`.
    const ArrayCachePtr
      cache() const;

    const kernel::Lib
      ptr_lib() const;

    /// @brief Returns the array if it exists in the #cache; `nullptr`
    /// otherwise.
    ///
    /// This method *does not* cause the array to be materialized if it is not.
    const ContentPtr
      peek_array() const;

    /// @brief Ensures that the array is generated and returns it.
    ///
    /// This method *does not* return `nullptr`.
    const ContentPtr
      array() const;

    /// @brief The key this VirtualArray will use when filling a #cache.
    const std::string
      cache_key() const;

    /// @brief User-friendly name of this class: `"VirtualArray"`.
    const std::string
      classname() const override;

    void
      setidentities() override;

    void
      setidentities(const IdentitiesPtr& identities) override;

    const TypePtr
      type(const util::TypeStrs& typestrs) const override;

    const FormPtr
      form(bool materialize) const override;

    bool
      has_virtual_form() const override;

    bool
      has_virtual_length() const override;

    const std::string
      tostring_part(const std::string& indent,
                    const std::string& pre,
                    const std::string& post) const override;

    void
      tojson_part(ToJson& builder, bool include_beginendlist) const override;

    /// @copydoc Content::nbytes_part
    ///
    /// The bytes of materialized arrays are not counted, so the
    /// {@link Content#nbytes nbytes} of a VirtualArray is always zero.
    void
      nbytes_part(std::map<size_t, int64_t>& largest) const override;

    int64_t
      length() const override;

    const ContentPtr
      shallow_copy() const override;

    const ContentPtr
      deep_copy(bool copyarrays,
                bool copyindexes,
                bool copyidentities) const override;

    void
      check_for_iteration() const override;

    const ContentPtr
      getitem_nothing() const override;

    const ContentPtr
      getitem_at(int64_t at) const override;

    const ContentPtr
      getitem_at_nowrap(int64_t at) const override;

    const ContentPtr
      getitem_range(int64_t start, int64_t stop) const override;

    const ContentPtr
      getitem_range_nowrap(int64_t start, int64_t stop) const override;

    const ContentPtr
      getitem_field(const std::string& key) const override;

    const ContentPtr
      getitem_fields(const std::vector<std::string>& keys) const override;

    const ContentPtr
      carry(const Index64& carry, bool allow_lazy) const override;

    const std::string
      purelist_parameter(const std::string& key) const override;

    int64_t
      numfields() const override;

    int64_t
      fieldindex(const std::string& key) const override;

    const std::string
      key(int64_t fieldindex) const override;

    bool
      haskey(const std::string& key) const override;

    const std::vector<std::string>
      keys() const override;

    // operations
    const std::string
      validityerror(const std::string& path) const override;

    const ContentPtr
      shallow_simplify() const override;

    const ContentPtr
      num(int64_t axis, int64_t depth) const override;

    const std::pair<Index64, ContentPtr>
      offsets_and_flattened(int64_t axis, int64_t depth) const override;

    bool
      mergeable(const ContentPtr& other, bool mergebool) const override;

    const ContentPtr
      merge(const ContentPtr& other) const override;

    const SliceItemPtr
      asslice() const override;

    const ContentPtr
      fillna(const ContentPtr& value) const override;

    const ContentPtr
      rpad(int64_t target, int64_t axis, int64_t depth) const override;

    const ContentPtr
      rpad_and_clip(int64_t target,
                    int64_t axis,
                    int64_t depth) const override;

    const ContentPtr
      reduce_next(const Reducer& reducer,
                  int64_t negaxis,
                  const Index64& starts,
                  const Index64& parents,
                  int64_t outlength,
                  bool mask,
                  bool keepdims) const override;

    const ContentPtr
      sort_next(int64_t negaxis,
                const Index64& starts,
                const Index64& parents,
                int64_t outlength,
                bool ascending,
                bool stable,
                bool keepdims) const override;

    const ContentPtr
      argsort_next(int64_t negaxis,
                   const Index64& starts,
                   const Index64& parents,
                   int64_t outlength,
                   bool ascending,
                   bool stable,
                   bool keepdims) const override;


    const ContentPtr
      localindex(int64_t axis, int64_t depth) const override;

    const ContentPtr
      combinations(int64_t n,
                   bool replacement,
                   const util::RecordLookupPtr& recordlookup,
                   const util::Parameters& parameters,
                   int64_t axis,
                   int64_t depth) const override;

    const ContentPtr
      getitem(const Slice& where) const override;

    const ContentPtr
      getitem_next(const SliceAt& at,
                   const Slice& tail,
                   const Index64& advanced) const override;

    const ContentPtr
      getitem_next(const SliceRange& range,
                   const Slice& tail,
                   const Index64& advanced) const override;

    const ContentPtr
      getitem_next(const SliceArray64& array,
                   const Slice& tail,
                   const Index64& advanced) const override;

    const ContentPtr
      getitem_next(const SliceField& field,
                   const Slice& tail,
                   const Index64& advanced) const override;

    const ContentPtr
      getitem_next(const SliceFields& fields,
                   const Slice& tail,
                   const Index64& advanced) const override;

    const ContentPtr
      getitem_next(const SliceJagged64& jagged,
                   const Slice& tail,
                   const Index64& advanced) const override;

    const ContentPtr
      getitem_next_jagged(const Index64& slicestarts,
                          const Index64& slicestops,
                          const SliceArray64& slicecontent,
                          const Slice& tail) const override;

    const ContentPtr
      getitem_next_jagged(const Index64& slicestarts,
                          const Index64& slicestops,
                          const SliceMissing64& slicecontent,
                          const Slice& tail) const override;

    const ContentPtr
      getitem_next_jagged(const Index64& slicestarts,
                          const Index64& slicestops,
                          const SliceJagged64& slicecontent,
                          const Slice& tail) const override;

<<<<<<< HEAD
    ContentPtr
=======
    const ContentPtr
>>>>>>> f1ac101e
      copy_to(kernel::Lib ptr_lib) const override;

  private:
    /// @brief See #generator.
    const ArrayGeneratorPtr generator_;
    /// @brief See #cache.
    const ArrayCachePtr cache_;
    /// @brief See #cache_key.
    const std::string cache_key_;
    /// @brief See#ptr_lib
    const kernel::Lib ptr_lib_;
  };

}

#endif // AWKWARD_VIRTUALARRAY_H_<|MERGE_RESOLUTION|>--- conflicted
+++ resolved
@@ -364,11 +364,7 @@
                           const SliceJagged64& slicecontent,
                           const Slice& tail) const override;
 
-<<<<<<< HEAD
-    ContentPtr
-=======
-    const ContentPtr
->>>>>>> f1ac101e
+    const ContentPtr
       copy_to(kernel::Lib ptr_lib) const override;
 
   private:

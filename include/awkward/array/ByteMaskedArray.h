--- conflicted
+++ resolved
@@ -200,30 +200,6 @@
       keys() const override;
 
     // operations
-<<<<<<< HEAD
-    const std::string validityerror(const std::string& path) const override;
-    const std::shared_ptr<Content> shallow_simplify() const override;
-    const std::shared_ptr<Content> num(int64_t axis, int64_t depth) const override;
-    const std::pair<Index64, std::shared_ptr<Content>> offsets_and_flattened(int64_t axis, int64_t depth) const override;
-    bool mergeable(const std::shared_ptr<Content>& other, bool mergebool) const override;
-    const std::shared_ptr<Content> reverse_merge(const std::shared_ptr<Content>& other) const;
-    const std::shared_ptr<Content> merge(const std::shared_ptr<Content>& other) const override;
-    const std::shared_ptr<SliceItem> asslice() const override;
-    const std::shared_ptr<Content> rpad(int64_t length, int64_t axis, int64_t depth) const override;
-    const std::shared_ptr<Content> rpad_and_clip(int64_t length, int64_t axis, int64_t depth) const override;
-    const std::shared_ptr<Content> reduce_next(const Reducer& reducer, int64_t negaxis, const Index64& starts, const Index64& parents, int64_t outlength, bool mask, bool keepdims) const override;
-    const std::shared_ptr<Content> localindex(int64_t axis, int64_t depth) const override;
-    const std::shared_ptr<Content> choose(int64_t n, bool diagonal, const std::shared_ptr<util::RecordLookup>& recordlookup, const util::Parameters& parameters, int64_t axis, int64_t depth) const override;
-    const std::shared_ptr<Content> sort_next(int64_t negaxis, const Index64& starts, const Index64& parents, int64_t outlength, bool ascending, bool stable) const override;
-
-    const std::shared_ptr<Content> getitem_next(const SliceAt& at, const Slice& tail, const Index64& advanced) const override;
-    const std::shared_ptr<Content> getitem_next(const SliceRange& range, const Slice& tail, const Index64& advanced) const override;
-    const std::shared_ptr<Content> getitem_next(const SliceArray64& array, const Slice& tail, const Index64& advanced) const override;
-    const std::shared_ptr<Content> getitem_next(const SliceJagged64& jagged, const Slice& tail, const Index64& advanced) const override;
-    const std::shared_ptr<Content> getitem_next_jagged(const Index64& slicestarts, const Index64& slicestops, const SliceArray64& slicecontent, const Slice& tail) const override;
-    const std::shared_ptr<Content> getitem_next_jagged(const Index64& slicestarts, const Index64& slicestops, const SliceMissing64& slicecontent, const Slice& tail) const override;
-    const std::shared_ptr<Content> getitem_next_jagged(const Index64& slicestarts, const Index64& slicestops, const SliceJagged64& slicecontent, const Slice& tail) const override;
-=======
     const std::string
       validityerror(const std::string& path) const override;
 
@@ -272,6 +248,14 @@
                   bool keepdims) const override;
 
     const ContentPtr
+      sort_next(int64_t negaxis,
+                const Index64& starts,
+                const Index64& parents,
+                int64_t outlength,
+                bool ascending,
+                bool stable) const override;
+
+    const ContentPtr
       localindex(int64_t axis, int64_t depth) const override;
 
     const ContentPtr
@@ -319,7 +303,6 @@
                           const Index64& slicestops,
                           const SliceJagged64& slicecontent,
                           const Slice& tail) const override;
->>>>>>> a4211f23
 
   protected:
     template <typename S>

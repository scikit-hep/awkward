--- conflicted
+++ resolved
@@ -788,15 +788,10 @@
   const std::shared_ptr<void> cast_to_type(const FROM* data,
                                            int64_t length) const;
 
-<<<<<<< HEAD
   util::dtype merged_dtype(const util::dtype other_dtype, const std::string& other_format) const;
 
   std::tuple<std::vector<ssize_t>, std::vector<ssize_t>> merged_shape_and_strides(const std::vector<ssize_t>& other_shape, int64_t itemsize, int64_t axis) const;
 
-  /// @brief See #ptr_lib
-  const kernel::Lib ptr_lib_;
-=======
->>>>>>> 7e1eed14
   /// @brief See #ptr.
   std::shared_ptr<void> ptr_;
   /// @brief See #ptr_lib

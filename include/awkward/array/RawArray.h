// BSD 3-Clause License; see https://github.com/scikit-hep/awkward-1.0/blob/master/LICENSE

#ifndef AWKWARD_RAWARRAY_H_
#define AWKWARD_RAWARRAY_H_

#include <algorithm>
#include <cstring>
#include <iomanip>
#include <memory>
#include <numeric>
#include <sstream>
#include <stdexcept>
#include <string>
#include <typeinfo>
#include <vector>

#include "awkward/common.h"
#include "awkward/kernel.h"
#include "awkward/cpu-kernels/identities.h"
#include "awkward/cpu-kernels/getitem.h"
#include "awkward/cpu-kernels/operations.h"
#include "awkward/cpu-kernels/sorting.h"
#include "awkward/type/PrimitiveType.h"
#include "awkward/util.h"
#include "awkward/Slice.h"
#include "awkward/Content.h"
#include "awkward/array/EmptyArray.h"
#include "awkward/array/IndexedArray.h"
#include "awkward/array/NumpyArray.h"
#include "awkward/array/RegularArray.h"
#include "awkward/array/ByteMaskedArray.h"
#include "awkward/array/BitMaskedArray.h"
#include "awkward/array/UnmaskedArray.h"
#include "awkward/array/VirtualArray.h"

namespace awkward {
  /// @class RawForm
  ///
  /// @brief Form describing RawArray.
  class EXPORT_SYMBOL RawForm: public Form {
  public:
    /// @brief Creates a RawForm. See RawArray for documentation.
    RawForm(bool has_identities,
            const util::Parameters& parameters,
            const std::string& T)
        : Form(has_identities, parameters)
        , T_(T) { }

    const std::string
      T() const;

    const TypePtr
      type(const util::TypeStrs& typestrs) const override {
      throw std::runtime_error("RawForm::type");
    }

    void
      tojson_part(ToJson& builder, bool verbose) const override {
      throw std::runtime_error("RawForm::tojson_part");
    }

    const FormPtr
      shallow_copy() const override {
      return std::make_shared<RawForm>(has_identities_,
                                       parameters_,
                                       T_);
    }

    const std::string
      purelist_parameter(const std::string& key) const override {
      return parameter(key);
    }

    bool
      purelist_isregular() const override {
      return true;
    }

    int64_t
      purelist_depth() const override {
      return 1;
    }

    const std::pair<int64_t, int64_t>
      minmax_depth() const override {
      return std::pair<int64_t, int64_t>(1, 1);
    }

    const std::pair<bool, int64_t>
      branch_depth() const override {
      return std::pair<bool, int64_t>(false, 1);
    }

    int64_t
      numfields() const override {
      return -1;
    }

    int64_t
      fieldindex(const std::string& key) const override {
      throw std::invalid_argument(std::string("key ") + util::quote(key, true)
        + std::string(" does not exist (data are not records)"));
    }

    const std::string
      key(int64_t fieldindex) const override {
      throw std::invalid_argument(std::string("fieldindex \"")
        + std::to_string(fieldindex)
        + std::string("\" does not exist (data are not records)"));
    }

    bool
      haskey(const std::string& key) const override {
      return false;
    }

    const std::vector<std::string>
      keys() const override {
      return std::vector<std::string>();
    }

    bool
      equal(const FormPtr& other,
            bool check_identities,
            bool check_parameters,
            bool compatibility_check) const override {
      throw std::runtime_error("FIXME: RawForm::equal");
    }

  private:
    const std::string T_;
  };

  /// @brief Internal function to fill JSON with boolean values.
  void
    tojson_boolean(ToJson& builder, bool* array, int64_t length) {
    for (int i = 0;  i < length;  i++) {
      builder.boolean((bool)array[i]);
    }
  }

  /// @brief Internal function to fill JSON with integer values.
  template <typename T>
  void
    tojson_integer(ToJson& builder, T* array, int64_t length) {
    for (int i = 0;  i < length;  i++) {
      builder.integer((int64_t)array[i]);
    }
  }

  /// @brief Internal function to fill JSON with floating-point values.
  template <typename T>
  void
    tojson_real(ToJson& builder, T* array, int64_t length) {
    for (int i = 0;  i < length;  i++) {
      builder.real((double)array[i]);
    }
  }

  /// @class RawArrayOf
  ///
  /// @brief Represents a one-dimensional array of type `T`, usable purely in
  /// C++ and implemented entirely in include/awkward/array/RawArray.h.
  ///
  /// See #RawArrayOf for the meaning of each parameter.
  ///
  /// Arrays of any type `T` can be passed through Awkward Array operations,
  /// even slicing, but operations that have to interpret the array's values
  /// (such as reducers like "sum" and "max") only work on numeric types:
  ///
  ///  - 32-bit and 64-bit floating point numbers
  ///  - 8-bit, 16-bit, 32-bit, and 64-bit signed and unsigned integers
  ///  - 8-bit booleans
  template <typename T>
  class EXPORT_SYMBOL RawArrayOf: public Content {
  public:
    /// @brief Creates a RawArray from a full set of parameters.
    ///
    /// @param identities Optional Identities for each element of the array
    /// (may be `nullptr`).
    /// @param parameters String-to-JSON map that augments the meaning of this
    /// array.
    /// @param ptr Reference-counted pointer to the array buffer.
    /// @param offset Location of item zero in the buffer, relative to
    /// #ptr, measured in the number of elements. We keep this information in
    /// two parameters (#ptr and #offset) rather than moving #ptr so that
    /// #ptr can be reference counted among all arrays that use the same
    /// buffer.
    /// @param length Number of elements in the array.
    /// @param itemsize Number of bytes per item; should agree with the format.
    /// @param Choose the Kernel Library for this array, default:= cpu_kernels
    RawArrayOf<T>(const IdentitiesPtr& identities,
                  const util::Parameters& parameters,
                  const std::shared_ptr<T>& ptr,
                  const int64_t offset,
                  const int64_t length,
                  const int64_t itemsize,
                  const kernel::Lib ptr_lib = kernel::Lib::cpu_kernels)
        : Content(identities, parameters)
        , ptr_lib_(ptr_lib)
        , ptr_(ptr)
        , offset_(offset)
        , length_(length)
        , itemsize_(itemsize) {
      if (sizeof(T) != itemsize) {
        throw std::invalid_argument("sizeof(T) != itemsize");
      }
    }

    /// @brief Creates a RawArray without having to specify #itemsize.
    ///
    /// The #itemsize is computed as `sizeof(T)`.
    RawArrayOf<T>(const IdentitiesPtr& identities,
                  const util::Parameters& parameters,
                  const std::shared_ptr<T>& ptr,
                  const int64_t length,
                  const kernel::Lib ptr_lib = kernel::Lib::cpu_kernels)
        : Content(identities, parameters)
        , ptr_lib_(ptr_lib)
        , ptr_(ptr)
        , offset_(0)
        , length_(length)
        , itemsize_(sizeof(T)) { }

    /// @brief Creates a RawArray without providing a #ptr to data and without
    /// having to specify #itemsize.
    ///
    /// This constructor allocates a new buffer with `itemsize * length` bytes.
    ///
    /// The #itemsize is computed as `sizeof(T)`.
    RawArrayOf<T>(const IdentitiesPtr& identities,
                  const util::Parameters& parameters,
                  const int64_t length,
                  const kernel::Lib ptr_lib = kernel::Lib::cpu_kernels)
        : Content(identities, parameters)
        , ptr_lib_(ptr_lib)
        , ptr_(kernel::ptr_alloc<T>(ptr_lib_, length))
        , offset_(0)
        , length_(length)
        , itemsize_(sizeof(T)) { }

    /// @brief Reference-counted pointer to the array buffer.
    const std::shared_ptr<T>
      ptr() const {
      return ptr_;
    }

    /// @brief Location of item zero in the buffer, relative to
    /// #ptr, measured in the number of elements.
    ///
    /// We keep this information in two parameters
    /// (#ptr and #offset) rather than moving #ptr so that #ptr can be
    /// reference counted among all arrays that use the same buffer.
    const int64_t
      offset() const {
      return offset_;
    }

    /// @brief Number of bytes per item; should be `sizeof(T)`.
    const int64_t
      itemsize() const {
      return itemsize_;
    }

    const kernel::Lib
    ptr_lib() const {
      return ptr_lib_;
    }


    /// @brief Location of item zero in the buffer, relative to
    /// `ptr`, measured in bytes, rather than number of elements; see #offset.
    ssize_t
      byteoffset() const {
      return (ssize_t)itemsize_*(ssize_t)offset_;
    }

    /// @brief An untyped pointer to item zero in the buffer.
    void*
      byteptr() const {
      return reinterpret_cast<void*>(reinterpret_cast<ssize_t>(ptr_.get())
                                        + byteoffset());
    }

    /// @brief The length of the array in bytes.
    ssize_t
      bytelength() const {
      return (ssize_t)itemsize_*(ssize_t)length_;
    }


    /// @brief Dereferences a selected item as a `uint8_t`.
    uint8_t
      getbyte(ssize_t at) const {
      return *reinterpret_cast<uint8_t*>(reinterpret_cast<ssize_t>(ptr_.get())
                                         + (ssize_t)(byteoffset() + at));
    }

    /// @brief Dereferences a selected item as pointer to `T`.
    ///
    /// The name is a reminder that the reference is borrowed, not owned,
    /// and should not be deleted by the caller.
    T*
      borrow(int64_t at) const {
      return reinterpret_cast<T*>(
        reinterpret_cast<ssize_t>(ptr_.get()) +
        (ssize_t)itemsize_*(ssize_t)(offset_ + at));
    }

    /// @brief User-friendly name of this class: `"RawArray<T>"` where `T` is
    /// is `typeid(T).name()` (platform-dependent).
    const std::string
      classname() const override {
      return std::string("RawArrayOf<") + std::string(typeid(T).name()) +
        std::string(">");
    }

    void
      setidentities() override {
      if (length() <= kMaxInt32) {
        IdentitiesPtr newidentities =
          std::make_shared<Identities32>(Identities::newref(),
                                         Identities::FieldLoc(), 1, length());
        Identities32* rawidentities =
          reinterpret_cast<Identities32*>(newidentities.get());
        kernel::new_Identities<int32_t>(rawidentities->ptr().get(), length());
        setidentities(newidentities);
      }
      else {
        IdentitiesPtr newidentities =
          std::make_shared<Identities64>(Identities::newref(),
                                         Identities::FieldLoc(), 1, length());
        Identities64* rawidentities =
          reinterpret_cast<Identities64*>(newidentities.get());
        kernel::new_Identities<int64_t>(rawidentities->ptr().get(), length());
        setidentities(newidentities);
      }
    }

    void
      setidentities(const IdentitiesPtr& identities) override {
      if (identities.get() != nullptr  &&
          length() != identities.get()->length()) {
        throw std::invalid_argument(
          "content and its identities must have the same length");
      }
      identities_ = identities;
    }

    const TypePtr
      type(const util::TypeStrs& typestrs) const override {
      if (std::is_same<T, double>::value) {
        return std::make_shared<PrimitiveType>(parameters_,
          util::gettypestr(parameters_, typestrs), PrimitiveType::float64);
      }
      else if (std::is_same<T, float>::value) {
        return std::make_shared<PrimitiveType>(parameters_,
          util::gettypestr(parameters_, typestrs), PrimitiveType::float32);
      }
      else if (std::is_same<T, int64_t>::value) {
        return std::make_shared<PrimitiveType>(parameters_,
          util::gettypestr(parameters_, typestrs), PrimitiveType::int64);
      }
      else if (std::is_same<T, uint64_t>::value) {
        return std::make_shared<PrimitiveType>(parameters_,
          util::gettypestr(parameters_, typestrs), PrimitiveType::uint64);
      }
      else if (std::is_same<T, int32_t>::value) {
        return std::make_shared<PrimitiveType>(parameters_,
          util::gettypestr(parameters_, typestrs), PrimitiveType::int32);
      }
      else if (std::is_same<T, uint32_t>::value) {
        return std::make_shared<PrimitiveType>(parameters_,
          util::gettypestr(parameters_, typestrs), PrimitiveType::uint32);
      }
      else if (std::is_same<T, int16_t>::value) {
        return std::make_shared<PrimitiveType>(parameters_,
          util::gettypestr(parameters_, typestrs), PrimitiveType::int16);
      }
      else if (std::is_same<T, uint16_t>::value) {
        return std::make_shared<PrimitiveType>(parameters_,
          util::gettypestr(parameters_, typestrs), PrimitiveType::uint16);
      }
      else if (std::is_same<T, int8_t>::value) {
        return std::make_shared<PrimitiveType>(parameters_,
          util::gettypestr(parameters_, typestrs), PrimitiveType::int8);
      }
      else if (std::is_same<T, uint8_t>::value) {
        return std::make_shared<PrimitiveType>(parameters_,
          util::gettypestr(parameters_, typestrs), PrimitiveType::uint8);
      }
      else if (std::is_same<T, bool>::value) {
        return std::make_shared<PrimitiveType>(parameters_,
          util::gettypestr(parameters_, typestrs), PrimitiveType::boolean);
      }
      else {
        throw std::invalid_argument(std::string("RawArrayOf<") +
          typeid(T).name() + std::string("> does not have a known type"));
      }
    }

    const FormPtr
      form(bool materialize) const override {
      return std::make_shared<RawForm>(identities_.get() != nullptr,
                                       parameters_,
                                       typeid(T).name());
    }

    bool
      has_virtual_form() const override {
      return false;
    }

    bool
      has_virtual_length() const override {
      return false;
    }

    const std::string
      tostring_part(const std::string& indent,
                    const std::string& pre,
                    const std::string& post) const override {
      std::stringstream out;
      out << indent << pre << "<RawArray of=\"" << typeid(T).name()
          << "\" length=\"" << length_ << "\" itemsize=\"" << itemsize_
          << "\" data=\"";
      ssize_t len = bytelength();
      if (len <= 32) {
        for (ssize_t i = 0;  i < len;  i++) {
          if (i != 0  &&  i % 4 == 0) {
            out << " ";
          }
          out << std::hex << std::setw(2) << std::setfill('0')
              << int(getbyte(i));
        }
      }
      else {
        for (ssize_t i = 0;  i < 16;  i++) {
          if (i != 0  &&  i % 4 == 0) {
            out << " ";
          }
          out << std::hex << std::setw(2) << std::setfill('0')
              << int(getbyte(i));
        }
        out << " ... ";
        for (ssize_t i = len - 16;  i < len;  i++) {
          if (i != len - 16  &&  i % 4 == 0) {
            out << " ";
          }
          out << std::hex << std::setw(2) << std::setfill('0')
              << int(getbyte(i));
        }
      }
      out << "\" at=\"0x";
      out << std::hex << std::setw(12) << std::setfill('0')
          << reinterpret_cast<ssize_t>(ptr_.get());
      if (identities_.get() == nullptr  &&  parameters_.empty()) {
        out << "\"/>" << post;
      }
      else {
        out << "\">\n";
        out << identities_.get()->tostring_part(indent
                 + std::string("    "), "", "\n");
        if (!parameters_.empty()) {
          out << parameters_tostring(indent + std::string("    "), "", "\n");
        }
        out << indent << "</RawArray>" << post;
      }
      return out.str();
    }

    void
      tojson_part(ToJson& builder, bool include_beginendlist) const override {
      if (std::is_same<T, double>::value) {
        tojson_real(builder,
                    reinterpret_cast<double*>(byteptr()),
                    length());
      }
      else if (std::is_same<T, float>::value) {
        tojson_real(builder,
                    reinterpret_cast<float*>(byteptr()),
                    length());
      }
      else if (std::is_same<T, int64_t>::value) {
        tojson_integer(builder,
                       reinterpret_cast<int64_t*>(byteptr()),
                       length());
      }
      else if (std::is_same<T, uint64_t>::value) {
        tojson_integer(builder,
                       reinterpret_cast<uint64_t*>(byteptr()),
                       length());
      }
      else if (std::is_same<T, int32_t>::value) {
        tojson_integer(builder,
                       reinterpret_cast<int32_t*>(byteptr()),
                       length());
      }
      else if (std::is_same<T, uint32_t>::value) {
        tojson_integer(builder,
                       reinterpret_cast<uint32_t*>(byteptr()),
                       length());
      }
      else if (std::is_same<T, int16_t>::value) {
        tojson_integer(builder,
                       reinterpret_cast<int16_t*>(byteptr()),
                       length());
      }
      else if (std::is_same<T, uint16_t>::value) {
        tojson_integer(builder,
                       reinterpret_cast<uint16_t*>(byteptr()),
                       length());
      }
      else if (std::is_same<T, int8_t>::value) {
        tojson_integer(builder,
                       reinterpret_cast<int8_t*>(byteptr()),
                       length());
      }
      else if (std::is_same<T, uint8_t>::value) {
        tojson_integer(builder,
                       reinterpret_cast<uint8_t*>(byteptr()),
                       length());
      }
      else if (std::is_same<T, bool>::value) {
        tojson_boolean(builder,
                       reinterpret_cast<bool*>(byteptr()),
                       length());
      }
      else {
        throw std::invalid_argument(std::string("cannot convert RawArrayOf<")
          + typeid(T).name() + std::string("> into JSON"));
      }
    }

    int64_t
      length() const override {
      return length_;
    }

    void
      nbytes_part(std::map<size_t, int64_t>& largest) const override {
      size_t x = (size_t)ptr_.get();
      auto it = largest.find(x);
      if (it == largest.end()  ||  it->second < (int64_t)(sizeof(T)*length_)) {
        largest[x] = (int64_t)(sizeof(T)*length_);
      }
      if (identities_.get() != nullptr) {
        identities_.get()->nbytes_part(largest);
      }
    }

    const ContentPtr
      shallow_copy() const override {
      return std::make_shared<RawArrayOf<T>>(identities_, parameters_, ptr_,
                                             offset_, length_, itemsize_);
    }

    const ContentPtr
      deep_copy(bool copyarrays,
                bool copyindexes,
                bool copyidentities) const override {
      std::shared_ptr<T> ptr = ptr_;
      int64_t offset = offset_;
      if (copyarrays) {
        ptr = std::shared_ptr<T>(new T[(size_t)length_],
                                 kernel::array_deleter<T>());
        memcpy(ptr.get(), &ptr_.get()[(size_t)offset_],
               sizeof(T)*((size_t)length_));
        offset = 0;
      }
      IdentitiesPtr identities = identities_;
      if (copyidentities  &&  identities_.get() != nullptr) {
        identities = identities_.get()->deep_copy();
      }
      return std::make_shared<RawArrayOf<T>>(identities,
                                             parameters_,
                                             ptr,
                                             offset,
                                             length_,
                                             itemsize_);
    }

    void
      check_for_iteration() const override {
      if (identities_.get() != nullptr  &&
          identities_.get()->length() < length_) {
        util::handle_error(failure("len(identities) < len(array)", kSliceNone,
          kSliceNone), identities_.get()->classname(), nullptr);
      }
    }

    const ContentPtr
      getitem_nothing() const override {
      return getitem_range_nowrap(0, 0);
    }

    const ContentPtr
      getitem_at(int64_t at) const override {
      int64_t regular_at = at;
      if (regular_at < 0) {
        regular_at += length_;
      }
      if (!(0 <= regular_at  &&  regular_at < length_)) {
        util::handle_error(failure("index out of range", kSliceNone, at),
                           classname(),
                           identities_.get());
      }
      return getitem_at_nowrap(regular_at);
    }

    const ContentPtr
      getitem_at_nowrap(int64_t at) const override {
      return getitem_range_nowrap(at, at + 1);
    }

    const ContentPtr
      getitem_range(int64_t start, int64_t stop) const override {
      int64_t regular_start = start;
      int64_t regular_stop = stop;
      kernel::regularize_rangeslice(&regular_start, &regular_stop, true,
        start != Slice::none(), stop != Slice::none(), length_);
      if (identities_.get() != nullptr  &&
          regular_stop > identities_.get()->length()) {
        util::handle_error(failure("index out of range", kSliceNone, stop),
          identities_.get()->classname(), nullptr);
      }
      return getitem_range_nowrap(regular_start, regular_stop);
    }

    const ContentPtr
      getitem_range_nowrap(int64_t start, int64_t stop) const override {
      IdentitiesPtr identities(nullptr);
      if (identities_.get() != nullptr) {
        identities = identities_.get()->getitem_range_nowrap(start, stop);
      }
      return std::make_shared<RawArrayOf<T>>(identities,
                                             parameters_,
                                             ptr_,
                                             offset_ + start,
                                             stop - start,
                                             itemsize_);
    }

    const ContentPtr
      getitem_field(const std::string& key) const override {
      throw std::invalid_argument(std::string("cannot slice ") + classname()
        + std::string(" by field name"));
    }

    const ContentPtr
      getitem_fields(const std::vector<std::string>& keys) const override {
      throw std::invalid_argument(std::string("cannot slice ") + classname()
        + std::string(" by field names"));
    }

    const ContentPtr
      getitem(const Slice& where) const override {
      SliceItemPtr nexthead = where.head();
      Slice nexttail = where.tail();
      Index64 nextadvanced(0);
      return getitem_next(nexthead, nexttail, nextadvanced);
    }

    const ContentPtr
      getitem_next(const SliceItemPtr& head,
                   const Slice& tail,
                   const Index64& advanced) const override {
      if (tail.length() != 0) {
        throw std::invalid_argument("too many indexes for array");
      }
      return Content::getitem_next(head, tail, advanced);
    }

    const ContentPtr
      carry(const Index64& carry, bool allow_lazy) const override {
      std::shared_ptr<T> ptr(new T[(size_t)carry.length()],
                             kernel::array_deleter<T>());

      struct Error err = kernel::NumpyArray_getitem_next_null_64(
        reinterpret_cast<uint8_t*>(ptr.get()),
        reinterpret_cast<uint8_t*>(ptr_.get()),
        carry.length(),
        itemsize_,
        byteoffset(),
        carry.ptr().get());
      util::handle_error(err, classname(), identities_.get());

      IdentitiesPtr identities(nullptr);
      if (identities_.get() != nullptr) {
        identities = identities_.get()->getitem_carry_64(carry);
      }

      return std::make_shared<RawArrayOf<T>>(identities,
                                             parameters_,
                                             ptr,
                                             0,
                                             carry.length(),
                                             itemsize_);
    }

    // operations

    int64_t
      numfields() const override {
      return -1;
    }

    int64_t
      fieldindex(const std::string& key) const override {
      throw std::invalid_argument(std::string("key ") + util::quote(key, true)
        + std::string(" does not exist (data are not records)"));
    }

    const std::string
      key(int64_t fieldindex) const override {
      throw std::invalid_argument(std::string("fieldindex \"")
        + std::to_string(fieldindex)
        + std::string("\" does not exist (data are not records)"));
    }

    bool
      haskey(const std::string& key) const override {
      return false;
    }

    const std::vector<std::string>
      keys() const override {
      return std::vector<std::string>();
    }

    const std::string
      validityerror(const std::string& path) const override {
      return std::string();
    }

    /// @copydoc Content::shallow_simplify()
    ///
    /// For {@link RawArrayOf RawArray}, this method returns #shallow_copy
    /// (pass-through).
    const ContentPtr
      shallow_simplify() const override {
      return shallow_copy();
    }

    const ContentPtr
      num(int64_t axis, int64_t depth) const override {
      int64_t toaxis = axis_wrap_if_negative(axis);
      if (toaxis == depth) {
        Index64 out(1);
        out.setitem_at_nowrap(0, length());
        return std::make_shared<RawArrayOf<int64_t>>(Identities::none(),
                                                     util::Parameters(),
                                                     out.ptr(),
                                                     0,
                                                     1,
                                                     sizeof(int64_t));
      }
      else {
        throw std::invalid_argument("'axis' out of range for 'num'");
      }
    }

    const std::pair<Index64, ContentPtr>
      offsets_and_flattened(int64_t axis, int64_t depth) const override {
      int64_t toaxis = axis_wrap_if_negative(axis);
      if (toaxis == depth) {
        throw std::invalid_argument("axis=0 not allowed for flatten");
      }
      else {
        throw std::invalid_argument("axis out of range for flatten");
      }
    }

    bool
      mergeable(const ContentPtr& other, bool mergebool) const override {
      if (VirtualArray* raw = dynamic_cast<VirtualArray*>(other.get())) {
        return mergeable(raw->array(), mergebool);
      }

      if (dynamic_cast<EmptyArray*>(other.get())) {
        return true;
      }
      else if (IndexedArray32* rawother =
               dynamic_cast<IndexedArray32*>(other.get())) {
        return mergeable(rawother->content(), mergebool);
      }
      else if (IndexedArrayU32* rawother =
               dynamic_cast<IndexedArrayU32*>(other.get())) {
        return mergeable(rawother->content(), mergebool);
      }
      else if (IndexedArray64* rawother =
               dynamic_cast<IndexedArray64*>(other.get())) {
        return mergeable(rawother->content(), mergebool);
      }
      else if (IndexedOptionArray32* rawother =
               dynamic_cast<IndexedOptionArray32*>(other.get())) {
        return mergeable(rawother->content(), mergebool);
      }
      else if (IndexedOptionArray64* rawother =
               dynamic_cast<IndexedOptionArray64*>(other.get())) {
        return mergeable(rawother->content(), mergebool);
      }
      else if (ByteMaskedArray* rawother =
               dynamic_cast<ByteMaskedArray*>(other.get())) {
        return mergeable(rawother->content(), mergebool);
      }
      else if (BitMaskedArray* rawother =
               dynamic_cast<BitMaskedArray*>(other.get())) {
        return mergeable(rawother->content(), mergebool);
      }
      else if (UnmaskedArray* rawother =
               dynamic_cast<UnmaskedArray*>(other.get())) {
        return mergeable(rawother->content(), mergebool);
      }

      if (RawArrayOf<T>* rawother =
          dynamic_cast<RawArrayOf<T>*>(other.get())) {
        return true;
      }
      else {
        return false;
      }
    }

    const ContentPtr
      merge(const ContentPtr& other) const override {
      if (dynamic_cast<EmptyArray*>(other.get())) {
        return shallow_copy();
      }
      else if (IndexedArray32* rawother =
               dynamic_cast<IndexedArray32*>(other.get())) {
        return rawother->reverse_merge(shallow_copy());
      }
      else if (IndexedArrayU32* rawother =
               dynamic_cast<IndexedArrayU32*>(other.get())) {
        return rawother->reverse_merge(shallow_copy());
      }
      else if (IndexedArray64* rawother =
               dynamic_cast<IndexedArray64*>(other.get())) {
        return rawother->reverse_merge(shallow_copy());
      }
      else if (IndexedOptionArray32* rawother =
               dynamic_cast<IndexedOptionArray32*>(other.get())) {
        return rawother->reverse_merge(shallow_copy());
      }
      else if (IndexedOptionArray64* rawother =
               dynamic_cast<IndexedOptionArray64*>(other.get())) {
        return rawother->reverse_merge(shallow_copy());
      }
      else if (ByteMaskedArray* rawother =
               dynamic_cast<ByteMaskedArray*>(other.get())) {
        return rawother->reverse_merge(shallow_copy());
      }
      else if (BitMaskedArray* rawother =
               dynamic_cast<BitMaskedArray*>(other.get())) {
        return rawother->reverse_merge(shallow_copy());
      }
      else if (UnmaskedArray* rawother =
               dynamic_cast<UnmaskedArray*>(other.get())) {
        return rawother->reverse_merge(shallow_copy());
      }

      if (RawArrayOf<T>* rawother =
          dynamic_cast<RawArrayOf<T>*>(other.get())) {
        std::shared_ptr<T> ptr =
          std::shared_ptr<T>(new T[(size_t)(length_ + rawother->length())],
                             kernel::array_deleter<T>());
        memcpy(ptr.get(),
               &ptr_.get()[(size_t)offset_],
               sizeof(T)*((size_t)length_));
        memcpy(&ptr.get()[(size_t)length_],
               &rawother->ptr().get()[(size_t)rawother->offset()],
               sizeof(T)*((size_t)rawother->length()));
        return std::make_shared<RawArrayOf<T>>(Identities::none(),
                                               util::Parameters(),
                                               ptr,
                                               0,
                                               length_ + rawother->length(),
                                               itemsize_);
      }
      else {
        throw std::invalid_argument(std::string("cannot merge ") + classname()
          + std::string(" with ") + other.get()->classname());
      }
    }

    const SliceItemPtr
      asslice() const override {
      throw std::invalid_argument("cannot use RawArray as a slice");
    }

    const ContentPtr
      fillna(const ContentPtr& value) const override {
      return shallow_copy();
    }

    const ContentPtr
      rpad(int64_t target, int64_t axis, int64_t depth) const override {
      int64_t toaxis = axis_wrap_if_negative(axis);
      if (toaxis != depth) {
        throw std::invalid_argument("axis exceeds the depth of this array");
      }
      if (target < length()) {
        return shallow_copy();
      }
      else {
        return rpad_and_clip(target, toaxis, depth);
      }
    }

    const ContentPtr
      rpad_and_clip(int64_t target,
                    int64_t axis,
                    int64_t depth) const override {
      int64_t toaxis = axis_wrap_if_negative(axis);
      if (toaxis != depth) {
        throw std::invalid_argument("axis exceeds the depth of this array");
      }
      Index64 index(target);
      struct Error err = kernel::index_rpad_and_clip_axis0_64(
        index.ptr().get(),
        target,
        length());
      util::handle_error(err, classname(), identities_.get());

      return std::make_shared<IndexedOptionArray64>(Identities::none(),
                                                    util::Parameters(),
                                                    index,
                                                    shallow_copy());
    }

    const ContentPtr
      reduce_next(const Reducer& reducer,
                  int64_t negaxis,
                  const Index64& starts,
                  const Index64& parents,
                  int64_t outlength,
                  bool mask,
                  bool keepdims) const override {
      throw std::runtime_error("FIXME: RawArray:reduce_next");
    }

    const ContentPtr
      sort_next(int64_t negaxis,
                const Index64& starts,
                const Index64& parents,
                int64_t outlength,
                bool ascending,
                bool stable,
                bool keepdims) const override {
      std::shared_ptr<T> ptr(
                    new T[length_], kernel::array_deleter<T>());

      Index64 offsets(2);
      offsets.setitem_at_nowrap(0, 0);
      offsets.setitem_at_nowrap(1, length_);

      struct Error err = kernel::NumpyArray_sort<T>(
        ptr.get(),
        ptr_.get(),
        length_,
        offsets.ptr().get(),
        offsets.length(),
        parents.length(),
        ascending,
        stable);
      util::handle_error(err, classname(), nullptr);

      ContentPtr out = std::make_shared<RawArrayOf<T>>(Identities::none(),
                                                       util::Parameters(),
                                                       ptr,
                                                       offset_,
                                                       length_,
                                                       itemsize_);

      out = std::make_shared<RegularArray>(Identities::none(),
                                           util::Parameters(),
                                           out,
                                           length_);

      return out;
    }

    const ContentPtr
      argsort_next(int64_t negaxis,
                   const Index64& starts,
                   const Index64& parents,
                   int64_t outlength,
                   bool ascending,
                   bool stable,
                   bool keepdims) const override {
      std::shared_ptr<int64_t> ptr(
        new int64_t[length_], kernel::array_deleter<int64_t>());

      int64_t ranges_length = 2;
      Index64 outranges(ranges_length);
      outranges.setitem_at_nowrap(0, 0);
      outranges.setitem_at_nowrap(1, length_);

      struct Error err = kernel::NumpyArray_argsort<T>(
        ptr.get(),
        ptr_.get(),
        length_,
        outranges.ptr().get(),
        ranges_length,
        ascending,
        stable);
      util::handle_error(err, classname(), nullptr);

      ssize_t itemsize = 8;
      ContentPtr out = std::make_shared<RawArrayOf<int64_t>>(Identities::none(),
                                                       util::Parameters(),
                                                       ptr,
                                                       offset_,
                                                       length_,
                                                       itemsize);

      out = std::make_shared<RegularArray>(Identities::none(),
                                           util::Parameters(),
                                           out,
                                           length_);

      return out;
    }

    const ContentPtr
      localindex(int64_t axis, int64_t depth) const override {
      int64_t toaxis = axis_wrap_if_negative(axis);
      if (axis == depth) {
        return localindex_axis0();
      }
      else {
        throw std::invalid_argument("'axis' out of range for localindex");
      }
    }

    const ContentPtr
      combinations(int64_t n,
                   bool replacement,
                   const util::RecordLookupPtr& recordlookup,
                   const util::Parameters& parameters,
                   int64_t axis,
                   int64_t depth) const override {
      if (n < 1) {
        throw std::invalid_argument("in combinations, 'n' must be at least 1");
      }
      int64_t toaxis = axis_wrap_if_negative(axis);
      if (toaxis == depth) {
        return combinations_axis0(n, replacement, recordlookup, parameters);
      }
      else {
        throw std::invalid_argument("'axis' out of range for combinations");
      }
    }

    const ContentPtr
      getitem_next(const SliceAt& at,
                   const Slice& tail,
                   const Index64& advanced) const override {
      return getitem_at(at.at());
    }

    const ContentPtr
      getitem_next(const SliceRange& range,
                   const Slice& tail,
                   const Index64& advanced) const override {
      if (range.step() == Slice::none()  ||  range.step() == 1) {
        return getitem_range(range.start(), range.stop());
      }
      else {
        int64_t start = range.start();
        int64_t stop = range.stop();
        int64_t step = range.step();
        if (step == Slice::none()) {
          step = 1;
        }
        else if (step == 0) {
          throw std::invalid_argument("slice step must not be 0");
        }
        kernel::regularize_rangeslice(&start, &stop, step > 0,
          range.hasstart(), range.hasstop(), length_);

        int64_t numer = std::abs(start - stop);
        int64_t denom = std::abs(step);
        int64_t d = numer / denom;
        int64_t m = numer % denom;
        int64_t lenhead = d + (m != 0 ? 1 : 0);

        Index64 nextcarry(lenhead);
        int64_t* nextcarryptr = nextcarry.ptr().get();
        for (int64_t i = 0;  i < lenhead;  i++) {
          nextcarryptr[i] = start + step*i;
        }

        return carry(nextcarry, false);
      }
    }

    const ContentPtr
      getitem_next(const SliceArray64& array,
                   const Slice& tail,
                   const Index64& advanced) const override {
      if (advanced.length() != 0) {
        throw std::runtime_error(
          "RawArray::getitem_next(SliceAt): advanced.length() != 0");
      }
      if (array.shape().size() != 1) {
        throw std::runtime_error("array.ndim != 1");
      }
      Index64 flathead = array.ravel();
      struct Error err = kernel::regularize_arrayslice_64(
        flathead.ptr().get(),
        flathead.length(),
        length_);
      util::handle_error(err, classname(), identities_.get());
      return carry(flathead, false);
    }

    const ContentPtr
      getitem_next(const SliceField& field,
                   const Slice& tail,
                   const Index64& advanced) const override {
      throw std::invalid_argument(std::string("cannot slice ") + classname()
        + std::string(" by a field name because it has no fields"));
    }

    const ContentPtr
      getitem_next(const SliceFields& fields,
                   const Slice& tail,
                   const Index64& advanced) const override {
      throw std::invalid_argument(std::string("cannot slice ") + classname()
        + std::string(" by field names because it has no fields"));
    }

    const ContentPtr
      getitem_next(const SliceJagged64& jagged,
                   const Slice& tail,
                   const Index64& advanced) const override {
      throw std::invalid_argument(std::string("cannot slice ") + classname()
        + std::string(" by a jagged array because it is one-dimensional"));
    }

    const ContentPtr
      getitem_next_jagged(const Index64& slicestarts,
                          const Index64& slicestops,
                          const SliceArray64& slicecontent,
                          const Slice& tail) const override {
      throw std::runtime_error(
        "undefined operation: RawArray::getitem_next_jagged(array)");
    }

    const ContentPtr
      getitem_next_jagged(const Index64& slicestarts,
                          const Index64& slicestops,
                          const SliceMissing64& slicecontent,
                          const Slice& tail) const override {
      throw std::runtime_error(
        "undefined operation: RawArray::getitem_next_jagged(missing)");
    }

    const ContentPtr
      getitem_next_jagged(const Index64& slicestarts,
                          const Index64& slicestops,
                          const SliceJagged64& slicecontent,
                          const Slice& tail) const override {
      throw std::runtime_error(
        "undefined operation: RawArray::getitem_next_jagged(jagged)");
    }

<<<<<<< HEAD
    ContentPtr
=======
    const ContentPtr
>>>>>>> f1ac101e
      copy_to(kernel::Lib ptr_lib) const override {
        if(ptr_lib == ptr_lib_) {
          return std::make_shared<RawArrayOf<T>>(identities(),
                                                 parameters(),
                                                 ptr_,
                                                 offset(),
                                                 length(),
                                                 itemsize(),
                                                 ptr_lib_);
        }

        std::shared_ptr<T> ptr = kernel::ptr_alloc<T>(ptr_lib, length_);

        Error err = kernel::copy_to(
           ptr_lib,
           ptr_lib_,
           ptr.get(),
           ptr_.get(),
           length_);
        util::handle_error(err);

        return std::make_shared<RawArrayOf<T>>(identities(),
                                               parameters(),
                                               ptr,
                                               offset(),
                                               length(),
                                               itemsize(),
                                               ptr_lib);
    }

  private:
    const kernel::Lib ptr_lib_;
    const std::shared_ptr<T> ptr_;
    const int64_t offset_;
    const int64_t length_;
    const int64_t itemsize_;
  };
}

#endif // AWKWARD_RAWARRAY_H_<|MERGE_RESOLUTION|>--- conflicted
+++ resolved
@@ -1167,11 +1167,7 @@
         "undefined operation: RawArray::getitem_next_jagged(jagged)");
     }
 
-<<<<<<< HEAD
-    ContentPtr
-=======
-    const ContentPtr
->>>>>>> f1ac101e
+    const ContentPtr
       copy_to(kernel::Lib ptr_lib) const override {
         if(ptr_lib == ptr_lib_) {
           return std::make_shared<RawArrayOf<T>>(identities(),

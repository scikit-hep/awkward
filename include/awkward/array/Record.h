// BSD 3-Clause License; see https://github.com/scikit-hep/awkward-1.0/blob/master/LICENSE

#ifndef AWKWARD_RECORD_H_
#define AWKWARD_RECORD_H_

#include "awkward/array/RecordArray.h"

namespace awkward {
  /// @class Record
  ///
  /// @brief Represents a tuple or record, a scalar value from RecordArray.
  ///
  /// Many of the methods raise runtime errors. See
  /// {@link Content#isscalar Content::isscalar}.
  class LIBAWKWARD_EXPORT_SYMBOL Record: public Content {
  public:
    /// @brief Creates a Record from a full set of parameters.
    ///
    /// @param array A reference to the array in which this tuple/record
    /// resides (not a copy, shares reference count).
    /// @param at The position in the #array where this tuple/record
    /// resides.
    Record(const std::shared_ptr<const RecordArray> array, int64_t at);

    /// @brief A reference to the array in which this tuple/record
    /// resides (not a copy, shares reference count).
    const std::shared_ptr<const RecordArray>
      array() const;

    /// @brief The position in the #array where this tuple/record
    /// resides.
    int64_t
      at() const;

    /// @brief Returns a `std::vector<std::shared_ptr<Content>>` of each
    /// field at this record position (#at).
    ///
    /// The values might be scalars, such as zero-dimensional NumpyArray,
    /// None, or another Record.
    const ContentPtrVec
      contents() const;

    /// @brief The #array's
    /// {@link RecordArray#recordlookup RecordArray::recordlookup}.
    const util::RecordLookupPtr
      recordlookup() const;

    /// @brief Returns `true` if #recordlookup is `nullptr`; `false` otherwise.
    bool
      istuple() const;

    /// @copydoc Content::isscalar()
    ///
    /// Always returns `true`.
    bool
      isscalar() const override;

    /// @brief User-friendly name of this class: `"Record"`.
    const std::string
      classname() const override;

    const IdentitiesPtr
      identities() const override;

    /// @exception std::runtime_error is always thrown
    void
      setidentities() override;

    /// @exception std::runtime_error is always thrown
    void
      setidentities(const IdentitiesPtr& identities) override;

    const TypePtr
      type(const util::TypeStrs& typestrs) const override;

    const FormPtr
      form(bool materialize) const override;

    bool
      has_virtual_form() const override;

    bool
      has_virtual_length() const override;

    const std::string
      tostring_part(const std::string& indent,
                    const std::string& pre,
                    const std::string& post) const override;

    void
      tojson_part(ToJson& builder, bool include_beginendlist) const override;

    void
      nbytes_part(std::map<size_t, int64_t>& largest) const override;

    int64_t
      length() const override;

    const ContentPtr
      shallow_copy() const override;

    const ContentPtr
      deep_copy(bool copyarrays,
                bool copyindexes,
                bool copyidentities) const override;

    void
      check_for_iteration() const override;

    /// @exception std::runtime_error is always thrown
    const ContentPtr
      getitem_nothing() const override;

    /// @exception std::runtime_error is always thrown
    const ContentPtr
      getitem_at(int64_t at) const override;

    /// @exception std::runtime_error is always thrown
    const ContentPtr
      getitem_at_nowrap(int64_t at) const override;

    /// @exception std::runtime_error is always thrown
    const ContentPtr
      getitem_range(int64_t start, int64_t stop) const override;

    /// @exception std::runtime_error is always thrown
    const ContentPtr
      getitem_range_nowrap(int64_t start, int64_t stop) const override;

    const ContentPtr
      getitem_field(const std::string& key) const override;

    const ContentPtr
      getitem_fields(const std::vector<std::string>& keys) const override;

    /// @exception std::runtime_error is always thrown
    const ContentPtr
      carry(const Index64& carry, bool allow_lazy) const override;

    int64_t
      purelist_depth() const override;

    bool
      dimension_optiontype() const override;

    const std::pair<int64_t, int64_t>
      minmax_depth() const override;

    const std::pair<bool, int64_t>
      branch_depth() const override;

    int64_t
      numfields() const override;

    int64_t
      fieldindex(const std::string& key) const override;

    const std::string
      key(int64_t fieldindex) const override;

    bool
      haskey(const std::string& key) const override;

    const std::vector<std::string>
      keys() const override;

    // operations
    const std::string
      validityerror(const std::string& path) const override;

    /// For Record, this method returns #shallow_copy (pass-through).
    const ContentPtr
      shallow_simplify() const override;

    const ContentPtr
      num(int64_t axis, int64_t depth) const override;

    /// @exception std::runtime_error is always thrown
    const std::pair<Index64, ContentPtr>
      offsets_and_flattened(int64_t axis, int64_t depth) const override;

    /// @exception std::runtime_error is always thrown
    const std::pair<Index64, ContentPtr>
      offsets_and_concatenate(int64_t axis, int64_t depth) const override;

    /// @exception std::runtime_error is always thrown
    bool
      mergeable(const ContentPtr& other, bool mergebool) const override;

    /// @exception std::runtime_error is always thrown
    const ContentPtr
<<<<<<< HEAD
      merge(const ContentPtr& other, int64_t axis, int64_t depth) const override;
=======
      mergemany(const ContentPtrVec& others) const override;
>>>>>>> 20879826

    /// @exception std::runtime_error is always thrown
    const SliceItemPtr
      asslice() const override;

    const ContentPtr
      fillna(const ContentPtr& value) const override;

    /// @exception std::runtime_error is always thrown
    const ContentPtr
      rpad(int64_t target, int64_t axis, int64_t depth) const override;

    /// @exception std::runtime_error is always thrown
    const ContentPtr
      rpad_and_clip(int64_t target,
                    int64_t axis,
                    int64_t depth) const override;

    const ContentPtr
      reduce_next(const Reducer& reducer,
                  int64_t negaxis,
                  const Index64& starts,
                  const Index64& shifts,
                  const Index64& parents,
                  int64_t outlength,
                  bool mask,
                  bool keepdims) const override;

    const ContentPtr
      sort_next(int64_t negaxis,
                const Index64& starts,
                const Index64& parents,
                int64_t outlength,
                bool ascending,
                bool stable,
                bool keepdims) const override;

    const ContentPtr
      argsort_next(int64_t negaxis,
                   const Index64& starts,
                   const Index64& parents,
                   int64_t outlength,
                   bool ascending,
                   bool stable,
                   bool keepdims) const override;

    const ContentPtr
      localindex(int64_t axis, int64_t depth) const override;

    const ContentPtr
      combinations(int64_t n,
                   bool replacement,
                   const util::RecordLookupPtr& recordlookup,
                   const util::Parameters& parameters,
                   int64_t axis,
                   int64_t depth) const override;

    /// @brief Returns the field at a given index.
    ///
    /// Equivalent to `contents[fieldindex]`.
    const ContentPtr
      field(int64_t fieldindex) const;

    /// @brief Returns the field at a given key name.
    ///
    /// Equivalent to `contents[fieldindex]`.
    const ContentPtr
      field(const std::string& key) const;

    /// @brief Returns all fields.
    ///
    /// Equivalent to `contents`.
    const ContentPtrVec
      fields() const;

    /// @brief Returns key, field pairs for all fields.
    const std::vector<std::pair<std::string, ContentPtr>>
      fielditems() const;

    /// @brief Returns this Record without #recordlookup, converting any
    /// records into tuples.
    const std::shared_ptr<Record>
      astuple() const;

    const ContentPtr
      getitem(const Slice& where) const override;

    /// @exception std::runtime_error is always thrown
    const ContentPtr
      getitem_next(const SliceAt& at,
                   const Slice& tail,
                   const Index64& advanced) const override;

    /// @exception std::runtime_error is always thrown
    const ContentPtr
      getitem_next(const SliceRange& range,
                   const Slice& tail,
                   const Index64& advanced) const override;

    /// @exception std::runtime_error is always thrown
    const ContentPtr
      getitem_next(const SliceArray64& array,
                   const Slice& tail,
                   const Index64& advanced) const override;

    /// @exception std::runtime_error is always thrown
    const ContentPtr
      getitem_next(const SliceField& field,
                   const Slice& tail,
                   const Index64& advanced) const override;

    /// @exception std::runtime_error is always thrown
    const ContentPtr
      getitem_next(const SliceFields& fields,
                   const Slice& tail,
                   const Index64& advanced) const override;

    /// @exception std::runtime_error is always thrown
    const ContentPtr
      getitem_next(const SliceJagged64& jagged,
                   const Slice& tail,
                   const Index64& advanced) const override;

    /// @exception std::runtime_error is always thrown
    const ContentPtr
      getitem_next_jagged(const Index64& slicestarts,
                          const Index64& slicestops,
                          const SliceArray64& slicecontent,
                          const Slice& tail) const override;

    /// @exception std::runtime_error is always thrown
    const ContentPtr
      getitem_next_jagged(const Index64& slicestarts,
                          const Index64& slicestops,
                          const SliceMissing64& slicecontent,
                          const Slice& tail) const override;

    /// @exception std::runtime_error is always thrown
    const ContentPtr
      getitem_next_jagged(const Index64& slicestarts,
                          const Index64& slicestops,
                          const SliceJagged64& slicecontent,
                          const Slice& tail) const override;

    const ContentPtr
      copy_to(kernel::lib ptr_lib) const override;

    const ContentPtr
      numbers_to_type(const std::string& name) const override;

  private:
    /// @brief See #array.
    const std::shared_ptr<const RecordArray> array_;
    /// @brief See #at.
    int64_t at_;
  };
}

#endif // AWKWARD_RECORD_H_<|MERGE_RESOLUTION|>--- conflicted
+++ resolved
@@ -189,11 +189,7 @@
 
     /// @exception std::runtime_error is always thrown
     const ContentPtr
-<<<<<<< HEAD
-      merge(const ContentPtr& other, int64_t axis, int64_t depth) const override;
-=======
-      mergemany(const ContentPtrVec& others) const override;
->>>>>>> 20879826
+      mergemany(const ContentPtrVec& others, int64_t axis, int64_t depth) const override;
 
     /// @exception std::runtime_error is always thrown
     const SliceItemPtr

--- conflicted
+++ resolved
@@ -83,11 +83,7 @@
         newdir_args.extend(["-DPYTHON_EXECUTABLE=" + thisstate["python_executable"], "-DPYBUILD=ON"])
 
     check_call(["cmake"] + newdir_args)
-<<<<<<< HEAD
-    json.dump(thisstate, open("localbuild/lastargs.json", "w"))
-=======
     json.dump(thisstate, open("localbuild/laststate.json", "w"))
->>>>>>> 65617a32
 
 # Build C++ normally; this might be a no-op if make/ninja determines that the build is up-to-date.
 check_call(["cmake", "--build", "localbuild", "-j", args.j])

--- conflicted
+++ resolved
@@ -1184,9 +1184,8 @@
     numpy_like, virtual_array, shape_generator_param
 ):
     # Test with dtype parameter
-<<<<<<< HEAD
     result = numpy_like.asarray(virtual_array, dtype=np.float64)
-    assert isinstance(result, VirtualArray)
+    assert isinstance(result, VirtualNDArray)
     assert result.dtype == np.dtype(np.float64)
     assert not result.is_materialized
     # Check materialized values have correct dtype and values
@@ -1195,19 +1194,12 @@
     np.testing.assert_array_equal(
         materialized, np.array([1, 2, 3, 4, 5], dtype=np.float64)
     )
-=======
-    out = numpy_like.asarray(virtual_array, dtype=np.float64)
-    assert isinstance(out, VirtualNDArray)
-    assert out.dtype == np.dtype(np.float64)
-    assert not out.is_materialized
-    assert out.materialize().dtype == np.dtype(np.float64)
->>>>>>> c7a8c03a
 
 
 def test_asarray_virtual_array_materialized_copy_false_dtype_error(
     numpy_like, virtual_array, shape_generator_param
 ):
-    # Test materialized VirtualArray with copy=False and different dtype raises error
+    # Test materialized VirtualNDArray with copy=False and different dtype raises error
     virtual_array.materialize()
     with pytest.raises(
         ValueError,
@@ -1220,9 +1212,9 @@
 def test_asarray_virtual_array_copy_true_same_dtype(
     numpy_like, virtual_array, shape_generator_param
 ):
-    # Test copy=True with same dtype returns new VirtualArray
+    # Test copy=True with same dtype returns new VirtualNDArray
     result = numpy_like.asarray(virtual_array, copy=True)
-    assert isinstance(result, VirtualArray)
+    assert isinstance(result, VirtualNDArray)
     assert result is not virtual_array
     assert not result.is_materialized
     assert result.dtype == virtual_array.dtype
@@ -1235,7 +1227,7 @@
 ):
     # Test copy=True with different dtype
     result = numpy_like.asarray(virtual_array, dtype=np.float64, copy=True)
-    assert isinstance(result, VirtualArray)
+    assert isinstance(result, VirtualNDArray)
     assert result.dtype == np.dtype(np.float64)
     assert not result.is_materialized
     # Check materialized values have correct dtype and values
@@ -1251,7 +1243,7 @@
 ):
     # Test copy=None preserves lazy evaluation with same dtype
     result = numpy_like.asarray(virtual_array, copy=None)
-    assert isinstance(result, VirtualArray)
+    assert isinstance(result, VirtualNDArray)
     assert not result.is_materialized
     assert result.dtype == virtual_array.dtype
     # Check materialized values are correct
@@ -1263,7 +1255,7 @@
 ):
     # Test copy=None with different dtype
     result = numpy_like.asarray(virtual_array, dtype=np.float64, copy=None)
-    assert isinstance(result, VirtualArray)
+    assert isinstance(result, VirtualNDArray)
     assert result.dtype == np.dtype(np.float64)
     assert not result.is_materialized
     # Check materialized values have correct dtype and values
@@ -1277,9 +1269,9 @@
 def test_asarray_virtual_array_copy_false_same_dtype(
     numpy_like, virtual_array, shape_generator_param
 ):
-    # Test VirtualArray with copy=False and same dtype
+    # Test VirtualNDArray with copy=False and same dtype
     result = numpy_like.asarray(virtual_array, copy=False)
-    assert isinstance(result, VirtualArray)
+    assert isinstance(result, VirtualNDArray)
     assert result.dtype == virtual_array.dtype
     assert not result.is_materialized
     # Check materialized values are correct
@@ -1289,9 +1281,9 @@
 def test_asarray_virtual_array_copy_false_different_dtype(
     numpy_like, virtual_array, shape_generator_param
 ):
-    # Test VirtualArray copy=False with dtype change - should create VirtualArray but error on materialization
+    # Test VirtualNDArray copy=False with dtype change - should create VirtualNDArray but error on materialization
     result = numpy_like.asarray(virtual_array, dtype=np.float64, copy=False)
-    assert isinstance(result, VirtualArray)
+    assert isinstance(result, VirtualNDArray)
     assert result.dtype == np.dtype(np.float64)
     assert not result.is_materialized
 
@@ -1306,9 +1298,9 @@
 def test_asarray_virtual_array_dtype_none_behavior(
     numpy_like, virtual_array, shape_generator_param
 ):
-    # Test VirtualArray with dtype=None preserves original dtype
+    # Test VirtualNDArray with dtype=None preserves original dtype
     result = numpy_like.asarray(virtual_array, dtype=None)
-    assert isinstance(result, VirtualArray)
+    assert isinstance(result, VirtualNDArray)
     assert result.dtype == virtual_array.dtype
     assert not result.is_materialized
     # Check materialized values are correct
@@ -1318,7 +1310,7 @@
 def test_asarray_virtual_array_materialized_copy_true(
     numpy_like, virtual_array, shape_generator_param
 ):
-    # Test materialized VirtualArray with copy=True
+    # Test materialized VirtualNDArray with copy=True
     virtual_array.materialize()
     result = numpy_like.asarray(virtual_array, copy=True)
     assert isinstance(result, np.ndarray)
@@ -1331,7 +1323,7 @@
 def test_asarray_virtual_array_materialized_copy_false_same_dtype(
     numpy_like, virtual_array, shape_generator_param
 ):
-    # Test materialized VirtualArray with copy=False and same dtype
+    # Test materialized VirtualNDArray with copy=False and same dtype
     virtual_array.materialize()
     result = numpy_like.asarray(virtual_array, copy=False)
     assert isinstance(result, np.ndarray)
@@ -1341,7 +1333,7 @@
 def test_asarray_virtual_array_materialized_dtype_conversion(
     numpy_like, virtual_array, shape_generator_param
 ):
-    # Test materialized VirtualArray with dtype conversion
+    # Test materialized VirtualNDArray with dtype conversion
     virtual_array.materialize()
     result = numpy_like.asarray(virtual_array, dtype=np.float64)
     assert isinstance(result, np.ndarray)
@@ -1352,14 +1344,14 @@
 def test_asarray_virtual_array_complex_dtype_chain(
     numpy_like, virtual_array, shape_generator_param
 ):
-    # Test chaining dtype conversions with VirtualArray
+    # Test chaining dtype conversions with VirtualNDArray
     float_result = numpy_like.asarray(virtual_array, dtype=np.float32)
-    assert isinstance(float_result, VirtualArray)
+    assert isinstance(float_result, VirtualNDArray)
     assert float_result.dtype == np.dtype(np.float32)
 
     # Further conversion
     double_result = numpy_like.asarray(float_result, dtype=np.float64)
-    assert isinstance(double_result, VirtualArray)
+    assert isinstance(double_result, VirtualNDArray)
     assert double_result.dtype == np.dtype(np.float64)
 
     # Check final materialized values

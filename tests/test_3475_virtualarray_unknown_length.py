--- conflicted
+++ resolved
@@ -361,12 +361,8 @@
 # Test copy
 def test_copy(virtual_array, shape_generator_param):
     copy = virtual_array.copy()
-<<<<<<< HEAD
     assert isinstance(copy, VirtualNDArray)
-=======
-    assert isinstance(copy, VirtualArray)
     assert copy._generator is not virtual_array._generator
->>>>>>> 58643211
     assert copy._shape == virtual_array._shape
     assert copy.shape == virtual_array.shape
     assert copy.dtype == virtual_array.dtype

--- conflicted
+++ resolved
@@ -387,7 +387,6 @@
         == "[missing([-1, -1, -1], array([]))]"
     )
 
-<<<<<<< HEAD
     # for x1 in [True, False, None]:
     #     for x2 in [True, False, None]:
     #         for x3 in [True, False, None]:
@@ -406,26 +405,6 @@
     #     ak.to_list(array[array2])
     #     == expected
     # )
-=======
-    for x1 in [True, False, None]:
-        for x2 in [True, False, None]:
-            for x3 in [True, False, None]:
-                for x4 in [True, False, None]:
-                    for x5 in [True, False, None]:
-                        mask = [x1, x2, x3, x4, x5]
-                        expected = [
-                            m if m is None else x
-                            for x, m in zip(data, mask)
-                            if m is not False
-                        ]
-                        array2 = ak.Array(mask, check_valid=True)
-                        array2 = v1_to_v2(array2.layout)
-                        # FIXME
-                        # assert (
-                        #     ak.to_list(array[array2])
-                        #     == expected
-                        # )
->>>>>>> 2a5e04e1
 
 
 def test_bool_missing2():

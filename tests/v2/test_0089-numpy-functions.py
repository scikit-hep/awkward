--- conflicted
+++ resolved
@@ -325,8 +325,6 @@
     )
 
 
-<<<<<<< HEAD
-=======
 @pytest.mark.skip(
     reason="assert isinstance(ak.where(condition)[0], ak._v2.highlevel.Array) AssertionError: assert False"
 )
@@ -341,8 +339,6 @@
     )
 
 
-@pytest.mark.skip(reason="FIXME: ak._v2.operations.structure.where must be implemented")
->>>>>>> b8c42a7f
 def test_where():
     one = ak._v2.highlevel.Array(
         [0.0, 1.1, 2.2, 3.3, 4.4, 5.5, 6.6, 7.7, 8.8, 9.9], check_valid=True

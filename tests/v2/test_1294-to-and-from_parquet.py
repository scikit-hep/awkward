--- conflicted
+++ resolved
@@ -902,8 +902,7 @@
 def test_cant_select(with_common_metadata):
     # strictly, tow_groups=[0] could be allowed, since that file is first and may be scanned
     # anyway
-    with pytest.raises(TypeError):
-<<<<<<< HEAD
+    with pytest.raises(ValueError):
         ak._v2.metadata_from_parquet(with_common_metadata, scan_files=False, row_groups=[1])
 
 
@@ -918,9 +917,4 @@
         ak._v2.metadata_from_parquet(with_global_metadata, row_groups=[-1])
 
     with pytest.raises(ValueError):
-        ak._v2.metadata_from_parquet(with_global_metadata, row_groups=[4])
-=======
-        ak._v2.metadata_from_parquet(
-            with_common_metadata, scan_files=False, row_groups=[1]
-        )
->>>>>>> 179fb64c
+        ak._v2.metadata_from_parquet(with_global_metadata, row_groups=[4])
# BSD 3-Clause License; see https://github.com/scikit-hep/awkward-1.0/blob/main/LICENSE

from __future__ import absolute_import

import pytest  # noqa: F401
import numpy as np  # noqa: F401
import awkward as ak  # noqa: F401

from awkward._v2.tmp_for_testing import v1_to_v2

pytestmark = pytest.mark.skipif(
    ak._util.py27, reason="No Python 2.7 support in Awkward 2.x"
)


def test_keep_None_in_place_test():
    v1_array = ak.Array([[3, 2, 1], [], None, [4, 5]])

    assert ak.to_list(ak.argsort(v1_array, axis=1)) == [
        [2, 1, 0],
        [],
        None,
        [0, 1],
    ]

    assert ak.to_list(ak.sort(v1_array, axis=1)) == [
        [1, 2, 3],
        [],
        None,
        [4, 5],
    ]

    assert ak.to_list(v1_array[ak.argsort(v1_array, axis=1)]) == ak.to_list(
        ak.sort(v1_array, axis=1)
    )

    v2_array = v1_to_v2(v1_array.layout)
    assert ak.to_list(v2_array.sort(axis=1)) == ak.to_list(ak.sort(v1_array, axis=1))
    assert v2_array.typetracer.sort(axis=1).form == v2_array.argsort(axis=1).form

    assert ak.to_list(v2_array.argsort(axis=1)) == ak.to_list(
        ak.argsort(v1_array, axis=1)
    )


@pytest.mark.skip(
    reason="FIXME: probably broken because of missing simplify_optiontype"
)
def test_keep_None_in_place_test_2():
    v1_array = ak.Array([[3, 2, 1], [], None, [4, 5]])
    v2_array = v1_to_v2(v1_array.layout)
    assert v2_array.typetracer.argsort(axis=1).form == v2_array.argsort(axis=1).form


@pytest.mark.skip(
    reason="FIXME: AttributeError: 'ListOffsetArray' object has no attribute 'pt'"
)
def test_empty_slice():
    electron = ak.Array([[], [{"pt": 1.0}]], with_name="electron")

    electron = electron[electron.pt > 5]
    v2_electron = v1_to_v2(electron.layout)
    v2_electron = v2_electron[[[], []]]

    assert ak.to_list(electron) == [[], []]
    assert ak.to_list(v2_electron) == [[], []]

    id = ak.argsort(electron, axis=1)

    assert ak.to_list(electron[id]) == [[], []]
    assert ak.to_list(v2_electron[id]) == [[], []]
    assert v2_electron.typetracer[id].form == v2_electron[id].form


@pytest.mark.skip(
    reason="FIXME: AttributeError: 'ListOffsetArray' object has no attribute 'mask'"
)
def test_masked():
    v1_array = ak.Array([[0, 1, 2, 3], [3, 3, 3, 2, 1]])
    is_valid = v1_array != 3

    assert v1_array.mask[is_valid].tolist() == [
        [0, 1, 2, None],
        [None, None, None, 2, 1],
    ]

    assert ak.sort(v1_array.mask[is_valid]).tolist() == [
        [0, 1, 2, None],
        [1, 2, None, None, None],
    ]

    v2_array = v1_to_v2(v1_array.layout)
    v2_array_mask = ak._v2.contents.ListOffsetArray(
        v2_array.offsets,
        ak._v2.contents.ByteMaskedArray(
            ak._v2.index.Index8(is_valid.layout.content),
            v2_array.content,
            valid_when=True,
        ),
    )

    assert ak.to_list(v2_array_mask) == [[0, 1, 2, None], [None, None, None, 2, 1]]

    assert ak.to_list(v2_array_mask.sort(axis=1)) == [
        [0, 1, 2, None],
        [1, 2, None, None, None],
    ]
    assert v2_array_mask.typetracer.sort(axis=1).form == v2_array_mask.sort(axis=1).form


def test_v1_argsort_and_v2_sort():
    v1_array = ak.Array([1, 2, None, 3, 0, None])
    assert ak.argsort(v1_array).tolist() == [4, 0, 1, 3, 2, 5]
    assert v1_array[ak.argsort(v1_array)].tolist() == [
        0,
        1,
        2,
        3,
        None,
        None,
    ]

    v2_array = v1_to_v2(v1_array.layout)
    assert ak.to_list(v2_array.sort()) == ak.sort(v1_array).tolist()
    assert v2_array.typetracer.sort().form == v2_array.sort().form


def test_v1_argsort_2d_and_v2_sort():
    v1_array = ak.Array([[1, 2, None, 3, 0, None], [1, 2, None, 3, 0, None]])
    assert ak.argsort(v1_array).tolist() == [[4, 0, 1, 3, 2, 5], [4, 0, 1, 3, 2, 5]]
    assert v1_array[ak.argsort(v1_array)].tolist() == [
        [
            0,
            1,
            2,
            3,
            None,
            None,
        ],
        [
            0,
            1,
            2,
            3,
            None,
            None,
        ],
    ]

    v2_array = v1_to_v2(v1_array.layout)
    assert ak.to_list(v2_array.sort()) == ak.sort(v1_array).tolist()
    assert v2_array.typetracer.sort().form == v2_array.sort().form


def test_nan():
    v1_array = ak.Array([1, 2, np.nan, 3, 0, np.nan])

    assert ak.argsort(v1_array).tolist() == [
        2,
        5,
        4,
        0,
        1,
        3,
    ]
    # Note, `nan` comparison with `nan` returns False
    assert str(ak.sort(v1_array).tolist()) == "[nan, nan, 0.0, 1.0, 2.0, 3.0]"

    v2_array = v1_to_v2(v1_array.layout)
    assert str(ak.to_list(v2_array.sort())) == "[nan, nan, 0.0, 1.0, 2.0, 3.0]"
    assert v2_array.typetracer.sort().form == v2_array.sort().form


def test_sort_strings():
    v1_array = ak.Array(
        ["one", "two", "three", "four", "five", "six", "seven", "eight"]
    )
    v2_array = v1_to_v2(v1_array.layout)
    assert ak.to_list(v2_array) == [
        "one",
        "two",
        "three",
        "four",
        "five",
        "six",
        "seven",
        "eight",
    ]
    assert ak.to_list(v2_array.sort()) == [
        "eight",
        "five",
        "four",
        "one",
        "seven",
        "six",
        "three",
        "two",
    ]
    assert v2_array.typetracer.sort().form == v2_array.sort().form


def test_sort_nested_strings():
    v1_array = ak.Array(
        [["one", "two"], ["three", "four", "five"], ["six"], ["seven", "eight"]]
    )
    v2_array = v1_to_v2(v1_array.layout)
    assert ak.to_list(v2_array) == [
        ["one", "two"],
        ["three", "four", "five"],
        ["six"],
        ["seven", "eight"],
    ]
    assert ak.to_list(v2_array.sort()) == [
        ["one", "two"],
        ["five", "four", "three"],
        ["six"],
        ["eight", "seven"],
    ]

    assert v2_array.typetracer.sort().form == v2_array.sort().form


def test_sort_invalid_axis():
    v1_array = ak.from_numpy(
        np.array([[3.3, 2.2], [1.1, 5.5], [4.4, 6.6]]),
        regulararray=True,
        highlevel=False,
    )
    v2_array = v1_to_v2(v1_array)

    with pytest.raises(ValueError) as err:
        v2_array.sort(axis=3)
    assert str(err.value).startswith(
        "axis=3 exceeds the depth of the nested list structure (which is 2)"
    )


def test_numpy_array_iscontiguous():
    matrix = np.arange(64).reshape(8, -1)
    layout = ak.layout.NumpyArray(matrix[:, 0])
    assert ak.to_list(layout) == [0, 8, 16, 24, 32, 40, 48, 56]

    assert not layout.iscontiguous
    v2_layout = v1_to_v2(layout)
    assert not v2_layout.iscontiguous()

    matrix2 = np.arange(64).reshape(8, -1)
    v2_array = ak._v2.contents.NumpyArray(matrix2[:, 0])
    assert not v2_array.iscontiguous()

    assert ak.to_list(v2_array.sort()) == [0, 8, 16, 24, 32, 40, 48, 56]
    assert v2_array.typetracer.sort().form == v2_array.sort().form


def test_numpyarray_sort():
    v1_array = ak.from_numpy(
        np.array([3.3, 2.2, 1.1, 5.5, 4.4]), regulararray=True, highlevel=False
    )
    v2_array = v1_to_v2(v1_array)
    assert ak.to_list(np.sort(v2_array)) == [
        1.1,
        2.2,
        3.3,
        4.4,
        5.5,
    ]
    assert ak.to_list(v2_array.sort()) == [
        1.1,
        2.2,
        3.3,
        4.4,
        5.5,
    ]
    assert v2_array.typetracer.sort().form == v2_array.sort().form


@pytest.mark.skip(reason="FIXME: has not been converted from v1 to v2 yet")
def test_3d():
    array = ak.layout.NumpyArray(
        np.array(
            [
                # axis 2:    0       1       2       3       4         # axis 1:
                [
                    [1.1, 2.2, 3.3, 4.4, 5.5],  # 0
                    [6.6, 7.7, 8.8, 9.9, 10.10],  # 1
                    [11.11, 12.12, 13.13, 14.14, 15.15],
                ],  # 2
                [
                    [-1.1, -2.2, -3.3, -4.4, -5.5],  # 3
                    [-6.6, -7.7, -8.8, -9.9, -10.1],  # 4
                    [-11.11, -12.12, -13.13, -14.14, -15.15],
                ],
            ]
        )
    )  # 5
    assert ak.to_list(
        ak.argsort(array, axis=2, ascending=True, stable=False)
    ) == ak.to_list(np.argsort(array, 2))
    assert ak.to_list(
        ak.sort(array, axis=2, ascending=True, stable=False)
    ) == ak.to_list(np.sort(array, 2))
    assert ak.to_list(
        ak.argsort(array, axis=1, ascending=True, stable=False)
    ) == ak.to_list(np.argsort(array, 1))
    assert ak.to_list(
        ak.sort(array, axis=1, ascending=True, stable=False)
    ) == ak.to_list(np.sort(array, 1))
    assert ak.to_list(ak.sort(array, axis=1, ascending=False, stable=False)) == [
        [
            [11.11, 12.12, 13.13, 14.14, 15.15],
            [6.6, 7.7, 8.8, 9.9, 10.1],
            [1.1, 2.2, 3.3, 4.4, 5.5],
        ],
        [
            [-1.1, -2.2, -3.3, -4.4, -5.5],
            [-6.6, -7.7, -8.8, -9.9, -10.1],
            [-11.11, -12.12, -13.13, -14.14, -15.15],
        ],
    ]
    assert ak.to_list(
        ak.sort(array, axis=0, ascending=True, stable=False)
    ) == ak.to_list(np.sort(array, 0))
    assert ak.to_list(
        ak.argsort(array, axis=0, ascending=True, stable=False)
    ) == ak.to_list(np.argsort(array, 0))


def test_bool_sort():
    v1_array = ak.from_numpy(
        np.array([True, False, True, False, False]), regulararray=True, highlevel=False
    )
    v2_array = v1_to_v2(v1_array)
    assert ak.to_list(v2_array.sort()) == [
        False,
        False,
        False,
        True,
        True,
    ]
    assert v2_array.typetracer.sort().form == v2_array.sort().form


def test_emptyarray_sort():
    v2_array = ak._v2.contents.emptyarray.EmptyArray()
    assert ak.to_list(v2_array.sort()) == []

    v1_array = ak.Array([[], [], []])
    v2_array = v1_to_v2(v1_array.layout)
    assert ak.to_list(v2_array.sort()) == [[], [], []]
    assert v2_array.typetracer.sort().form == v2_array.sort().form


def test_listarray_sort():
    v2_array = ak._v2.contents.listarray.ListArray(  # noqa: F841
        ak._v2.index.Index(np.array([4, 100, 1])),
        ak._v2.index.Index(np.array([7, 100, 3, 200])),
        ak._v2.contents.numpyarray.NumpyArray(
            np.array([6.6, 4.4, 5.5, 7.7, 3.3, 2.2, 1.1, 8.8])
        ),
    )

    assert ak.to_list(v2_array) == [
        [3.3, 2.2, 1.1],
        [],
        [4.4, 5.5],
    ]

    assert ak.to_list(v2_array.sort()) == [
        [1.1, 2.2, 3.3],
        [],
        [4.4, 5.5],
    ]
    assert v2_array.typetracer.sort().form == v2_array.sort().form


def test_listoffsetarray_sort():
    v1_array = ak.from_iter(
        [[3.3, 2.2, 1.1], [], [5.5, 4.4], [6.6], [9.9, 7.7, 8.8, 10.1]], highlevel=False
    )
    v2_array = v1_to_v2(v1_array)
    assert ak.to_list(v2_array.sort()) == [
        [1.1, 2.2, 3.3],
        [],
        [4.4, 5.5],
        [6.6],
        [7.7, 8.8, 9.9, 10.10],
    ]
    assert v2_array.typetracer.sort().form == v2_array.sort().form
    assert ak.to_list(v2_array.sort(axis=0)) == [
        [3.3, 2.2, 1.1],
        [],
        [5.5, 4.4],
        [6.6],
        [9.9, 7.7, 8.8, 10.1],
    ]
    assert v2_array.typetracer.sort(axis=0).form == v2_array.sort(axis=0).form

    v1_array = ak.from_iter(
        [
            [[11.1, 0.0, -2.2], [], [33.33, 4.4]],
            [],
            [[5.5]],
            [[6.6, -9.9, 8.8, 7.7]],
            [[], [12.2, 1.1, 10.0]],
        ],
        highlevel=False,
    )
    v2_array = v1_to_v2(v1_array)
    assert ak.to_list(v2_array.sort(axis=0)) == ak.to_list(ak.sort(v1_array, axis=0))
    assert v2_array.typetracer.sort(axis=0).form == v2_array.sort(axis=0).form
    # [
    #     [[5.5, -9.9, -2.2], [], [33.33, 4.4]],
    #     [],
    #     [[6.6]],
    #     [[11.1, 0.0, 8.8, 7.7]],
    #     [[], [12.2, 1.1, 10.0]]
    # ]
    assert ak.to_list(v2_array.sort(axis=1)) == ak.to_list(ak.sort(v1_array, axis=1))
    assert v2_array.typetracer.sort(axis=1).form == v2_array.sort(axis=1).form
    # [
    #     [[11.1, 0.0, -2.2], [], [33.33, 4.4]],
    #     [],
    #     [[5.5]],
    #     [[6.6, -9.9, 8.8, 7.7]],
    #     [[], [12.2, 1.1, 10.0]]
    # ]
    assert ak.to_list(v2_array.sort(axis=2)) == ak.to_list(ak.sort(v1_array, axis=2))
    assert v2_array.typetracer.sort(axis=2).form == v2_array.sort(axis=2).form
    # [
    #     [[-2.2, 0.0, 11.1], [], [4.4, 33.33]],
    #     [],
    #     [[5.5]],
    #     [[-9.9, 6.6, 7.7, 8.8]],
    #     [[], [1.1, 10.0, 12.2]]
    # ]
    assert ak.to_list(v2_array.sort()) == ak.to_list(ak.sort(v1_array))
    assert v2_array.typetracer.sort().form == v2_array.sort().form
    # [
    #     [[-2.2, 0.0, 11.1], [], [4.4, 33.33]],
    #     [],
    #     [[5.5]],
    #     [[-9.9, 6.6, 7.7, 8.8]],
    #     [[], [1.1, 10.0, 12.2]]
    # ]


def test_regulararray_sort():
    v1_array = ak.from_numpy(
        np.array(
            [
                [
                    [3.3, 1.1, 5.5, 2.2, 4.4],
                    [8.8, 6.6, 9.9, 7.7, 10.10],
                    [11.11, 14.14, 15.15, 12.12, 13.13],
                ],
                [
                    [-1.1, -2.2, -5.5, -3.3, -4.4],
                    [-7.7, -8.8, -9.9, -6.6, -10.1],
                    [-13.13, -11.11, -12.12, -14.14, -15.15],
                ],
            ]
        ),
        regulararray=True,
        highlevel=False,
    )
    v2_array = v1_to_v2(v1_array)
    assert ak.to_list(v2_array) == [
        [
            [3.3, 1.1, 5.5, 2.2, 4.4],
            [8.8, 6.6, 9.9, 7.7, 10.1],
            [11.11, 14.14, 15.15, 12.12, 13.13],
        ],
        [
            [-1.1, -2.2, -5.5, -3.3, -4.4],
            [-7.7, -8.8, -9.9, -6.6, -10.1],
            [-13.13, -11.11, -12.12, -14.14, -15.15],
        ],
    ]
    assert ak.to_list(v2_array.sort()) == [
        [
            [1.1, 2.2, 3.3, 4.4, 5.5],
            [6.6, 7.7, 8.8, 9.9, 10.1],
            [11.11, 12.12, 13.13, 14.14, 15.15],
        ],
        [
            [-5.5, -4.4, -3.3, -2.2, -1.1],
            [-10.1, -9.9, -8.8, -7.7, -6.6],
            [-15.15, -14.14, -13.13, -12.12, -11.11],
        ],
    ]
    assert v2_array.typetracer.sort().form == v2_array.sort().form


def test_bytemaskedarray_sort():
    content = ak.from_iter(
        [
            [[1.1, 0.0, 2.2], [], [3.3, 4.4]],
            [],
            [[5.5]],
            [[6.6, 9.9, 8.8, 7.7]],
            [[], [12.2, 11.1, 10.0]],
        ],
        highlevel=False,
    )
    mask = ak.layout.Index8(np.array([0, 0, 1, 1, 0], dtype=np.int8))
    v1_array = ak.layout.ByteMaskedArray(mask, content, valid_when=False)
    v2_array = v1_to_v2(v1_array)

    assert ak.to_list(v1_array) == [
        [[1.1, 0.0, 2.2], [], [3.3, 4.4]],
        [],
        None,
        None,
        [[], [12.2, 11.1, 10.0]],
    ]
    assert ak.to_list(ak.sort(v1_array)) == [
        [[0.0, 1.1, 2.2], [], [3.3, 4.4]],
        [],
        None,
        None,
        [[], [10.0, 11.1, 12.2]],
    ]
    assert ak.to_list(v2_array.sort()) == [
        [[0.0, 1.1, 2.2], [], [3.3, 4.4]],
        [],
        None,
        None,
        [[], [10.0, 11.1, 12.2]],
    ]
    assert v2_array.typetracer.sort().form == v2_array.sort().form


def test_bytemaskedarray_sort_2():
    array3 = ak.Array(
        [[2.2, 1.1, 3.3], [], [4.4, 5.5], [5.5], [-4.4, -5.5, -6.6]]
    ).layout

    assert ak.to_list(ak.sort(array3, axis=1, ascending=False, stable=False)) == [
        [3.3, 2.2, 1.1],
        [],
        [5.5, 4.4],
        [5.5],
        [-4.4, -5.5, -6.6],
    ]

    assert ak.to_list(ak.sort(array3, axis=0, ascending=True, stable=False)) == [
        [-4.4, -5.5, -6.6],
        [],
        [2.2, 1.1],
        [4.4],
        [5.5, 5.5, 3.3],
    ]

    content = ak.from_iter(
        [[0.0, 1.1, 2.2], [], [3.3, 4.4], [5.5], [6.6, 7.7, 8.8, 9.9]], highlevel=False
    )
    mask = ak.layout.Index8(np.array([0, 0, 1, 1, 0], dtype=np.int8))
    array = ak.layout.ByteMaskedArray(mask, content, valid_when=False)
    assert ak.to_list(ak.argsort(array, axis=0, ascending=True, stable=False)) == [
        [0, 0, 0],
        [],
        [2, 2, 2, 2],
        None,
        None,
    ]

    assert ak.to_list(ak.sort(array, axis=0, ascending=True, stable=False)) == [
        [0.0, 1.1, 2.2],
        [],
        [6.6, 7.7, 8.8, 9.9],
        None,
        None,
    ]

    assert ak.to_list(ak.sort(array, axis=0, ascending=False, stable=False)) == [
        [6.6, 7.7, 8.8],
        [],
        [0.0, 1.1, 2.2, 9.9],
        None,
        None,
    ]

    assert ak.to_list(ak.argsort(array, axis=1, ascending=True, stable=False)) == [
        [0, 1, 2],
        [],
        None,
        None,
        [0, 1, 2, 3],
    ]

    assert ak.to_list(array.sort(1, False, False)) == [
        [2.2, 1.1, 0.0],
        [],
        None,
        None,
        [9.9, 8.8, 7.7, 6.6],
    ]


def test_bitmaskedarray_sort():
    v2_array = ak._v2.contents.bitmaskedarray.BitMaskedArray(
        ak._v2.index.Index(
            np.packbits(
                np.array(
                    [
                        1,
                        1,
                        1,
                        1,
                        0,
                        0,
                        0,
                        0,
                        1,
                        0,
                        1,
                        0,
                        1,
                    ],
                    dtype=np.uint8,
                )
            )
        ),
        ak._v2.contents.numpyarray.NumpyArray(
            np.array(
                [0.0, 1.0, 2.0, 3.0, 4.0, 5.0, 6.0, 7.0, 1.1, 2.2, 3.3, 4.4, 5.5, 6.6]
            )
        ),
        valid_when=True,
        length=13,
        lsb_order=False,
    )

    assert ak.to_list(v2_array.sort()) == [
        0.0,
        1.0,
        1.1,
        2.0,
        3.0,
        3.3,
        5.5,
        None,
        None,
        None,
        None,
        None,
        None,
    ]
    assert v2_array.typetracer.sort().form == v2_array.sort().form


def test_unmaskedarray_sort():
    v2_array = ak._v2.contents.unmaskedarray.UnmaskedArray(
        ak._v2.contents.numpyarray.NumpyArray(
            np.array([0.0, 2.2, 1.1, 3.3], dtype=np.float64)
        )
    )
    assert ak.to_list(v2_array.sort()) == [0.0, 1.1, 2.2, 3.3]
    assert v2_array.typetracer.sort().form == v2_array.sort().form


@pytest.mark.skip(reason="FIXME: Sort does not throw ValueError")
def test_unionarray_sort():
    v2_array = ak._v2.contents.unionarray.UnionArray(
        ak._v2.index.Index(np.array([1, 1, 0, 0, 1, 0, 1], dtype=np.int8)),
        ak._v2.index.Index(np.array([4, 3, 0, 1, 2, 2, 4, 100])),
        [
            ak._v2.contents.numpyarray.NumpyArray(np.array([1, 2, 3])),
            ak._v2.contents.numpyarray.NumpyArray(np.array([1.1, 2.2, 3.3, 4.4, 5.5])),
        ],
    )
<<<<<<< HEAD
    assert ak.to_list(v2_to_v1(v2_array)) == [5.5, 4.4, 1, 2, 3.3, 3, 5.5]
=======
    assert ak.to_list(v2_array) == [5.5, 4.4, 1, 2, 3.3, 3, 5.5]

>>>>>>> 7ce1bb9b
    with pytest.raises(ValueError) as err:
        v2_array.sort()
    assert str(err.value).startswith("cannot sort an irreducible UnionArray")


@pytest.mark.skip(reason="FIXME: needs simplify_uniontype")
def test_unionarray_sort_2():
    v2_array = ak._v2.contents.unionarray.UnionArray(  # noqa: F841
        ak._v2.index.Index(np.array([1, 1, 0, 0, 1, 0, 1], dtype=np.int8)),
        ak._v2.index.Index(np.array([4, 3, 0, 1, 2, 2, 4, 100])),
        [
            ak._v2.contents.numpyarray.NumpyArray(np.array([1, 2, 3])),
            ak._v2.contents.numpyarray.NumpyArray(np.array([7, 0, 3, 4, 5])),
        ],
    )

    assert ak.to_list(v2_array) == [5, 4, 1, 2, 3, 3, 5]
    assert ak.to_list(v2_array.sort()) == [5, 4, 1, 2, 3, 3, 5]


def test_indexedarray_sort():
    v2_array = ak._v2.contents.indexedarray.IndexedArray(  # noqa: F841
        ak._v2.index.Index(np.array([2, 2, 0, 1, 4, 5, 4])),
        ak._v2.contents.numpyarray.NumpyArray(np.array([1.1, 2.2, 3.3, 4.4, 5.5, 6.6])),
    )
    assert ak.to_list(v2_array) == [3.3, 3.3, 1.1, 2.2, 5.5, 6.6, 5.5]
    assert ak.to_list(v2_array.sort()) == [1.1, 2.2, 3.3, 3.3, 5.5, 5.5, 6.6]
    assert v2_array.typetracer.sort().form == v2_array.sort().form


def test_indexedoptionarray_sort():
    v2_array = ak._v2.contents.indexedoptionarray.IndexedOptionArray(  # noqa: F841
        ak._v2.index.Index(np.array([2, 2, -1, 1, -1, 5, 4])),
        ak._v2.contents.recordarray.RecordArray(
            [
                ak._v2.contents.numpyarray.NumpyArray(
                    np.array([1.1, 2.2, 3.3, 4.4, 5.5, 6.6])
                )
            ],
            ["nest"],
        ),
    )
    assert ak.to_list(v2_array.sort()) == [
        {"nest": 2.2},
        {"nest": 3.3},
        {"nest": 3.3},
        {"nest": 5.5},
        {"nest": 6.6},
        None,
        None,
    ]
    assert v2_array.typetracer.sort().form == v2_array.sort().form

    v1_array = ak.Array([[1, 2, None, 3, 0, None], [1, 2, None, 3, 0, None]])
    v2_array = v1_to_v2(v1_array.layout)
    assert ak.to_list(v2_array) == [
        [1, 2, None, 3, 0, None],
        [1, 2, None, 3, 0, None],
    ]
    assert ak.to_list(v2_array.sort()) == [
        [0, 1, 2, 3, None, None],
        [0, 1, 2, 3, None, None],
    ]
    assert v2_array.typetracer.sort().form == v2_array.sort().form

    v1_array = ak.Array(
        [
            [None, None, 2.2, 1.1, 3.3],
            [None, None, None],
            [4.4, None, 5.5],
            [5.5, None, None],
            [-4.4, -5.5, -6.6],
        ]
    )
    v2_array = v1_to_v2(v1_array.layout)

    assert ak.to_list(v2_array.sort()) == [
        [1.1, 2.2, 3.3, None, None],
        [None, None, None],
        [4.4, 5.5, None],
        [5.5, None, None],
        [-6.6, -5.5, -4.4],
    ]
    assert v2_array.typetracer.sort().form == v2_array.sort().form

    assert ak.to_list(v2_array.sort(axis=0)) == [
        [-4.4, -5.5, -6.6, 1.1, 3.3],
        [4.4, None, 2.2],
        [5.5, None, 5.5],
        [None, None, None],
        [None, None, None],
    ]
    assert v2_array.typetracer.sort(axis=0).form == v2_array.sort(axis=0).form

    assert ak.to_list(v2_array.sort(axis=1, ascending=True, stable=False)) == [
        [1.1, 2.2, 3.3, None, None],
        [None, None, None],
        [4.4, 5.5, None],
        [5.5, None, None],
        [-6.6, -5.5, -4.4],
    ]
    assert (
        v2_array.typetracer.sort(axis=1, ascending=True, stable=False).form
        == v2_array.sort(axis=1, ascending=True, stable=False).form
    )

    assert ak.to_list(v2_array.sort(axis=1, ascending=False, stable=True)) == [
        [3.3, 2.2, 1.1, None, None],
        [None, None, None],
        [5.5, 4.4, None],
        [5.5, None, None],
        [-4.4, -5.5, -6.6],
    ]
    assert (
        v2_array.typetracer.sort(axis=1, ascending=False, stable=True).form
        == v2_array.sort(axis=1, ascending=False, stable=True).form
    )

    assert ak.to_list(v2_array.sort(axis=1, ascending=False, stable=False)) == [
        [3.3, 2.2, 1.1, None, None],
        [None, None, None],
        [5.5, 4.4, None],
        [5.5, None, None],
        [-4.4, -5.5, -6.6],
    ]
    assert (
        v2_array.typetracer.sort(axis=1, ascending=False, stable=False).form
        == v2_array.sort(axis=1, ascending=False, stable=False).form
    )


@pytest.mark.skip(reason="FIXME: has not been converted from v1 to v2 yet")
def test_sort_zero_length_arrays():
    array = ak.layout.IndexedArray64(
        ak.layout.Index64([]), ak.layout.NumpyArray([1, 2, 3])
    )
    assert ak.to_list(array) == []
    assert ak.to_list(ak.sort(array)) == []
    assert ak.to_list(ak.argsort(array)) == []

    content0 = ak.from_iter([[1.1, 2.2, 3.3], [], [4.4, 5.5]], highlevel=False)
    content1 = ak.from_iter(["one", "two", "three", "four", "five"], highlevel=False)
    tags = ak.layout.Index8([])
    index = ak.layout.Index32([])
    array = ak.layout.UnionArray8_32(tags, index, [content0, content1])
    assert ak.to_list(array) == []
    assert ak.to_list(ak.sort(array)) == []
    assert ak.to_list(ak.argsort(array)) == []

    content = ak.from_iter(
        [[0.0, 1.1, 2.2], [], [3.3, 4.4], [5.5], [6.6, 7.7, 8.8, 9.9]], highlevel=False
    )
    mask = ak.layout.Index8([])
    array = ak.layout.ByteMaskedArray(mask, content, valid_when=False)
    assert ak.to_list(array) == []
    assert ak.to_list(ak.sort(array)) == []
    assert ak.to_list(ak.argsort(array)) == []

    array = ak.layout.NumpyArray([])
    assert ak.to_list(array) == []
    assert ak.to_list(ak.sort(array)) == []
    assert ak.to_list(ak.argsort(array)) == []

    array = ak.layout.RecordArray([])
    assert ak.to_list(array) == []
    assert ak.to_list(ak.sort(array)) == []
    assert ak.to_list(ak.argsort(array)) == []

    content = ak.layout.NumpyArray(
        np.array([1.1, 2.2, 3.3, 4.4, 5.5, 6.6, 7.7, 8.8, 9.9])
    )
    starts1 = ak.layout.Index64([])
    stops1 = ak.layout.Index64([])
    offsets1 = ak.layout.Index64(np.array([0]))
    array = ak.layout.ListArray64(starts1, stops1, content)
    assert ak.to_list(array) == []
    assert ak.to_list(ak.sort(array)) == []
    assert ak.to_list(ak.argsort(array)) == []

    array = ak.layout.ListOffsetArray64(offsets1, content)
    assert ak.to_list(array) == []
    assert ak.to_list(ak.sort(array)) == []
    assert ak.to_list(ak.argsort(array)) == []


def test_recordarray_sort():
    v2_array = ak._v2.contents.regulararray.RegularArray(  # noqa: F841
        ak._v2.contents.recordarray.RecordArray(
            [
                ak._v2.contents.numpyarray.NumpyArray(
                    np.array([0.0, 1.1, 2.2, 33.33, 4.4, 5.5, -6.6])
                )
            ],
            ["nest"],
        ),
        3,
    )
    assert ak.to_list(v2_array.sort()) == [
        [{"nest": 0.0}, {"nest": 1.1}, {"nest": 2.2}],
        [{"nest": 4.4}, {"nest": 5.5}, {"nest": 33.33}],
    ]
    assert v2_array.typetracer.sort().form == v2_array.sort().form<|MERGE_RESOLUTION|>--- conflicted
+++ resolved
@@ -669,12 +669,9 @@
             ak._v2.contents.numpyarray.NumpyArray(np.array([1.1, 2.2, 3.3, 4.4, 5.5])),
         ],
     )
-<<<<<<< HEAD
-    assert ak.to_list(v2_to_v1(v2_array)) == [5.5, 4.4, 1, 2, 3.3, 3, 5.5]
-=======
+
     assert ak.to_list(v2_array) == [5.5, 4.4, 1, 2, 3.3, 3, 5.5]
 
->>>>>>> 7ce1bb9b
     with pytest.raises(ValueError) as err:
         v2_array.sort()
     assert str(err.value).startswith("cannot sort an irreducible UnionArray")

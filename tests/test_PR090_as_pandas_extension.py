--- conflicted
+++ resolved
@@ -213,11 +213,7 @@
         self.assert_series_equal(result, expected)
 
         result = pandas.Series(list(data), dtype=str(dtype))
-<<<<<<< HEAD
         self.assert_series_equal(result, expected)
-=======
-        self.assert_series_equal(result, expected)
 
     def test_pandas_array(self, data):
-        pass
->>>>>>> b6443223
+        pass
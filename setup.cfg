--- conflicted
+++ resolved
@@ -65,20 +65,8 @@
 norecursedirs = src pybind11 rapidjson dependent-project studies
 
 [flake8]
-<<<<<<< HEAD
-# F401 can be fixed by adding __all__'s
-# E712 should be dropped, False/True should compared by "is" or checked as booleans, but not "=="
-# E711 should be dropped, always compare None with is, not ==.
-# F841 should be removed, use nothing or _ or _<name> for an unused variable
-# E402 can be improved in the future with isort
-# F403 should be removed, import * is evil
-# B007 should be removed, variables that are not used should start with _
-select = C,E,F,W,B,B9,T
-ignore = E203, W503, E501, E266, N801, N802, N806, B950, F401, E711, E712, F841, E402, F403, B007
-=======
 select = C,E,F,W,B,B9,T
 ignore = E203, W503, E501, E266, N801, N802, N806, B950
->>>>>>> 6d33c188
 max-complexity = 100
 exclude = studies, pybind11, rapidjson, dlpack, docs-*, src/awkward/_typeparser/generated_parser.py, awkward/_typeparser/generated_parser.py
 per-file-ignores =

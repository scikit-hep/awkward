name: Tests

on:
  pull_request:
    paths-ignore:
      - README.md
      - CONTRIBUTING.md
      - CITATION.cff
      - LICENSE
      - .readthedocs.yml
      - docs-img/**
      - docs/**
      - awkward-cpp/docs/**
      - studies/**

  schedule:
    - cron: 0 12 1 * *

  workflow_dispatch:

concurrency:
  group: 'test-${{ github.head_ref || github.run_id }}'
  cancel-in-progress: true

env:
  # Leverage reproducible builds by setting a constant SOURCE_DATE_EPOCH
  # This will ensure that the hash of the awkward-cpp directory remains
  # constant for unchanged files, meaning that it can be used for caching
  SOURCE_DATE_EPOCH: "1668811211"

jobs:
  Windows:
    strategy:
      matrix:
        python-version:
          - '3.12'
          - '3.11'
          - '3.10'
          - '3.9'
          - '3.8'

        python-architecture:
          - x64

        include:
          - python-version: '3.9'
            python-architecture: x86

    runs-on: windows-2019

    env:
      PIP_ONLY_BINARY: cmake,numpy,pandas
      PIP_PRE: "1"

    steps:
      - uses: actions/checkout@v3
        with:
          submodules: true

      - name: 'Python ${{ matrix.python-version }}'
        uses: actions/setup-python@v4
        with:
          python-version: '${{ matrix.python-version }}'
          architecture: '${{ matrix.python-architecture }}'
          allow-prereleases: true

      - name: Generate build files
        run: pipx run nox -s prepare -- --headers --signatures --tests

      - name: Cache awkward-cpp wheel
        id: cache-awkward-cpp-wheel
        uses: actions/cache@v3
        with:
          path: awkward-cpp/dist
          key: ${{ github.job }}-${{ matrix.python-version }}-${{ matrix.python-architecture }}-${{ hashFiles('awkward-cpp/**') }}

      - name: Build awkward-cpp wheel
        if: steps.cache-awkward-cpp-wheel.outputs.cache-hit != 'true'
        run: |
          python -m pip install build
          python -m build -w awkward-cpp

      - name: Install awkward-cpp
        run: python -m pip install -v @(get-childitem -path awkward-cpp/dist/*.whl)

      - name: Build & install awkward
        run: python -m pip install -v .

      - name: Print versions
        run: python -m pip list

      - name: Check if kernel specification is sorted
        run: pipx run nox -s diagnostics -- --check-spec-sorted

      - name: Install test requirements
        run: python -m pip install -v -r requirements-test.txt pytest-github-actions-annotate-failures

      - name: Test specification
        if: steps.cache-awkward-cpp-wheel.outputs.cache-hit != 'true'
        run: python -m pytest -vv -rs awkward-cpp/tests-spec

      - name: Test specification with explicitly defined values
        if: steps.cache-awkward-cpp-wheel.outputs.cache-hit != 'true'
        run: python -m pytest -vv -rs awkward-cpp/tests-spec-explicit

      - name: Test CPU kernels
        if: steps.cache-awkward-cpp-wheel.outputs.cache-hit != 'true'
        run: python -m pytest -vv -rs awkward-cpp/tests-cpu-kernels

      - name: Test
        run: python -m pytest -vv -rs tests

  MacOS:
    strategy:
      matrix:
        python-version:
          - '3.12'
          - '3.11'
          - '3.10'
          - '3.9'
          - '3.8'

    runs-on: macOS-11

    env:
      PIP_ONLY_BINARY: cmake,numpy
      PIP_PRE: "1"

    steps:
      - uses: actions/checkout@v3
        with:
          submodules: true

      - name: 'Python ${{ matrix.python-version }}'
        uses: actions/setup-python@v4
        with:
          python-version: '${{ matrix.python-version }}'
          allow-prereleases: true

      - name: Generate build files
        run: pipx run nox -s prepare -- --headers --signatures --tests

      - name: Cache awkward-cpp wheel
        id: cache-awkward-cpp-wheel
        uses: actions/cache@v3
        with:
          path: ./awkward-cpp/dist
          key: ${{ github.job }}-${{ matrix.python-version }}-${{ hashFiles('awkward-cpp/**') }}

      - name: Build awkward-cpp wheel
        if: steps.cache-awkward-cpp-wheel.outputs.cache-hit != 'true'
        run: |
          python -m pip install build
          python -m build -w ./awkward-cpp

      - name: Install awkward-cpp
        run: python -m pip install -v ./awkward-cpp/dist/*.whl

      - name: Build & install awkward
        run: python -m pip install -v .

      - name: Print versions
        run: python -m pip list

      - name: Check if kernel specification is sorted
        run: pipx run nox -s diagnostics -- --check-spec-sorted

      - name: Install test requirements
        run: python -m pip install -v -r requirements-test.txt pytest-github-actions-annotate-failures

      - name: Test specification
        if: steps.cache-awkward-cpp-wheel.outputs.cache-hit != 'true'
        run: python -m pytest -vv -rs awkward-cpp/tests-spec

      - name: Test specification with explicitly defined values
        if: steps.cache-awkward-cpp-wheel.outputs.cache-hit != 'true'
        run: python -m pytest -vv -rs awkward-cpp/tests-spec-explicit

      - name: Test CPU kernels
        if: steps.cache-awkward-cpp-wheel.outputs.cache-hit != 'true'
        run: python -m pytest -vv -rs awkward-cpp/tests-cpu-kernels

      - name: Test
        run: python -m pytest -vv -rs tests

  Linux:
    strategy:
      matrix:
        python-version:
          - '3.11'
          - '3.10'
          - '3.9'
          - '3.8'
        numpy-package:
          - "numpy"
        pyarrow-package:
          - "pyarrow"
        include:
          - python-version: '3.8'
            numpy-package: "numpy==1.18.0"
<<<<<<< HEAD
          - python-version: '3.12'
            numpy-package: "numpy>=1.26.0b1"
=======
            pyarrow-package: "pyarrow"
          - python-version: '3.8'
            numpy-package: "numpy"
            pyarrow-package: "pyarrow==7.0.0"
>>>>>>> 5530433c

    runs-on: ubuntu-22.04

    env:
      PIP_ONLY_BINARY: cmake

    steps:
      - uses: actions/checkout@v3
        with:
          submodules: true

      - name: 'Python ${{ matrix.python-version }}'
        uses: actions/setup-python@v4
        with:
          python-version: '${{ matrix.python-version }}'
          allow-prereleases: true

      - name: Generate build files
        run: pipx run nox -s prepare -- --headers --signatures --tests

      - name: Cache awkward-cpp wheel
        id: cache-awkward-cpp-wheel
        uses: actions/cache@v3
        with:
          path: ./awkward-cpp/dist
          key: ${{ github.job }}-${{ matrix.python-version }}-${{ hashFiles('awkward-cpp/**') }}

      - name: Build awkward-cpp wheel
        if: steps.cache-awkward-cpp-wheel.outputs.cache-hit != 'true'
        run: |
          python -m pip install build
          python -m build -w ./awkward-cpp

      - name: Install awkward-cpp
        run: python -m pip install -v ./awkward-cpp/dist/*.whl "${{ matrix.numpy-package }}" "${{ matrix.pyarrow-package }}"

      - name: Build & install awkward
        run: python -m pip install -v .

      - name: Print versions
        run: python -m pip list

      - name: Check if kernel specification is sorted
        run: pipx run nox -s diagnostics -- --check-spec-sorted

      - name: Install test requirements
        run: python -m pip install -v -r requirements-test.txt pytest-github-actions-annotate-failures

      - name: Test specification
        if: steps.cache-awkward-cpp-wheel.outputs.cache-hit != 'true'
        run: python -m pytest -vv -rs awkward-cpp/tests-spec

      - name: Test specification with explicitly defined values
        if: steps.cache-awkward-cpp-wheel.outputs.cache-hit != 'true'
        run: python -m pytest -vv -rs awkward-cpp/tests-spec-explicit

      - name: Test CPU kernels
        if: steps.cache-awkward-cpp-wheel.outputs.cache-hit != 'true'
        run: python -m pytest -vv -rs awkward-cpp/tests-cpu-kernels

      - name: Test
        run: >-
          python -m pytest -vv -rs tests --cov=awkward --cov-report=term
          --cov-report=xml

      - name: Upload Codecov results
        uses: codecov/codecov-action@v3
        if: matrix.python-version == '3.9'

  Linux-ROOT:
    strategy:
      matrix:
        python-version:
          - '3.8'

    runs-on: ubuntu-20.04

    env:
      PIP_ONLY_BINARY: cmake

    timeout-minutes: 30

    # Required for miniconda to activate conda
    defaults:
      run:
        shell: "bash -l {0}"

    steps:
      - uses: "actions/checkout@v3"
        with:
          submodules: true

      - name: Setup Python via Conda
        uses: mamba-org/setup-micromamba@v1
        with:
          # Cache invalidates daily by default
          cache-environment: true
          environment-name: awkward
          create-args: >-
            python=${{ env.PYTHON_VERSION }}
            numpy
            root

      - name: Generate build files
        run: pipx run nox -s prepare -- --headers --signatures --tests

      - name: Cache awkward-cpp wheel
        id: cache-awkward-cpp-wheel
        uses: actions/cache@v3
        with:
          path: ./awkward-cpp/dist
          key: ${{ github.job }}-${{ matrix.python-version }}-${{ hashFiles('awkward-cpp/**') }}

      - name: Build awkward-cpp wheel
        if: steps.cache-awkward-cpp-wheel.outputs.cache-hit != 'true'
        run: |
          python3 -m pip install build
          python3 -m build -w ./awkward-cpp

      - name: Install awkward-cpp
        run: python3 -m pip install -v ./awkward-cpp/dist/*.whl

      - name: Build & install awkward
        run: python3 -m pip install -v .

      - name: Print versions
        run: python -m pip list

      - name: Install test requirements
        run: python -m pip install -v -r requirements-test.txt pytest-github-actions-annotate-failures

      - name: Test
        run: python -m pytest -vv -rs tests<|MERGE_RESOLUTION|>--- conflicted
+++ resolved
@@ -198,15 +198,10 @@
         include:
           - python-version: '3.8'
             numpy-package: "numpy==1.18.0"
-<<<<<<< HEAD
+            pyarrow-package: "pyarrow==7.0.0"
           - python-version: '3.12'
             numpy-package: "numpy>=1.26.0b1"
-=======
             pyarrow-package: "pyarrow"
-          - python-version: '3.8'
-            numpy-package: "numpy"
-            pyarrow-package: "pyarrow==7.0.0"
->>>>>>> 5530433c
 
     runs-on: ubuntu-22.04
 

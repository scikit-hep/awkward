--- conflicted
+++ resolved
@@ -347,13 +347,8 @@
         return self._module.datetime_as_string(*args, **kwargs)
 
 
-<<<<<<< HEAD
 class NumPyKernel(object):
-    def __init__(self, kernel):
-=======
-class NumpyKernel(object):
     def __init__(self, kernel, name_and_types):
->>>>>>> daa356ef
         self._kernel = kernel
         self._name_and_types = name_and_types
 
@@ -386,14 +381,7 @@
         return ak.operations.convert.to_numpy(array, *args, **kwargs)
 
     def __getitem__(self, args):
-<<<<<<< HEAD
-        return NumPyKernel(ak._cpu_kernels.kernel[args])
-=======
-        # for key in ak._cpu_kernels.kernel.keys():
-        #     if "ListArray_getitem_next_array_advanced" in key[0]:
-        #         print(key)
-        return NumpyKernel(ak._cpu_kernels.kernel[args], args)
->>>>>>> daa356ef
+        return NumPyKernel(ak._cpu_kernels.kernel[args], args)
 
     def __init__(self):
         self._module = numpy

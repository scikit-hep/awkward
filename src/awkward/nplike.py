--- conflicted
+++ resolved
@@ -387,11 +387,7 @@
         return ak.operations.convert.to_numpy(array, *args, **kwargs)
 
     def __getitem__(self, args):
-<<<<<<< HEAD
         return NumPyKernel(ak._cpu_kernels.kernel[args], args)
-=======
-        return NumpyKernel(ak._cpu_kernels.kernel[args], args)
->>>>>>> 5ec34e1d
 
     def __init__(self):
         self._module = numpy

--- conflicted
+++ resolved
@@ -1,15 +1,10 @@
 # BSD 3-Clause License; see https://github.com/scikit-hep/awkward-1.0/blob/main/LICENSE
 
-<<<<<<< HEAD
-import awkward as ak
 from awkward._parameters import (
     parameters_are_equal,
     parameters_union,
     type_parameters_equal,
 )
-=======
-from awkward._parameters import parameters_union, type_parameters_equal
->>>>>>> ec98c635
 from awkward._typing import final
 from awkward.types.listtype import ListType
 from awkward.types.regulartype import RegularType

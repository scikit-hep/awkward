--- conflicted
+++ resolved
@@ -8,15 +8,11 @@
 from awkward._nplikes import nplike_of, to_nplike
 from awkward._nplikes.jax import Jax
 from awkward._nplikes.numpylike import NumpyMetadata
-<<<<<<< HEAD
 from awkward.typing import TYPE_CHECKING, Sequence, TypeAlias
 
 if TYPE_CHECKING:
     from awkward._nplikes.numpylike import ArrayLike  # noqa: F401
     from awkward.contents.content import Content
-=======
-from awkward.typing import Sequence
->>>>>>> 71875df3
 
 np = NumpyMetadata.instance()
 
@@ -459,11 +455,7 @@
         else:
             item._touch_data(recursive=False)
             nextoffsets = item.offsets
-<<<<<<< HEAD
-            nextcontent = item._backend.nplike.empty(None, dtype=np.int64)
-=======
-            nextcontent = item.backend.nplike.empty(None, dtype=np.int64)
->>>>>>> 71875df3
+            nextcontent = item_backend.nplike.empty(None, dtype=np.int64)
 
         return ListOffsetArray(
             ak.index.Index64(nextoffsets),
@@ -520,11 +512,7 @@
             item._touch_data(recursive=False)
             nextoffsets = item.offsets
             outindex = item.content.index
-<<<<<<< HEAD
             nextcontent = item_backend.nplike.empty(None, dtype=np.int64)
-=======
-            nextcontent = item.backend.nplike.empty(None, dtype=np.int64)
->>>>>>> 71875df3
 
         return ListOffsetArray(
             ak.index.Index64(nextoffsets, nplike=item_backend.index_nplike),
@@ -594,11 +582,7 @@
             else:
                 item._touch_data(recursive=False)
                 outindex = item.index
-<<<<<<< HEAD
                 nextcontent = item_backend.nplike.empty(None, dtype=np.int64)
-=======
-                nextcontent = item.backend.nplike.empty(None, dtype=np.int64)
->>>>>>> 71875df3
 
             return IndexedOptionArray(
                 ak.index.Index(outindex, nplike=item_backend.index_nplike),

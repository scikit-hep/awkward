--- conflicted
+++ resolved
@@ -83,11 +83,7 @@
 
 
 class CupyBackend(Singleton, Backend[Any]):
-<<<<<<< HEAD
-    name: Final[str] = "cupy"
-=======
     name: Final[str] = "cuda"
->>>>>>> b83d9dca
 
     _cupy: Cupy
 

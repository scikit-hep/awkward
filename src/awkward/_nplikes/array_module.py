# BSD 3-Clause License; see https://github.com/scikit-hep/awkward/blob/main/LICENSE

from __future__ import annotations

import inspect
import math
from functools import lru_cache

from awkward._nplikes.array_like import maybe_materialize
from awkward._nplikes.numpy_like import (
    ArrayLike,
    IndexType,
    NumpyLike,
    NumpyMetadata,
    UfuncLike,
    UniqueAllResult,
)
from awkward._nplikes.placeholder import PlaceholderArray
from awkward._nplikes.shape import ShapeItem, unknown_length
from awkward._nplikes.virtual import VirtualNDArray
from awkward._typing import TYPE_CHECKING, Any, DType, Final, Literal, TypeVar, cast

if TYPE_CHECKING:
    from numpy.typing import DTypeLike

np = NumpyMetadata.instance()


@lru_cache
def _nplike_concatenate_has_casting(module: Any) -> bool:
    x = module.zeros(2)
    try:
        module.concatenate((x, x), casting="same_kind")
    except TypeError:
        return False
    else:
        return True


ArrayLikeT = TypeVar("ArrayLikeT", bound=ArrayLike)


class ArrayModuleNumpyLike(NumpyLike[ArrayLikeT]):
    """
    Some methods maintain virtualness while others are required to materialize the array.
    The `maybe_materialize` function is used for that purpose.
    If the input is not a virtual array, it's a zero cost operation.
    """

    known_data: Final[bool] = True
    _module: Any

    def prepare_ufunc(self, ufunc: UfuncLike) -> UfuncLike:
        return ufunc

    ############################ array creation

    def asarray(
        self,
        obj,
        *,
        dtype: DTypeLike | None = None,
        copy: bool | None = None,
    ) -> ArrayLikeT | PlaceholderArray | VirtualNDArray:
        if isinstance(obj, PlaceholderArray):
            assert obj.dtype == dtype or dtype is None
            return obj
        if isinstance(obj, VirtualNDArray):
            if obj.is_materialized:
                obj = obj.materialize()
            else:
                # if we are not copying and the dtype is _exactly_ the dtype of the existing array
                # or dtype is None, we can return the VirtualArray directly
                # this avoids unnecessary VirtualArray creation and method-chaining
                if not copy and (obj.dtype == dtype or dtype is None):
                    return obj
                else:
                    return VirtualNDArray(
                        obj._nplike,
                        obj._shape,
                        dtype,
                        lambda: self.asarray(obj.materialize(), dtype=dtype, copy=copy),
                        lambda: obj.shape,
                    )
        if copy:
            return self._module.array(obj, dtype=dtype, copy=True)
        elif copy is None:
            return self._module.asarray(obj, dtype=dtype)
        else:
            if getattr(obj, "dtype", dtype) != dtype:
                raise ValueError(
                    "asarray was called with copy=False for an array of a different dtype"
                )
            else:
                return self._module.asarray(obj, dtype=dtype)

    def ascontiguousarray(
        self, x: ArrayLikeT | PlaceholderArray
    ) -> ArrayLikeT | PlaceholderArray | VirtualNDArray:
        if isinstance(x, PlaceholderArray):
            return x
        elif isinstance(x, VirtualNDArray):
            if x.is_materialized:
                return self.ascontiguousarray(x.materialize())  #  type: ignore[arg-type]
            else:
                return VirtualNDArray(
                    x._nplike,
                    x._shape,
                    x._dtype,
                    lambda: self.ascontiguousarray(x.materialize()),  # type: ignore[arg-type]
                    lambda: x.shape,
                )
        else:
            return self._module.ascontiguousarray(x)

    def frombuffer(
        self, buffer, *, dtype: DTypeLike | None = None, count: ShapeItem = -1
    ) -> ArrayLikeT:
        if isinstance(buffer, PlaceholderArray):
            raise TypeError("placeholder arrays are not supported in `frombuffer`")
        if isinstance(buffer, VirtualNDArray):
            raise TypeError("virtual arrays are not supported in `frombuffer`")
        return self._module.frombuffer(buffer, dtype=dtype, count=count)

    def from_dlpack(self, x: Any) -> ArrayLikeT:
        return self._module.from_dlpack(x)

    def zeros(
        self,
        shape: ShapeItem | tuple[ShapeItem, ...],
        *,
        dtype: DTypeLike | None = None,
    ) -> ArrayLikeT:
        return self._module.zeros(shape, dtype=dtype)

    def ones(
        self,
        shape: ShapeItem | tuple[ShapeItem, ...],
        *,
        dtype: DTypeLike | None = None,
    ) -> ArrayLikeT:
        return self._module.ones(shape, dtype=dtype)

    def empty(
        self,
        shape: ShapeItem | tuple[ShapeItem, ...],
        *,
        dtype: DTypeLike | None = None,
    ) -> ArrayLikeT:
        return self._module.empty(shape, dtype=dtype)

    def full(
        self,
        shape: ShapeItem | tuple[ShapeItem, ...],
        fill_value,
        *,
        dtype: DTypeLike | None = None,
    ) -> ArrayLikeT:
        return self._module.full(shape, self._module.array(fill_value), dtype=dtype)

    def zeros_like(
        self, x: ArrayLikeT | PlaceholderArray, *, dtype: DTypeLike | None = None
    ) -> ArrayLikeT:
        if isinstance(x, (PlaceholderArray, VirtualNDArray)):
            return self.zeros(x.shape, dtype=dtype or x.dtype)
        else:
            return self._module.zeros_like(x, dtype=dtype)

    def ones_like(
        self, x: ArrayLikeT | PlaceholderArray, *, dtype: DTypeLike | None = None
    ) -> ArrayLikeT:
        if isinstance(x, (PlaceholderArray, VirtualNDArray)):
            return self.ones(x.shape, dtype=dtype or x.dtype)
        else:
            return self._module.ones_like(x, dtype=dtype)

    def full_like(
        self,
        x: ArrayLikeT | PlaceholderArray,
        fill_value,
        *,
        dtype: DTypeLike | None = None,
    ) -> ArrayLikeT:
        if isinstance(x, (PlaceholderArray, VirtualNDArray)):
            return self.full(x.shape, fill_value, dtype=dtype or x.dtype)
        else:
            return self._module.full_like(
                x, self._module.array(fill_value), dtype=dtype
            )

    def arange(
        self,
        start: float | int,
        stop: float | int | None = None,
        step: float | int = 1,
        *,
        dtype: DTypeLike | None = None,
    ) -> ArrayLikeT:
        start, stop, step = maybe_materialize(start, stop, step)
        return self._module.arange(start, stop, step, dtype=dtype)

    def meshgrid(
        self, *arrays: ArrayLikeT, indexing: Literal["xy", "ij"] = "xy"
    ) -> list[ArrayLikeT]:
        return self._module.meshgrid(*maybe_materialize(*arrays), indexing=indexing)

    ############################ testing

    def array_equal(
        self, x1: ArrayLikeT, x2: ArrayLikeT, *, equal_nan: bool = False
    ) -> bool:
        x1, x2 = maybe_materialize(x1, x2)
        if equal_nan:
            # Only newer numpy.array_equal supports the equal_nan parameter.
            both_nan = self._module.logical_and(
                self._module.isnan(x1), self._module.isnan(x2)
            )
            both_equal = x1 == x2
            return self._module.all(self._module.logical_or(both_equal, both_nan))
        else:
            return self._module.array_equal(x1, x2)

    def searchsorted(
        self,
        x: ArrayLikeT,
        values: ArrayLikeT,
        *,
        side: Literal["left", "right"] = "left",
        sorter: ArrayLikeT | None = None,
    ) -> ArrayLikeT:
        x, values, sorter = maybe_materialize(x, values, sorter)
        return self._module.searchsorted(x, values, side=side, sorter=sorter)

    ############################ manipulation
    def apply_ufunc(
        self,
        ufunc: UfuncLike,
        method: str,
        args: list[Any],
        kwargs: dict[str, Any] | None = None,
    ) -> ArrayLikeT | tuple[ArrayLikeT, ...]:
        if method != "__call__" or len(args) == 0:
            raise NotImplementedError

        args = list(maybe_materialize(*args))

        if hasattr(ufunc, "resolve_dtypes"):
            return self._apply_ufunc_nep_50(ufunc, method, args, kwargs)
        else:
            return self._apply_ufunc_legacy(ufunc, method, args, kwargs)

    def _get_nep_50_dtype(
        self, obj: Any
    ) -> DType | type[int] | type[complex] | type[float]:
        if hasattr(obj, "dtype"):
            return obj.dtype
        elif isinstance(obj, bool):
            return np.dtype(np.bool_)
        else:
            assert isinstance(obj, (int, complex, float))
            return type(obj)

    # Does NumPy support value-less ufunc resolution?
    def _apply_ufunc_nep_50(
        self,
        ufunc: UfuncLike,
        method: str,
        args: list[Any],
        kwargs: dict[str, Any] | None = None,
    ) -> ArrayLikeT | tuple[ArrayLikeT]:
        # Determine input argument dtypes
        input_arg_dtypes = [self._get_nep_50_dtype(obj) for obj in args]
        # Resolve these for the given ufunc
        arg_dtypes = tuple(input_arg_dtypes + [None] * ufunc.nout)
        resolved_dtypes = ufunc.resolve_dtypes(arg_dtypes)
        # Interpret the arguments under these dtypes, converting scalars to length-1 arrays
        resolved_args = [
            cast("ArrayLikeT", self.asarray(arg, dtype=dtype))
            for arg, dtype in zip(args, resolved_dtypes)
        ]
        # Broadcast to ensure all-scalar or all-nd-array
        broadcasted_args = self.broadcast_arrays(*resolved_args)
        # Allow other nplikes to replace implementation
        impl = self.prepare_ufunc(ufunc)
        # Compute the result
        return impl(*broadcasted_args, **(kwargs or {}))

    # Otherwise, perform default NumPy coercion (value-dependent)
    def _apply_ufunc_legacy(
        self,
        ufunc: UfuncLike,
        method: str,
        args: list[Any],
        kwargs: dict[str, Any] | None = None,
    ) -> ArrayLikeT | tuple[ArrayLikeT]:
        # Convert np.generic to scalar arrays
        resolved_args = [
            cast(
                "ArrayLikeT",
                self.asarray(arg, dtype=arg.dtype if hasattr(arg, "dtype") else None),
            )
            for arg in args
        ]
        broadcasted_args = self.broadcast_arrays(*resolved_args)
        # Choose the broadcasted argument if it wasn't a Python scalar
        non_generic_value_promoted_args = [
            y if hasattr(x, "ndim") else x for x, y in zip(args, broadcasted_args)
        ]
        # Allow other nplikes to replace implementation
        impl = self.prepare_ufunc(ufunc)
        # Compute the result
        return impl(*non_generic_value_promoted_args, **(kwargs or {}))

    def broadcast_arrays(self, *arrays: ArrayLikeT) -> list[ArrayLikeT]:
        arrays = maybe_materialize(*arrays)
        return self._module.broadcast_arrays(*arrays)

    def _compute_compatible_shape(
        self, shape: tuple[ShapeItem, ...], existing_shape: tuple[ShapeItem, ...]
    ) -> tuple[ShapeItem, ...]:
        next_shape = list(shape)
        j = None
        length_factor: ShapeItem = 1
        for i, item in enumerate(shape):
            if item != -1:
                length_factor *= item
            elif j is not None:
                raise ValueError("can only have one unknown dimension")
            else:
                j = i
        if j is not None:
            next_shape[j] = math.prod(existing_shape) // length_factor
        return tuple(next_shape)

    def reshape(
        self,
        x: ArrayLikeT | PlaceholderArray,
        shape: tuple[ShapeItem, ...],
        *,
        copy: bool | None = None,
    ) -> ArrayLikeT | PlaceholderArray | VirtualNDArray:
        if isinstance(x, PlaceholderArray):
            next_shape = self._compute_compatible_shape(shape, x.shape)
            return PlaceholderArray(self, next_shape, x.dtype, x._field_path)
        if isinstance(x, VirtualNDArray):
            if not x.is_materialized:
                next_shape = self._compute_compatible_shape(shape, x.shape)
<<<<<<< HEAD
                return VirtualNDArray(
=======
                # if the reshape is _exactly_ shaping the array as it is already, we can return the VirtualArray directly
                # this avoids unnecessary VirtualArray creation and method-chaining
                if next_shape == x.shape and not copy:
                    return x
                return VirtualArray(
>>>>>>> 46d8c7a6
                    self,
                    next_shape,
                    x.dtype,
                    lambda: self.reshape(x.materialize(), next_shape, copy=copy),  # type: ignore[union-attr]
                    None,
                )
            else:
                x = x.materialize()  # type: ignore[assignment]

        if copy is None:
            return self._module.reshape(x, shape)
        elif copy:
            return self._module.reshape(self._module.copy(x, order="C"), shape)
        else:
            result = self._module.asarray(x)
            try:
                result.shape = shape
            except AttributeError:
                raise ValueError("cannot reshape array without copying") from None
            return result

    def shape_item_as_index(self, x1: ShapeItem) -> int:
        if x1 is unknown_length:
            raise TypeError("array module nplikes do not support unknown lengths")
        elif isinstance(x1, int):
            return x1
        else:
            raise TypeError(f"expected None or int type, received {x1}")

    def index_as_shape_item(self, x1: IndexType) -> int:
        return int(x1)

    def derive_slice_for_length(
        self, slice_: slice, length: ShapeItem
    ) -> tuple[IndexType, IndexType, IndexType, ShapeItem]:
        """
        Args:
            slice_: normalized slice object
            length: length of layout

        Return a tuple of (start, stop, step) indices into a layout, suitable for
        `_getitem_range` (if step == 1). Normalize lengths to fit length of array,
        and for arrays with unknown lengths, these offsets become none.
        """
        # We have known_data (therefore known shape), so we can safely convert to int
        slice_as_shape = slice(
            slice_.start
            if slice_.start is None
            else self.index_as_shape_item(slice_.start),
            slice_.stop
            if slice_.stop is None
            else self.index_as_shape_item(slice_.stop),
            slice_.step
            if slice_.step is None
            else self.index_as_shape_item(slice_.step),
        )
        start, stop, step = slice_as_shape.indices(length)
        slice_length = math.ceil((stop - start) / step)

        # Shape items are already valid indices, so we don't need to invoke
        # `shape_item_as_index`
        return start, stop, step, slice_length

    def regularize_index_for_length(
        self, index: IndexType, length: ShapeItem
    ) -> IndexType:
        """
        Args:
            index: index value
            length: length of array

        Returns regularized index that is guaranteed to be in-bounds.
        """  # We have known length and index
        length = cast(int, length)

        if index < 0:
            index = index + length

        if 0 <= index < length:
            return index
        else:
            raise IndexError(f"index value out of bounds (0, {length}): {index}")

    def nonzero(self, x: ArrayLikeT) -> tuple[ArrayLikeT, ...]:
        (x,) = maybe_materialize(x)
        return self._module.nonzero(x)

    def where(
        self, condition: ArrayLikeT, x1: ArrayLikeT, x2: ArrayLikeT
    ) -> ArrayLikeT:
        condition, x1, x2 = maybe_materialize(condition, x1, x2)

        return self._module.where(condition, x1, x2)

    def unique_values(self, x: ArrayLikeT) -> ArrayLikeT:
        (x,) = maybe_materialize(x)
        np_unique_accepts_equal_nan = (
            "equal_nan" in inspect.signature(self._module.unique).parameters
        )

        if np_unique_accepts_equal_nan:
            return self._module.unique(
                x,
                return_counts=False,
                return_index=False,
                return_inverse=False,
                equal_nan=False,
            )
        else:
            return self._module.unique(
                x,
                return_counts=False,
                return_index=False,
                return_inverse=False,
            )

    def unique_all(self, x: ArrayLikeT) -> UniqueAllResult:
        (x,) = maybe_materialize(x)
        values, indices, inverse_indices, counts = self._module.unique(
            x, return_counts=True, return_index=True, return_inverse=True
        )
        # np.unique() flattens inverse indices, but they need to share x's shape
        # See https://github.com/numpy/numpy/issues/20638
        inverse_indices = inverse_indices.reshape(x.shape)
        return UniqueAllResult(values, indices, inverse_indices, counts)

    def sort(
        self,
        x: ArrayLikeT,
        *,
        axis: int = -1,
        descending: bool = False,
        stable: bool = True,
    ) -> ArrayLikeT:
        (x,) = maybe_materialize(x)
        # Note: this keyword argument is different, and the default is different.
        kind = "stable" if stable else "quicksort"
        res = self._module.sort(x, axis=axis, kind=kind)
        if descending:
            return self._module.flip(res, axis=axis)
        else:
            return res

    def concat(
        self,
        arrays: list[ArrayLikeT] | tuple[ArrayLikeT, ...],
        *,
        axis: int | None = 0,
    ) -> ArrayLikeT:
        arrays = maybe_materialize(*arrays)
        if _nplike_concatenate_has_casting(self._module):
            return self._module.concatenate(arrays, axis=axis, casting="same_kind")
        else:
            return self._module.concatenate(arrays, axis=axis)

    def repeat(
        self,
        x: ArrayLikeT,
        repeats: ArrayLikeT | int,
        *,
        axis: int | None = None,
    ) -> ArrayLikeT:
        x, repeats = maybe_materialize(x, repeats)
        return self._module.repeat(x, repeats=repeats, axis=axis)

    def stack(
        self,
        arrays: list[ArrayLikeT] | tuple[ArrayLikeT, ...],
        *,
        axis: int = 0,
    ) -> ArrayLikeT:
        arrays = maybe_materialize(*arrays)
        arrays = list(arrays)
        return self._module.stack(arrays, axis=axis)

    def packbits(
        self,
        x: ArrayLikeT,
        *,
        axis: int | None = None,
        bitorder: Literal["big", "little"] = "big",
    ) -> ArrayLikeT:
        (x,) = maybe_materialize(x)
        return self._module.packbits(x, axis=axis, bitorder=bitorder)

    def unpackbits(
        self,
        x: ArrayLikeT,
        *,
        axis: int | None = None,
        count: int | None = None,
        bitorder: Literal["big", "little"] = "big",
    ) -> ArrayLikeT:
        (x,) = maybe_materialize(x)
        return self._module.unpackbits(x, axis=axis, count=count, bitorder=bitorder)

    def broadcast_to(self, x: ArrayLikeT, shape: tuple[ShapeItem, ...]) -> ArrayLikeT:
        (x,) = maybe_materialize(x)
        return self._module.broadcast_to(x, shape)

    def strides(self, x: ArrayLikeT | PlaceholderArray) -> tuple[ShapeItem, ...]:
        if isinstance(x, PlaceholderArray):
            # Assume contiguous
            strides: tuple[ShapeItem, ...] = (x.dtype.itemsize,)
            for item in x.shape[-1:0:-1]:
                strides = (item * strides[0], *strides)
            return strides

        (x,) = maybe_materialize(x)
        return x.strides

    ############################ ufuncs

    def add(
        self, x1: ArrayLikeT, x2: ArrayLikeT, maybe_out: ArrayLikeT | None = None
    ) -> ArrayLikeT:
        x1, x2 = maybe_materialize(x1, x2)
        return self._module.add(x1, x2, out=maybe_out)

    def logical_or(
        self, x1: ArrayLikeT, x2: ArrayLikeT, *, maybe_out: ArrayLikeT | None = None
    ) -> ArrayLikeT:
        x1, x2 = maybe_materialize(x1, x2)
        return self._module.logical_or(x1, x2, out=maybe_out)

    def logical_and(
        self, x1: ArrayLikeT, x2: ArrayLikeT, *, maybe_out: ArrayLikeT | None = None
    ) -> ArrayLikeT:
        x1, x2 = maybe_materialize(x1, x2)
        return self._module.logical_and(x1, x2, out=maybe_out)

    def logical_not(
        self, x: ArrayLikeT, maybe_out: ArrayLikeT | None = None
    ) -> ArrayLikeT:
        (x,) = maybe_materialize(x)
        return self._module.logical_not(x, out=maybe_out)

    def sqrt(self, x: ArrayLikeT, maybe_out: ArrayLikeT | None = None) -> ArrayLikeT:
        (x,) = maybe_materialize(x)
        return self._module.sqrt(x, out=maybe_out)

    def exp(self, x: ArrayLikeT, maybe_out: ArrayLikeT | None = None) -> ArrayLikeT:
        (x,) = maybe_materialize(x)
        return self._module.exp(x, out=maybe_out)

    def divide(
        self, x1: ArrayLikeT, x2: ArrayLikeT, maybe_out: ArrayLikeT | None = None
    ) -> ArrayLikeT:
        x1, x2 = maybe_materialize(x1, x2)
        return self._module.divide(x1, x2, out=maybe_out)

    ############################ almost-ufuncs

    def nan_to_num(
        self,
        x: ArrayLikeT,
        *,
        copy: bool = True,
        nan: int | float | None = 0.0,
        posinf: int | float | None = None,
        neginf: int | float | None = None,
    ) -> ArrayLikeT:
        (x,) = maybe_materialize(x)
        return self._module.nan_to_num(
            x, copy=copy, nan=nan, posinf=posinf, neginf=neginf
        )

    def isclose(
        self,
        x1: ArrayLikeT,
        x2: ArrayLikeT,
        *,
        rtol: float = 1e-5,
        atol: float = 1e-8,
        equal_nan: bool = False,
    ) -> ArrayLikeT:
        x1, x2 = maybe_materialize(x1, x2)
        return self._module.isclose(x1, x2, rtol=rtol, atol=atol, equal_nan=equal_nan)

    def isnan(self, x: ArrayLikeT) -> ArrayLikeT:
        (x,) = maybe_materialize(x)
        return self._module.isnan(x)

    def all(
        self,
        x: ArrayLikeT,
        *,
        axis: ShapeItem | tuple[ShapeItem, ...] | None = None,
        keepdims: bool = False,
        maybe_out: ArrayLikeT | None = None,
    ) -> ArrayLikeT:
        (x,) = maybe_materialize(x)
        return self._module.all(x, axis=axis, keepdims=keepdims, out=maybe_out)

    def any(
        self,
        x: ArrayLikeT,
        *,
        axis: ShapeItem | tuple[ShapeItem, ...] | None = None,
        keepdims: bool = False,
        maybe_out: ArrayLikeT | None = None,
    ) -> ArrayLikeT:
        (x,) = maybe_materialize(x)
        return self._module.any(x, axis=axis, keepdims=keepdims, out=maybe_out)

    def min(
        self,
        x: ArrayLikeT,
        *,
        axis: ShapeItem | tuple[ShapeItem, ...] | None = None,
        keepdims: bool = False,
        maybe_out: ArrayLikeT | None = None,
    ) -> ArrayLikeT:
        (x,) = maybe_materialize(x)
        return self._module.min(x, axis=axis, keepdims=keepdims, out=maybe_out)

    def max(
        self,
        x: ArrayLikeT,
        *,
        axis: ShapeItem | tuple[ShapeItem, ...] | None = None,
        keepdims: bool = False,
        maybe_out: ArrayLikeT | None = None,
    ) -> ArrayLikeT:
        (x,) = maybe_materialize(x)
        return self._module.max(x, axis=axis, keepdims=keepdims, out=maybe_out)

    def count_nonzero(
        self, x: ArrayLikeT, *, axis: ShapeItem | tuple[ShapeItem, ...] | None = None
    ) -> ArrayLikeT:
        (x,) = maybe_materialize(x)
        assert isinstance(axis, int) or axis is None
        return self._module.count_nonzero(x, axis=axis)

    def cumsum(
        self,
        x: ArrayLikeT,
        *,
        axis: int | None = None,
        maybe_out: ArrayLikeT | None = None,
    ) -> ArrayLikeT:
        (x,) = maybe_materialize(x)
        return self._module.cumsum(x, axis=axis, out=maybe_out)

    def real(self, x: ArrayLikeT) -> ArrayLikeT:
        (x,) = maybe_materialize(x)
        xr = self._module.real(x)
        # For numpy, xr is a view on x, but we don't want to mutate x.
        return self._module.copy(xr)

    def imag(self, x: ArrayLikeT) -> ArrayLikeT:
        (x,) = maybe_materialize(x)
        xr = self._module.imag(x)
        # For numpy, xr is a view on x, but we don't want to mutate x.
        return self._module.copy(xr)

    def angle(self, x: ArrayLikeT, deg: bool = False) -> ArrayLikeT:
        (x,) = maybe_materialize(x)
        return self._module.angle(x, deg)

    def round(self, x: ArrayLikeT, decimals: int = 0) -> ArrayLikeT:
        (x,) = maybe_materialize(x)
        return self._module.round(x, decimals=decimals)

    def array_str(
        self,
        x: ArrayLikeT,
        *,
        max_line_width: int | None = None,
        precision: int | None = None,
        suppress_small: bool | None = None,
    ):
        if isinstance(x, VirtualNDArray) and not x.is_materialized:
            return "[## ... ##]"
        if isinstance(x, PlaceholderArray):
            return "[## ... ##]"
        (x,) = maybe_materialize(x)
        return self._module.array_str(
            x,
            max_line_width=max_line_width,
            precision=precision,
            suppress_small=suppress_small,
        )

    def astype(
        self, x: ArrayLikeT, dtype: DTypeLike, *, copy: bool | None = True
    ) -> ArrayLikeT:
        (x,) = maybe_materialize(x)
        return x.astype(dtype, copy=copy)  # type: ignore[attr-defined]

    def can_cast(
        self, from_: DTypeLike | ArrayLikeT, to: DTypeLike | ArrayLikeT
    ) -> bool:
        return self._module.can_cast(from_, to, casting="same_kind")

    @classmethod
    def is_own_array(cls, obj) -> bool:
        # This kinda breaks the type(obj) -> ownership paradigm, but I don't see a simpler way for virtual arrays.
        # We are required to know if different nplikes own virtual arrays throughout the code
        # and that can only be determined by the underlying nplike of the virtual array
        # as virtual arrays can generate either numpy or cupy ndarrays.
        # The VirtualNDArray type is now enough. We need the underlying nplike to determine ownership.
        # All nplikes implement an ndarray property so we can can use that.
        # There is an extra isinstance check here but that has to live somewhere in the code either way to determine ownership.
        if isinstance(obj, VirtualNDArray):
            return cls.is_own_array_type(obj.nplike.ndarray)
        return cls.is_own_array_type(type(obj))

    def memory_ptr(self, x: ArrayLikeT) -> int:
        raise NotImplementedError()<|MERGE_RESOLUTION|>--- conflicted
+++ resolved
@@ -345,15 +345,11 @@
         if isinstance(x, VirtualNDArray):
             if not x.is_materialized:
                 next_shape = self._compute_compatible_shape(shape, x.shape)
-<<<<<<< HEAD
-                return VirtualNDArray(
-=======
                 # if the reshape is _exactly_ shaping the array as it is already, we can return the VirtualArray directly
                 # this avoids unnecessary VirtualArray creation and method-chaining
                 if next_shape == x.shape and not copy:
                     return x
-                return VirtualArray(
->>>>>>> 46d8c7a6
+                return VirtualNDArray(
                     self,
                     next_shape,
                     x.dtype,

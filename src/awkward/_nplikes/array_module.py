--- conflicted
+++ resolved
@@ -363,13 +363,8 @@
                     self,
                     next_shape,
                     x.dtype,
-<<<<<<< HEAD
-                    lambda: self.reshape(x.materialize(), next_shape),  # type: ignore[union-attr]
+                    lambda: self.reshape(x.materialize(), next_shape, copy=copy),  # type: ignore[union-attr]
                     None,
-=======
-                    lambda: self.reshape(x.materialize(), next_shape, copy=copy),  # type: ignore[union-attr]
-                    lambda: next_shape,
->>>>>>> d89f7aeb
                 )
             else:
                 x = x.materialize()  # type: ignore[assignment]

--- conflicted
+++ resolved
@@ -74,24 +74,13 @@
                 # this avoids unnecessary VirtualNDArray creation and method-chaining
                 if not copy and (obj.dtype == dtype or dtype is None):
                     return obj
-<<<<<<< HEAD
-                return VirtualArray(
+                return VirtualNDArray(
                     obj._nplike,
                     obj._shape,
                     obj._dtype if dtype is None else dtype,
                     lambda: self.asarray(obj.materialize(), dtype=dtype, copy=copy),
                     lambda: obj.shape,
                 )
-=======
-                else:
-                    return VirtualNDArray(
-                        obj._nplike,
-                        obj._shape,
-                        dtype,
-                        lambda: self.asarray(obj.materialize(), dtype=dtype, copy=copy),
-                        lambda: obj.shape,
-                    )
->>>>>>> c7a8c03a
         if copy:
             return self._module.array(obj, dtype=dtype, copy=True)
         elif copy is None:
@@ -352,15 +341,10 @@
         if isinstance(x, PlaceholderArray):
             next_shape = self._compute_compatible_shape(shape, x.shape)
             return PlaceholderArray(self, next_shape, x.dtype, x._field_path)
-<<<<<<< HEAD
-        if isinstance(x, VirtualArray):
+        if isinstance(x, VirtualNDArray):
             if x.is_materialized:
                 return self.reshape(x.materialize(), shape, copy=copy)  # type: ignore[arg-type]
             else:
-=======
-        if isinstance(x, VirtualNDArray):
-            if not x.is_materialized:
->>>>>>> c7a8c03a
                 next_shape = self._compute_compatible_shape(shape, x.shape)
                 # if the reshape is _exactly_ shaping the array as it is already, we can return the VirtualNDArray directly
                 # this avoids unnecessary VirtualNDArray creation and method-chaining

--- conflicted
+++ resolved
@@ -83,6 +83,7 @@
         generator: Callable[[], ArrayLike],
         shape_generator: Callable[[], tuple[ShapeItem, ...]] | None = None,
         buffer_key: str | None = None,
+        *,
         __wrap_generator_asarray__: bool = False,
         __enable_caching__: bool = True,
     ) -> None:
@@ -108,16 +109,14 @@
         self._generator = generator
         self._shape_generator = shape_generator
 
-<<<<<<< HEAD
         # buffer key
         self._buffer_key = buffer_key
+        
+        self.__enable_caching__ = __enable_caching__
 
     @property
     def buffer_key(self) -> str | None:
         return self._buffer_key
-=======
-        self.__enable_caching__ = __enable_caching__
->>>>>>> ca066ddc
 
     @property
     def dtype(self) -> DType:
@@ -222,11 +221,8 @@
             self._dtype,
             lambda: self.materialize().T,
             lambda: self.shape[::-1],
-<<<<<<< HEAD
             self._buffer_key,
-=======
             __enable_caching__=self.__enable_caching__,
->>>>>>> ca066ddc
         )
 
     def view(self, dtype: DTypeLike) -> Self:
@@ -259,11 +255,8 @@
             dtype,
             lambda: self.materialize().view(dtype),
             None,
-<<<<<<< HEAD
             self._buffer_key,
-=======
             __enable_caching__=self.__enable_caching__,
->>>>>>> ca066ddc
         )
 
     @property
@@ -290,11 +283,8 @@
             self._dtype,
             lambda: self.materialize().byteswap(inplace=inplace),
             lambda: self.shape,
-<<<<<<< HEAD
             self._buffer_key,
-=======
             __enable_caching__=self.__enable_caching__,
->>>>>>> ca066ddc
         )
 
     def tobytes(self, order="C") -> bytes:
@@ -307,11 +297,8 @@
             self._dtype,
             self._generator,
             self._shape_generator,
-<<<<<<< HEAD
             self._buffer_key,
-=======
             __enable_caching__=self.__enable_caching__,
->>>>>>> ca066ddc
         )
         new_virtual._array = self._array
         return new_virtual
@@ -324,11 +311,8 @@
             self._dtype,
             lambda: copy.deepcopy(current_generator(), memo),
             self._shape_generator,
-<<<<<<< HEAD
             self._buffer_key,
-=======
             __enable_caching__=self.__enable_caching__,
->>>>>>> ca066ddc
         )
         new_virtual._array = (
             copy.deepcopy(self._array, memo)
@@ -382,11 +366,8 @@
                 self._dtype,
                 lambda: self.materialize()[index],
                 None,
-<<<<<<< HEAD
                 self._buffer_key,
-=======
                 __enable_caching__=self.__enable_caching__,
->>>>>>> ca066ddc
             )
         else:
             return self.materialize().__getitem__(index)

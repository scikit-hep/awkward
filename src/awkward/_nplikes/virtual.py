--- conflicted
+++ resolved
@@ -59,11 +59,7 @@
             )
         if not all(is_integer(dim) or dim is unknown_length for dim in shape):
             raise TypeError(
-<<<<<<< HEAD
-                f"Only shapes of integer dimensions are supported for {type(self).__name__}. Received shape {shape}"
-=======
                 f"Only shapes of integer dimensions or unknown_length are supported for {type(self).__name__}. Received shape {shape}"
->>>>>>> cf40d433
             )
 
         # array metadata

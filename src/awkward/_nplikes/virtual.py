--- conflicted
+++ resolved
@@ -384,10 +384,9 @@
     def __dlpack__(self, stream: Any = None) -> Any:
         return self.materialize().__dlpack__(stream=stream)  # type: ignore[attr-defined]
 
-<<<<<<< HEAD
     def __reduce__(self):
         return self.materialize().__reduce__()
-=======
+
 
 # backward compatibility
 class VirtualArray(VirtualNDArray):
@@ -400,5 +399,4 @@
             DeprecationWarning,
             stacklevel=2,
         )
-        super().__init__(*args, **kwargs)
->>>>>>> c7a8c03a
+        super().__init__(*args, **kwargs)
# BSD 3-Clause License; see https://github.com/scikit-hep/awkward-1.0/blob/main/LICENSE

import awkward as ak

np = ak._nplikes.NumpyMetadata.instance()


@ak._connect.numpy.implements("broadcast_arrays")
def broadcast_arrays(
    *arrays,
    depth_limit=None,
    broadcast_parameters_rule="one_to_one",
    left_broadcast=True,
    right_broadcast=True,
    highlevel=True,
    behavior=None
):
    """
    Args:
        arrays: Array-like data (anything #ak.to_layout recognizes).
        depth_limit (None or int, default is None): If None, attempt to fully
            broadcast the `arrays` to all levels. If an int, limit the number
            of dimensions that get broadcasted. The minimum value is `1`,
            for no broadcasting.
        broadcast_parameters_rule (str): Rule for broadcasting parameters, one of:
            - `"intersect"`
            - `"all_or_nothing"`
            - `"one_to_one"`
            - `"none"`
        left_broadcast (bool): If True, follow rules for implicit
            left-broadcasting, as described below.
        right_broadcast (bool): If True, follow rules for implicit
            right-broadcasting, as described below.
        highlevel (bool, default is True): If True, return an #ak.Array;
            otherwise, return a low-level #ak.contents.Content subclass.
        behavior (None or dict): Custom #ak.behavior for the output array, if
            high-level.

    Like NumPy's
    [broadcast_arrays](https://docs.scipy.org/doc/numpy/reference/generated/numpy.broadcast_arrays.html)
    function, this function returns the input `arrays` with enough elements
    duplicated that they can be combined element-by-element.

    For NumPy arrays, this means that scalars are replaced with arrays with
    the same scalar value repeated at every element of the array, and regular
    dimensions are created to increase low-dimensional data into
    high-dimensional data.

    For example,

        >>> ak.broadcast_arrays(5,
        ...                     [1, 2, 3, 4, 5])
        [<Array [5, 5, 5, 5, 5] type='5 * int64'>,
         <Array [1, 2, 3, 4, 5] type='5 * int64'>]

    and

        >>> ak.broadcast_arrays(np.array([1, 2, 3]),
        ...                     np.array([[0.1, 0.2, 0.3], [10, 20, 30]]))
        [<Array [[  1,   2,   3], [ 1,  2,  3]] type='2 * 3 * int64'>,
         <Array [[0.1, 0.2, 0.3], [10, 20, 30]] type='2 * 3 * float64'>]

    Note that in the second example, when the `3 * int64` array is expanded
    to match the `2 * 3 * float64` array, it is the deepest dimension that
    is aligned. If we try to match a `2 * int64` with the `2 * 3 * float64`,

        >>> ak.broadcast_arrays(np.array([1, 2]),
        ...                     np.array([[0.1, 0.2, 0.3], [10, 20, 30]]))
        ValueError: while calling
            ak.broadcast_arrays(
                arrays = (array([1, 2]), array([[ 0.1,  0.2,  0.3],
               [10. , 20....
                depth_limit = None
                broadcast_parameters_rule = 'one_to_one'
                left_broadcast = True
                right_broadcast = True
                highlevel = True
                behavior = None
            )
        Error details: cannot broadcast RegularArray of size 2 with RegularArray of size 3

    NumPy has the same behavior: arrays with different numbers of dimensions
    are aligned to the right before expansion. One can control this by
    explicitly adding a new axis (reshape to add a dimension of length 1)
    where the expansion is supposed to take place because a dimension of
    length 1 can be expanded like a scalar.

        >>> ak.broadcast_arrays(np.array([1, 2])[:, np.newaxis],
        ...                     np.array([[0.1, 0.2, 0.3], [10, 20, 30]]))
        [<Array [[  1,   1,   1], [ 2,  2,  2]] type='2 * 3 * int64'>,
         <Array [[0.1, 0.2, 0.3], [10, 20, 30]] type='2 * 3 * float64'>]

    Again, NumPy does the same thing (`np.newaxis` is equal to None, so this
    trick is often shown with None in the slice-tuple). Where the broadcasting
    happens can be controlled, but numbers of dimensions that don't match are
    implicitly aligned to the right (fitting innermost structure, not
    outermost).

    While that might be an arbitrary decision for rectilinear arrays, it is
    much more natural for implicit broadcasting to align left for tree-like
    structures. That is, the root of each data structure should agree and
    leaves may be duplicated to match. For example,

        >>> ak.broadcast_arrays([            100,   200,        300],
        ...                     [[1.1, 2.2, 3.3],    [], [4.4, 5.5]])
        [<Array [[100, 100, 100], [], [300, 300]] type='3 * var * int64'>,
         <Array [[1.1, 2.2, 3.3], [], [4.4, 5.5]] type='3 * var * float64'>]

    One typically wants single-item-per-element data to be duplicated to
    match multiple-items-per-element data. Operations on the broadcasted
    arrays like

        one_dimensional + nested_lists

    would then have the same effect as the procedural code

        for x, outer in zip(one_dimensional, nested_lists):
            output = []
            for inner in outer:
                output.append(x + inner)
            yield output

    where `x` has the same value for each `inner` in the inner loop.

    Awkward Array's broadcasting manages to have it both ways by applying the
    following rules:

    * If all dimensions are regular (i.e. #ak.types.RegularType), like NumPy,
      implicit broadcasting aligns to the right, like NumPy.
    * If any dimension is variable (i.e. #ak.types.ListType), which can
      never be true of NumPy, implicit broadcasting aligns to the left.
    * Explicit broadcasting with a length-1 regular dimension always
      broadcasts, like NumPy.

    Thus, it is important to be aware of the distinction between a dimension
    that is declared to be regular in the type specification and a dimension
    that is allowed to be variable (even if it happens to have the same length
    for all elements). This distinction is can be accessed through the
    #ak.Array.type, but it is lost when converting an array into JSON or
    Python objects.

    If arrays have the same depth but different lengths of nested
    lists, attempting to broadcast them together is a broadcasting error.

        >>> one = ak.Array([[[1, 2, 3], [], [4, 5], [6]], [], [[7, 8]]])
        >>> two = ak.Array([[[1.1, 2.2], [3.3], [4.4], [5.5]], [], [[6.6]]])
        >>> ak.broadcast_arrays(one, two)
        ValueError: while calling
            ak.broadcast_arrays(
                arrays = (<Array [[[1, 2, 3], [], [4, ...], [6]], ...] type='3 * var ...
                depth_limit = None
                broadcast_parameters_rule = 'one_to_one'
                left_broadcast = True
                right_broadcast = True
                highlevel = True
                behavior = None
            )
        Error details: cannot broadcast nested list

    For this, one can set the `depth_limit` to prevent the operation from
    attempting to broadcast what can't be broadcasted.

        >>> this, that = ak.broadcast_arrays(one, two, depth_limit=1)
        >>> this.show()
        [[[1, 2, 3], [], [4, 5], [6]],
         [],
         [[7, 8]]]
        >>> that.show()
        [[[1.1, 2.2], [3.3], [4.4], [5.5]],
         [],
         [[6.6]]]
    """
    with ak._errors.OperationErrorContext(
        "ak.broadcast_arrays",
        dict(
            arrays=arrays,
            depth_limit=depth_limit,
            broadcast_parameters_rule=broadcast_parameters_rule,
            left_broadcast=left_broadcast,
            right_broadcast=right_broadcast,
            highlevel=highlevel,
            behavior=behavior,
        ),
    ):
        return _impl(
            arrays,
            depth_limit,
            broadcast_parameters_rule,
            left_broadcast,
            right_broadcast,
            highlevel,
            behavior,
        )


def _impl(
    arrays,
    depth_limit,
    broadcast_parameters_rule,
    left_broadcast,
    right_broadcast,
    highlevel,
    behavior,
):
    inputs = []
    for x in arrays:
        y = ak.operations.to_layout(x, allow_record=True, allow_other=True)
        if not isinstance(y, (ak.contents.Content, ak.Record)):
<<<<<<< HEAD
            y = ak.contents.NumpyArray(ak.nplikes.nplike_of(*arrays).asarray([y]))
=======
            y = ak.contents.NumpyArray(ak._nplikes.nplike_of(*arrays).array([y]))
>>>>>>> b83d9dca
        inputs.append(y)

    def action(inputs, depth, **kwargs):
        if depth == depth_limit or (
            depth_limit is None
            and all(isinstance(x, ak.contents.NumpyArray) for x in inputs)
        ):
            return tuple(inputs)
        else:
            return None

    behavior = ak._util.behavior_of(*arrays, behavior=behavior)
    out = ak._broadcasting.broadcast_and_apply(
        inputs,
        action,
        behavior,
        left_broadcast=left_broadcast,
        right_broadcast=right_broadcast,
        broadcast_parameters_rule=broadcast_parameters_rule,
        numpy_to_regular=True,
    )
    assert isinstance(out, tuple)
    return [ak._util.wrap(x, behavior, highlevel) for x in out]<|MERGE_RESOLUTION|>--- conflicted
+++ resolved
@@ -206,11 +206,7 @@
     for x in arrays:
         y = ak.operations.to_layout(x, allow_record=True, allow_other=True)
         if not isinstance(y, (ak.contents.Content, ak.Record)):
-<<<<<<< HEAD
-            y = ak.contents.NumpyArray(ak.nplikes.nplike_of(*arrays).asarray([y]))
-=======
-            y = ak.contents.NumpyArray(ak._nplikes.nplike_of(*arrays).array([y]))
->>>>>>> b83d9dca
+            y = ak.contents.NumpyArray(ak._nplikes.nplike_of(*arrays).asarray([y]))
         inputs.append(y)
 
     def action(inputs, depth, **kwargs):

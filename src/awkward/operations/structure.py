# BSD 3-Clause License; see https://github.com/scikit-hep/awkward-1.0/blob/main/LICENSE

from __future__ import absolute_import

import numbers
import json

try:
    from collections.abc import Iterable
except ImportError:
    from collections import Iterable

import awkward as ak

np = ak.nplike.NumpyMetadata.instance()


@ak._connect._numpy.implements("copy")
def copy(array):
    """
    Returns a deep copy of the array (no memory shared with original).

    This is identical to `np.copy` and `copy.deepcopy`.

    It's only useful to explicitly copy an array if you're going to change it
    in-place. This doesn't come up often because Awkward Arrays are immutable.
    That is to say, the Awkward Array library doesn't have any operations that
    change an array in-place, but the data in the array might be owned by another
    library that can change it in-place.

    For example, if the array comes from NumPy:

        >>> underlying_array = np.array([1.1, 2.2, 3.3, 4.4, 5.5])
        >>> wrapper = ak.Array(underlying_array)
        >>> duplicate = ak.copy(wrapper)
        >>> underlying_array[2] = 123
        >>> underlying_array
        array([  1.1,   2.2, 123. ,   4.4,   5.5])
        >>> wrapper
        <Array [1.1, 2.2, 123, 4.4, 5.5] type='5 * float64'>
        >>> duplicate
        <Array [1.1, 2.2, 3.3, 4.4, 5.5] type='5 * float64'>

    There is an exception to this rule: you can add fields to records in an
    #ak.Array in-place. However, this changes the #ak.Array wrapper without
    affecting the underlying layout data (it *replaces* its layout), so a
    shallow copy will do:

        >>> original = ak.Array([{"x": 1}, {"x": 2}, {"x": 3}])
        >>> shallow_copy = copy.copy(original)
        >>> shallow_copy["y"] = original.x**2
        >>> shallow_copy
        <Array [{x: 1, y: 1}, ... y: 4}, {x: 3, y: 9}] type='3 * {"x": int64, "y": int64}'>
        >>> original
        <Array [{x: 1}, {x: 2}, {x: 3}] type='3 * {"x": int64}'>

    This is key to Awkward Array's efficiency (memory and speed): operations that
    only change part of a structure re-use pieces from the original ("structural
    sharing"). Changing data in-place would result in many surprising long-distance
    changes, so we don't support it. However, an #ak.Array's data might come from
    a mutable third-party library, so this function allows you to make a true copy.
    """
    layout = ak.operations.convert.to_layout(
        array,
        allow_record=True,
        allow_other=False,
    )
    return ak._util.wrap(layout.deep_copy(), ak._util.behaviorof(array))


def mask(array, mask, valid_when=True, highlevel=True, behavior=None):
    """
    Args:
        array: Data to mask, rather than filter.
        mask (array of booleans): The mask that overlays elements in the
            `array` with None. Must have the same length as `array`.
        valid_when (bool): If True, True values in `mask` are considered
            valid (passed from `array` to the output); if False, False
            values in `mask` are considered valid.
        highlevel (bool): If True, return an #ak.Array; otherwise, return
            a low-level #ak.layout.Content subclass.
        behavior (None or dict): Custom #ak.behavior for the output array, if
            high-level.

    Returns an array for which

        output[i] = array[i] if mask[i] == valid_when else None

    Unlike filtering data with #ak.Array.__getitem__, this `output` has the
    same length as the original `array` and can therefore be used in
    calculations with it, such as
    [universal functions](https://docs.scipy.org/doc/numpy/reference/ufuncs.html).

    For example, with an `array` like

        ak.Array([0, 1, 2, 3, 4, 5, 6, 7, 8, 9])

    with a boolean selection of `good` elements like

        >>> good = (array % 2 == 1)
        >>> good
        <Array [False, True, False, ... False, True] type='10 * bool'>

    could be used to filter the original `array` (or another with the same
    length).

        >>> array[good]
        <Array [1, 3, 5, 7, 9] type='5 * int64'>

    However, this eliminates information about which elements were dropped and
    where they were. If we instead use #ak.mask,

        >>> ak.mask(array, good)
        <Array [None, 1, None, 3, ... None, 7, None, 9] type='10 * ?int64'>

    this information and the length of the array is preserved, and it can be
    used in further calculations with the original `array` (or another with
    the same length).

        >>> ak.mask(array, good) + array
        <Array [None, 2, None, 6, ... 14, None, 18] type='10 * ?int64'>

    In particular, successive filters can be applied to the same array.

    Even if the `array` and/or the `mask` is nested,

        >>> array = ak.Array([[[0, 1, 2], [], [3, 4], [5]], [[6, 7, 8], [9]]])
        >>> good = (array % 2 == 1)
        >>> good
        <Array [[[False, True, False], ... [True]]] type='2 * var * var * bool'>

    it can still be used with #ak.mask because the `array` and `mask`
    parameters are broadcasted.

        >>> ak.mask(array, good)
        <Array [[[None, 1, None], ... None], [9]]] type='2 * var * var * ?int64'>

    See #ak.broadcast_arrays for details about broadcasting and the generalized
    set of broadcasting rules.

    Another syntax for

        ak.mask(array, array_of_booleans)

    is

        array.mask[array_of_booleans]

    (which is 5 characters away from simply filtering the `array`).
    """

    def getfunction(inputs):
        layoutarray, layoutmask = inputs
        if isinstance(layoutmask, ak.layout.NumpyArray):
            m = ak.nplike.of(layoutmask).asarray(layoutmask)
            if not issubclass(m.dtype.type, (bool, np.bool_)):
                raise ValueError(
                    "mask must have boolean type, not "
                    "{0}".format(repr(m.dtype)) + ak._util.exception_suffix(__file__)
                )
            bytemask = ak.layout.Index8(m.view(np.int8))
            return lambda: (
                ak.layout.ByteMaskedArray(
                    bytemask, layoutarray, valid_when=valid_when
                ).simplify(),
            )
        else:
            return None

    layoutarray = ak.operations.convert.to_layout(
        array, allow_record=True, allow_other=False
    )
    layoutmask = ak.operations.convert.to_layout(
        mask, allow_record=True, allow_other=False
    )

    behavior = ak._util.behaviorof(array, mask, behavior=behavior)
    out = ak._util.broadcast_and_apply(
        [layoutarray, layoutmask],
        getfunction,
        behavior,
        right_broadcast=False,
        pass_depth=False,
    )
    assert isinstance(out, tuple) and len(out) == 1
    if highlevel:
        return ak._util.wrap(out[0], behavior)
    else:
        return out[0]


def num(array, axis=1, highlevel=True, behavior=None):
    """
    Args:
        array: Data containing nested lists to count.
        axis (int): The dimension at which this operation is applied. The
            outermost dimension is `0`, followed by `1`, etc., and negative
            values count backward from the innermost: `-1` is the innermost
            dimension, `-2` is the next level up, etc.
        highlevel (bool): If True, return an #ak.Array; otherwise, return
            a low-level #ak.layout.Content subclass.
        behavior (None or dict): Custom #ak.behavior for the output array, if
            high-level.

    Returns an array of integers specifying the number of elements at a
    particular level.

    For instance, given the following doubly nested `array`,

        ak.Array([[
                   [1.1, 2.2, 3.3],
                   [],
                   [4.4, 5.5],
                   [6.6]
                  ],
                  [],
                  [
                   [7.7],
                   [8.8, 9.9]]
                  ])

    The number of elements in `axis=1` is

        >>> ak.num(array, axis=1)
        <Array [4, 0, 2] type='3 * int64'>

    and the number of elements at the next level down, `axis=2`, is

        >>> ak.num(array, axis=2)
        <Array [[3, 0, 2, 1], [], [1, 2]] type='3 * var * int64'>

    The `axis=0` case is special: it returns a scalar, the length of the array.

        >>> ak.num(array, axis=0)
        3

    This function is useful for ensuring that slices do not raise errors. For
    instance, suppose that we want to select the first element from each
    of the outermost nested lists of `array`. One of these lists is empty, so
    selecting the first element (`0`) would raise an error. However, if our
    first selection is `ak.num(array) > 0`, we are left with only those lists
    that *do* have a first element:

        >>> array[ak.num(array) > 0, 0]
        <Array [[1.1, 2.2, 3.3], [7.7]] type='2 * var * float64'>

    To keep a placeholder (None) in each place we do not want to select,
    consider using #ak.mask instead of a #ak.Array.__getitem__.

        >>> ak.mask(array, ak.num(array) > 0)[:, 0]
        <Array [[1.1, 2.2, 3.3], None, [7.7]] type='3 * option[var * float64]'>
    """
    layout = ak.operations.convert.to_layout(
        array, allow_record=False, allow_other=False
    )
    out = layout.num(axis=axis)
    if highlevel:
        return ak._util.wrap(
            out, behavior=ak._util.behaviorof(array, behavior=behavior)
        )
    else:
        return out


def run_lengths(array, highlevel=True, behavior=None):
    """
    Args:
        array: Data containing runs of numbers to count.
        highlevel (bool): If True, return an #ak.Array; otherwise, return
            a low-level #ak.layout.Content subclass.
        behavior (None or dict): Custom #ak.behavior for the output array, if
            high-level.

    Computes the lengths of sequences of identical values at the deepest level
    of nesting, returning an array with the same structure but with `int64` type.

    For example,

        >>> array = ak.Array([1.1, 1.1, 1.1, 2.2, 3.3, 3.3, 4.4, 4.4, 5.5])
        >>> ak.run_lengths(array)
        <Array [3, 1, 2, 2, 1] type='5 * int64'>

    There are 3 instances of 1.1, followed by 1 instance of 2.2, 2 instances of 3.3,
    2 instances of 4.4, and 1 instance of 5.5.

    The order and uniqueness of the input data doesn't matter,

        >>> array = ak.Array([1.1, 1.1, 1.1, 5.5, 4.4, 4.4, 1.1, 1.1, 5.5])
        >>> ak.run_lengths(array)
        <Array [3, 1, 2, 2, 1] type='5 * int64'>

    just the difference between each value and its neighbors.

    The data can be nested, but runs don't cross list boundaries.

        >>> array = ak.Array([[1.1, 1.1, 1.1, 2.2, 3.3], [3.3, 4.4], [4.4, 5.5]])
        >>> ak.run_lengths(array)
        <Array [[3, 1, 1], [1, 1], [1, 1]] type='3 * var * int64'>

    This function recognizes strings as distinguishable values.

        >>> array = ak.Array([["one", "one"], ["one", "two", "two"], ["three", "two", "two"]])
        >>> ak.run_lengths(array)
        <Array [[2], [1, 2], [1, 2]] type='3 * var * int64'>

    Note that this can be combined with #ak.argsort and #ak.unflatten to compute
    a "group by" operation:

        >>> array = ak.Array([{"x": 1, "y": 1.1}, {"x": 2, "y": 2.2}, {"x": 1, "y": 1.1},
        ...                   {"x": 3, "y": 3.3}, {"x": 1, "y": 1.1}, {"x": 2, "y": 2.2}])
        >>> sorted = array[ak.argsort(array.x)]
        >>> sorted.x
        <Array [1, 1, 1, 2, 2, 3] type='6 * int64'>
        >>> ak.run_lengths(sorted.x)
        <Array [3, 2, 1] type='3 * int64'>
        >>> ak.unflatten(sorted, ak.run_lengths(sorted.x)).tolist()
        [[{'x': 1, 'y': 1.1}, {'x': 1, 'y': 1.1}, {'x': 1, 'y': 1.1}],
         [{'x': 2, 'y': 2.2}, {'x': 2, 'y': 2.2}],
         [{'x': 3, 'y': 3.3}]]

    Unlike a database "group by," this operation can be applied in bulk to many sublists
    (though the run lengths need to be fully flattened to be used as `counts` for
    #ak.unflatten, and you need to specify `axis=-1` as the depth).

        >>> array = ak.Array([[{"x": 1, "y": 1.1}, {"x": 2, "y": 2.2}, {"x": 1, "y": 1.1}],
        ...                   [{"x": 3, "y": 3.3}, {"x": 1, "y": 1.1}, {"x": 2, "y": 2.2}]])
        >>> sorted = array[ak.argsort(array.x)]
        >>> sorted.x
        <Array [[1, 1, 2], [1, 2, 3]] type='2 * var * int64'>
        >>> ak.run_lengths(sorted.x)
        <Array [[2, 1], [1, 1, 1]] type='2 * var * int64'>
        >>> counts = ak.flatten(ak.run_lengths(sorted.x), axis=None)
        >>> ak.unflatten(sorted, counts, axis=-1).tolist()
        [[[{'x': 1, 'y': 1.1}, {'x': 1, 'y': 1.1}],
          [{'x': 2, 'y': 2.2}]],
         [[{'x': 1, 'y': 1.1}],
          [{'x': 2, 'y': 2.2}],
          [{'x': 3, 'y': 3.3}]]]

    See also #ak.num, #ak.argsort, #ak.unflatten.
    """
    nplike = ak.nplike.of(array)

    def lengths_of(data, offsets):
        if len(data) == 0:
            return nplike.empty(0, np.int64), offsets
        else:
            diffs = data[1:] != data[:-1]
            if isinstance(diffs, ak.highlevel.Array):
                diffs = nplike.asarray(diffs)
            if offsets is not None:
                diffs[offsets[1:-1] - 1] = True
            positions = nplike.nonzero(diffs)[0]
            full_positions = nplike.empty(len(positions) + 2, np.int64)
            full_positions[0] = 0
            full_positions[-1] = len(data)
            full_positions[1:-1] = positions + 1
            nextcontent = full_positions[1:] - full_positions[:-1]
            if offsets is None:
                nextoffsets = None
            else:
                nextoffsets = nplike.searchsorted(full_positions, offsets, side="left")
            return nextcontent, nextoffsets

    def getfunction(layout):
        if layout.branch_depth == (False, 1):
            if isinstance(layout, ak._util.indexedtypes):
                layout = layout.project()

            if (
                layout.parameter("__array__") == "string"
                or layout.parameter("__array__") == "bytestring"
            ):
                nextcontent, _ = lengths_of(ak.highlevel.Array(layout), None)
                return lambda: ak.layout.NumpyArray(nextcontent)

            if not isinstance(layout, (ak.layout.NumpyArray, ak.layout.EmptyArray)):
                raise NotImplementedError(
                    "run_lengths on "
                    + type(layout).__name__
                    + ak._util.exception_suffix(__file__)
                )

            nextcontent, _ = lengths_of(nplike.asarray(layout), None)
            return lambda: ak.layout.NumpyArray(nextcontent)

        elif layout.branch_depth == (False, 2):
            if isinstance(layout, ak._util.indexedtypes):
                layout = layout.project()

            if not isinstance(layout, ak._util.listtypes):
                raise NotImplementedError(
                    "run_lengths on "
                    + type(layout).__name__
                    + ak._util.exception_suffix(__file__)
                )

            if (
                layout.content.parameter("__array__") == "string"
                or layout.content.parameter("__array__") == "bytestring"
            ):
                listoffsetarray = layout.toListOffsetArray64(False)
                offsets = nplike.asarray(listoffsetarray.offsets)
                content = listoffsetarray.content[offsets[0] : offsets[-1]]

                if isinstance(content, ak._util.indexedtypes):
                    content = content.project()

                nextcontent, nextoffsets = lengths_of(
                    ak.highlevel.Array(content), offsets - offsets[0]
                )
                return lambda: ak.layout.ListOffsetArray64(
                    ak.layout.Index64(nextoffsets), ak.layout.NumpyArray(nextcontent)
                )

            listoffsetarray = layout.toListOffsetArray64(False)
            offsets = nplike.asarray(listoffsetarray.offsets)
            content = listoffsetarray.content[offsets[0] : offsets[-1]]

            if isinstance(content, ak._util.indexedtypes):
                content = content.project()

            if not isinstance(content, (ak.layout.NumpyArray, ak.layout.EmptyArray)):
                raise NotImplementedError(
                    "run_lengths on "
                    + type(layout).__name__
                    + " with content "
                    + type(content).__name__
                    + ak._util.exception_suffix(__file__)
                )

            nextcontent, nextoffsets = lengths_of(
                nplike.asarray(content), offsets - offsets[0]
            )
            return lambda: ak.layout.ListOffsetArray64(
                ak.layout.Index64(nextoffsets), ak.layout.NumpyArray(nextcontent)
            )

        else:
            return None

    layout = ak.operations.convert.to_layout(
        array, allow_record=False, allow_other=False
    )

    if isinstance(layout, ak.partition.PartitionedArray):
        if len(layout.partitions) != 0 and layout.partitions[0].branch_depth == (
            False,
            1,
        ):
            out = ak._util.recursively_apply(
                layout.toContent(),
                getfunction,
                pass_depth=False,
                pass_user=False,
            )
        else:
            outparts = []
            for part in layout.partitions:
                outparts.append(
                    ak._util.recursively_apply(
                        part,
                        getfunction,
                        pass_depth=False,
                        pass_user=False,
                    )
                )
            out = ak.partition.IrregularlyPartitionedArray(outparts)
    else:
        out = ak._util.recursively_apply(
            layout,
            getfunction,
            pass_depth=False,
            pass_user=False,
        )

    if highlevel:
        return ak._util.wrap(out, ak._util.behaviorof(array, behavior=behavior))
    else:
        return out


def zip(
    arrays,
    depth_limit=None,
    parameters=None,
    with_name=None,
    highlevel=True,
    behavior=None,
):
    """
    Args:
        arrays (dict or iterable of arrays): Arrays to combine into a
            record-containing structure (if a dict) or a tuple-containing
            structure (if any other kind of iterable).
        depth_limit (None or int): If None, attempt to fully broadcast the
            `array` to all levels. If an int, limit the number of dimensions
            that get broadcasted. The minimum value is `1`, for no
            broadcasting.
        parameters (None or dict): Parameters for the new
            #ak.layout.RecordArray node that is created by this operation.
        with_name (None or str): Assigns a `"__record__"` name to the new
            #ak.layout.RecordArray node that is created by this operation
            (overriding `parameters`, if necessary).
        highlevel (bool): If True, return an #ak.Array; otherwise, return
            a low-level #ak.layout.Content subclass.
        behavior (None or dict): Custom #ak.behavior for the output array, if
            high-level.

    Combines `arrays` into a single structure as the fields of a collection
    of records or the slots of a collection of tuples. If the `arrays` have
    nested structure, they are broadcasted with one another to form the
    records or tuples as deeply as possible, though this can be limited by
    `depth_limit`.

    This operation may be thought of as the opposite of projection in
    #ak.Array.__getitem__, which extracts fields one at a time, or
    #ak.unzip, which extracts them all in one call.

    Consider the following arrays, `one` and `two`.

        >>> one = ak.Array([[1.1, 2.2, 3.3], [], [4.4, 5.5], [6.6]])
        >>> two = ak.Array([["a", "b", "c"], [], ["d", "e"], ["f"]])

    Zipping them together using a dict creates a collection of records with
    the same nesting structure as `one` and `two`.

        >>> ak.to_list(ak.zip({"x": one, "y": two}))
        [
         [{'x': 1.1, 'y': 'a'}, {'x': 2.2, 'y': 'b'}, {'x': 3.3, 'y': 'c'}],
         [],
         [{'x': 4.4, 'y': 'd'}, {'x': 5.5, 'y': 'e'}],
         [{'x': 6.6, 'y': 'f'}]
        ]

    Doing so with a list creates tuples, whose fields are not named.

        >>> ak.to_list(ak.zip([one, two]))
        [
         [(1.1, 'a'), (2.2, 'b'), (3.3, 'c')],
         [],
         [(4.4, 'd'), (5.5, 'e')],
         [(6.6, 'f')]
        ]

    Adding a third array with the same length as `one` and `two` but less
    internal structure is okay: it gets broadcasted to match the others.
    (See #ak.broadcast_arrays for broadcasting rules.)

        >>> three = ak.Array([100, 200, 300, 400])
        >>> ak.to_list(ak.zip([one, two, three]))
        [
         [[(1.1, 97, 100)], [(2.2, 98, 100)], [(3.3, 99, 100)]],
         [],
         [[(4.4, 100, 300)], [(5.5, 101, 300)]],
         [[(6.6, 102, 400)]]
        ]

    However, if arrays have the same depth but different lengths of nested
    lists, attempting to zip them together is a broadcasting error.

        >>> one = ak.Array([[[1, 2, 3], [], [4, 5], [6]], [], [[7, 8]]])
        >>> two = ak.Array([[[1.1, 2.2], [3.3], [4.4], [5.5]], [], [[6.6]]])
        >>> ak.zip([one, two])
        ValueError: in ListArray64, cannot broadcast nested list

    For this, one can set the `depth_limit` to prevent the operation from
    attempting to broadcast what can't be broadcasted.

        >>> ak.to_list(ak.zip([one, two], depth_limit=1))
        [([[1, 2, 3], [], [4, 5], [6]], [[1.1, 2.2], [3.3], [4.4], [5.5]]),
         ([], []),
         ([[7, 8]], [[6.6]])]

    As an extreme, `depth_limit=1` is a handy way to make a record structure
    at the outermost level, regardless of whether the fields have matching
    structure or not.
    """
    if depth_limit is not None and depth_limit <= 0:
        raise ValueError(
            "depth_limit must be None or at least 1"
            + ak._util.exception_suffix(__file__)
        )

    if isinstance(arrays, dict):
        behavior = ak._util.behaviorof(*arrays.values(), behavior=behavior)
        recordlookup = []
        layouts = []
        for n, x in arrays.items():
            recordlookup.append(n)
            layouts.append(
                ak.operations.convert.to_layout(
                    x, allow_record=False, allow_other=False
                )
            )

    else:
        behavior = ak._util.behaviorof(*arrays, behavior=behavior)
        recordlookup = None
        layouts = []
        for x in arrays:
            layouts.append(
                ak.operations.convert.to_layout(
                    x, allow_record=False, allow_other=False
                )
            )

    if with_name is not None:
        if parameters is None:
            parameters = {}
        else:
            parameters = dict(parameters)
        parameters["__record__"] = with_name

    def getfunction(inputs, depth):
        if depth_limit == depth or (
            depth_limit is None
            and all(
                x.purelist_depth == 1
                or (
                    x.purelist_depth == 2
                    and x.purelist_parameter("__array__")
                    in ("string", "bytestring", "categorical")
                )
                for x in inputs
            )
        ):
            return lambda: (
                ak.layout.RecordArray(inputs, recordlookup, parameters=parameters),
            )
        else:
            return None

    out = ak._util.broadcast_and_apply(
        layouts,
        getfunction,
        behavior,
        right_broadcast=False,
        pass_depth=True,
        regular_to_jagged=True,
    )
    assert isinstance(out, tuple) and len(out) == 1
    if highlevel:
        return ak._util.wrap(out[0], behavior)
    else:
        return out[0]


def unzip(array):
    """
    If the `array` contains tuples or records, this operation splits them
    into a Python tuple of arrays, one for each field.

    If the `array` does not contain tuples or records, the single `array`
    is placed in a length 1 Python tuple.

    For example,

        >>> array = ak.Array([{"x": 1.1, "y": [1]},
        ...                   {"x": 2.2, "y": [2, 2]},
        ...                   {"x": 3.3, "y": [3, 3, 3]}])
        >>> x, y = ak.unzip(array)
        >>> x
        <Array [1.1, 2.2, 3.3] type='3 * float64'>
        >>> y
        <Array [[1], [2, 2], [3, 3, 3]] type='3 * var * int64'>
    """
    fields = ak.operations.describe.fields(array)
    if len(fields) == 0:
        return (array,)
    else:
        return tuple(array[n] for n in fields)


def to_regular(array, axis=1, highlevel=True, behavior=None):
    """
    Args:
        array: Array to convert.
        axis (int): The dimension at which this operation is applied. The
            outermost dimension is `0`, followed by `1`, etc., and negative
            values count backward from the innermost: `-1` is the innermost
            dimension, `-2` is the next level up, etc.
        highlevel (bool): If True, return an #ak.Array; otherwise, return
            a low-level #ak.layout.Content subclass.
        behavior (None or dict): Custom #ak.behavior for the output array, if
            high-level.

    Converts a variable-length axis into a regular one, if possible.

        >>> irregular = ak.from_iter(np.arange(2*3*5).reshape(2, 3, 5))
        >>> ak.type(irregular)
        2 * var * var * int64
        >>> ak.type(ak.to_regular(irregular))
        2 * 3 * var * int64
        >>> ak.type(ak.to_regular(irregular, axis=2))
        2 * var * 5 * int64
        >>> ak.type(ak.to_regular(irregular, axis=-1))
        2 * var * 5 * int64

    But truly irregular data cannot be converted.

        >>> ak.to_regular(ak.Array([[1, 2, 3], [], [4, 5]]))
        ValueError: in ListOffsetArray64, cannot convert to RegularArray because
        subarray lengths are not regular

    See also #ak.from_regular.
    """

    def getfunction(layout, depth, posaxis):
        posaxis = layout.axis_wrap_if_negative(posaxis)
        if posaxis == depth and isinstance(layout, ak.layout.RegularArray):
            return lambda: layout
        elif posaxis == depth and isinstance(layout, ak._util.listtypes):
            return lambda: layout.toRegularArray()
        elif posaxis == 0:
            raise ValueError(
                "array has no axis {0}".format(axis)
                + ak._util.exception_suffix(__file__)
            )
        else:
            return posaxis

    out = ak.operations.convert.to_layout(array)
    if axis != 0:
        out = ak._util.recursively_apply(
            out,
            getfunction,
            pass_depth=True,
            pass_user=True,
            user=axis,
            numpy_to_regular=True,
        )

    if highlevel:
        return ak._util.wrap(out, ak._util.behaviorof(array, behavior=behavior))
    else:
        return out


def from_regular(array, axis=1, highlevel=True, behavior=None):
    """
    Args:
        array: Array to convert.
        axis (int): The dimension at which this operation is applied. The
            outermost dimension is `0`, followed by `1`, etc., and negative
            values count backward from the innermost: `-1` is the innermost
            dimension, `-2` is the next level up, etc.
        highlevel (bool): If True, return an #ak.Array; otherwise, return
            a low-level #ak.layout.Content subclass.
        behavior (None or dict): Custom #ak.behavior for the output array, if
            high-level.

    Converts a regular axis into an irregular one.

        >>> regular = ak.Array(np.arange(2*3*5).reshape(2, 3, 5))
        >>> ak.type(regular)
        2 * 3 * 5 * int64
        >>> ak.type(ak.from_regular(regular))
        2 * var * 5 * int64
        >>> ak.type(ak.from_regular(regular, axis=2))
        2 * 3 * var * int64
        >>> ak.type(ak.from_regular(regular, axis=-1))
        2 * 3 * var * int64

    See also #ak.to_regular.
    """

    def getfunction(layout, depth, posaxis):
        posaxis = layout.axis_wrap_if_negative(posaxis)
        if posaxis == depth and isinstance(layout, ak.layout.RegularArray):
            return lambda: layout.toListOffsetArray64(False)
        elif posaxis == depth and isinstance(layout, ak._util.listtypes):
            return lambda: layout
        elif posaxis == 0:
            raise ValueError(
                "array has no axis {0}".format(axis)
                + ak._util.exception_suffix(__file__)
            )
        else:
            return posaxis

    out = ak.operations.convert.to_layout(array)
    if axis != 0:
        out = ak._util.recursively_apply(
            out,
            getfunction,
            pass_depth=True,
            pass_user=True,
            user=axis,
            numpy_to_regular=True,
        )

    if highlevel:
        return ak._util.wrap(out, ak._util.behaviorof(array, behavior=behavior))
    else:
        return out


def with_name(array, name, highlevel=True, behavior=None):
    """
    Args:
        base: Data containing records or tuples.
        name (str): Name to give to the records or tuples; this assigns
            the `"__record__"` parameter.
        highlevel (bool): If True, return an #ak.Array; otherwise, return
            a low-level #ak.layout.Content subclass.
        behavior (None or dict): Custom #ak.behavior for the output array, if
            high-level.

    Returns an #ak.Array or #ak.Record (or low-level equivalent, if
    `highlevel=False`) with a new name. This function does not change the
    array in-place.

    The records or tuples may be nested within multiple levels of nested lists.
    If records are nested within records, only the outermost are affected.

    Setting the `"__record__"` parameter makes it possible to add behaviors
    to the data; see #ak.Array and #ak.behavior for a more complete
    description.
    """

    def getfunction(layout):
        if isinstance(layout, ak.layout.RecordArray):
            parameters = dict(layout.parameters)
            parameters["__record__"] = name
            return lambda: ak.layout.RecordArray(
                layout.contents,
                layout.recordlookup,
                len(layout),
                layout.identities,
                parameters,
            )
        else:
            return None

    out = ak._util.recursively_apply(
        ak.operations.convert.to_layout(array), getfunction, pass_depth=False
    )

    def getfunction2(layout):
        if isinstance(layout, ak._util.uniontypes):
            return lambda: layout.simplify(merge=True, mergebool=False)
        else:
            return None

    out2 = ak._util.recursively_apply(out, getfunction2, pass_depth=False)

    if highlevel:
        return ak._util.wrap(out2, ak._util.behaviorof(array, behavior=behavior))
    else:
        return out2


def with_field(base, what, where=None, highlevel=True, behavior=None):
    """
    Args:
        base: Data containing records or tuples.
        what: Data to add as a new field.
        where (None or str or non-empy iterable of str): If None, the new field
            has no name (can be accessed as an integer slot number in a
            string); If str, the name of the new field. If iterable, it is
            interpreted as a path where to add the field in a nested record.
        highlevel (bool): If True, return an #ak.Array; otherwise, return
            a low-level #ak.layout.Content subclass.
        behavior (None or dict): Custom #ak.behavior for the output array, if
            high-level.

    Returns an #ak.Array or #ak.Record (or low-level equivalent, if
    `highlevel=False`) with a new field attached. This function does not
    change the array in-place.

    See #ak.Array.__setitem__ and #ak.Record.__setitem__ for a variant that
    changes the high-level object in-place. (These methods internally use
    #ak.with_field, so performance is not a factor in choosing one over the
    other.)
    """

    if isinstance(what, (ak.highlevel.Array, ak.highlevel.Record)):
        what_caches = what.caches  # noqa: F841

    if not (
        where is None
        or isinstance(where, str)
        or (isinstance(where, Iterable) and all(isinstance(x, str) for x in where))
    ):
        raise TypeError(
            "New fields may only be assigned by field name(s) "
            "or as a new integer slot by passing None for 'where'"
            + ak._util.exception_suffix(__file__)
        )
    if (
        not isinstance(where, str)
        and isinstance(where, Iterable)
        and all(isinstance(x, str) for x in where)
        and len(where) > 1
    ):
        return with_field(
            base,
            with_field(
                base[where[0]],
                what,
                where=where[1:],
                highlevel=highlevel,
                behavior=behavior,
            ),
            where=where[0],
            highlevel=highlevel,
            behavior=behavior,
        )
    else:
        if not (isinstance(where, str) or where is None):
            where = where[0]

        behavior = ak._util.behaviorof(base, what, behavior=behavior)
        base = ak.operations.convert.to_layout(
            base, allow_record=True, allow_other=False
        )
        if base.numfields < 0:
            raise ValueError(
                "no tuples or records in array; cannot add a new field"
                + ak._util.exception_suffix(__file__)
            )

        what = ak.operations.convert.to_layout(
            what, allow_record=True, allow_other=True
        )

        keys = base.keys()
        if where in base.keys():
            keys.remove(where)

        if len(keys) == 0:
            # the only key was removed, so just create new Record
            out = (ak.layout.RecordArray([what], [where], parameters=base.parameters),)

        else:

            def getfunction(inputs):
                nplike = ak.nplike.of(*inputs)
                base, what = inputs
                if isinstance(base, ak.layout.RecordArray):
                    if not isinstance(what, ak.layout.Content):
                        what = ak.layout.NumpyArray(nplike.repeat(what, len(base)))
                    if base.istuple and where is None:
                        recordlookup = None
                    elif base.istuple:
                        recordlookup = keys + [where]
                    elif where is None:
                        recordlookup = keys + [str(len(keys))]
                    else:
                        recordlookup = keys + [where]
                    out = ak.layout.RecordArray(
                        [base[k] for k in keys] + [what],
                        recordlookup,
                        parameters=base.parameters,
                    )
                    return lambda: (out,)
                else:
                    return None

            out = ak._util.broadcast_and_apply(
                [base, what],
                getfunction,
                behavior,
                right_broadcast=False,
                pass_depth=False,
            )

        assert isinstance(out, tuple) and len(out) == 1

        if highlevel:
            return ak._util.wrap(out[0], behavior=behavior)
        else:
            return out[0]


def with_parameter(array, parameter, value, highlevel=True, behavior=None):
    """
    Args:
        array: Data convertible into an Awkward Array.
        parameter (str): Name of the parameter to set on that array.
        value (JSON): Value of the parameter to set on that array.
        highlevel (bool): If True, return an #ak.Array; otherwise, return
            a low-level #ak.layout.Content subclass.
        behavior (None or dict): Custom #ak.behavior for the output array, if
            high-level.

    This function returns a new array with a parameter set on the outermost
    node of its #ak.Array.layout.

    Note that a "new array" is a lightweight shallow copy, not a duplication
    of large data buffers.

    You can also remove a single parameter with this function, since setting
    a parameter to None is equivalent to removing it.
    """
    layout = ak.operations.convert.to_layout(
        array, allow_record=True, allow_other=False
    )

    if isinstance(layout, ak.partition.PartitionedArray):
        out = layout.replace_partitions(
            x.withparameter(parameter, value) for x in layout.partitions
        )
    else:
        out = layout.withparameter(parameter, value)

    if highlevel:
        return ak._util.wrap(
            out, behavior=ak._util.behaviorof(array, behavior=behavior)
        )
    else:
        return out


def without_parameters(array, highlevel=True, behavior=None):
    """
    Args:
        array: Data convertible into an Awkward Array.
        highlevel (bool): If True, return an #ak.Array; otherwise, return
            a low-level #ak.layout.Content subclass.
        behavior (None or dict): Custom #ak.behavior for the output array, if
            high-level.

    This function returns a new array without any parameters in its
    #ak.Array.layout, on nodes of any level of depth.

    Note that a "new array" is a lightweight shallow copy, not a duplication
    of large data buffers.
    """
    layout = ak.operations.convert.to_layout(
        array, allow_record=True, allow_other=False
    )

    out = ak._util.recursively_apply(
        layout, lambda layout: None, pass_depth=False, keep_parameters=False
    )

    if highlevel:
        return ak._util.wrap(
            out, behavior=ak._util.behaviorof(array, behavior=behavior)
        )
    else:
        return out


_ZEROS = object()


@ak._connect._numpy.implements("zeros_like")
def zeros_like(array, highlevel=True, behavior=None, dtype=None):
    """
    Args:
        array: Array to use as a model for a replacement that contains only `0`.
        highlevel (bool, default is True): If True, return an #ak.Array;
            otherwise, return a low-level #ak.layout.Content subclass.
        behavior (None or dict): Custom #ak.behavior for the output array, if
            high-level.
        dtype (None or type): Overrides the data type of the result.

    This is the equivalent of NumPy's `np.zeros_like` for Awkward Arrays.

    See #ak.full_like for details, and see also #ak.ones_like.

    (There is no equivalent of NumPy's `np.empty_like` because Awkward Arrays
    are immutable.)
    """
<<<<<<< HEAD
    if dtype is not None:
        return full_like(array, 0, highlevel=highlevel, behavior=behavior,
                         dtype=dtype)
    return full_like(array, _ZEROS, highlevel=highlevel, behavior=behavior,
                     dtype=dtype)
=======
    return full_like(array, _ZEROS, highlevel=highlevel, behavior=behavior, dtype=dtype)
>>>>>>> 63c8a0cf


@ak._connect._numpy.implements("ones_like")
def ones_like(array, highlevel=True, behavior=None, dtype=None):
    """
    Args:
        array: Array to use as a model for a replacement that contains only `1`.
        highlevel (bool, default is True): If True, return an #ak.Array;
            otherwise, return a low-level #ak.layout.Content subclass.
        behavior (None or dict): Custom #ak.behavior for the output array, if
            high-level.
        dtype (None or type): Overrides the data type of the result.

    This is the equivalent of NumPy's `np.ones_like` for Awkward Arrays.

    See #ak.full_like for details, and see also #ak.zeros_like.

    (There is no equivalent of NumPy's `np.empty_like` because Awkward Arrays
    are immutable.)
    """
    return full_like(array, 1, highlevel=highlevel, behavior=behavior, dtype=dtype)


@ak._connect._numpy.implements("full_like")
def full_like(array, fill_value, highlevel=True, behavior=None, dtype=None):
    """
    Args:
        array: Array to use as a model for a replacement that contains only
            `fill_value`.
        fill_value: Value to fill new new array with.
        highlevel (bool, default is True): If True, return an #ak.Array;
            otherwise, return a low-level #ak.layout.Content subclass.
        behavior (None or dict): Custom #ak.behavior for the output array, if
            high-level.
        dtype (None or type): Overrides the data type of the result.

    This is the equivalent of NumPy's `np.full_like` for Awkward Arrays.

    Although it's possible to produce an array of `fill_value` with the structure
    of an `array` using #ak.broadcast_arrays:

        >>> array = ak.Array([[1, 2, 3], [], [4, 5]])
        >>> ak.broadcast_arrays(array, 1)
        [<Array [[1, 2, 3], [], [4, 5]] type='3 * var * int64'>,
         <Array [[1, 1, 1], [], [1, 1]] type='3 * var * int64'>]
        >>> ak.broadcast_arrays(array, 1.0)
        [<Array [[1, 2, 3], [], [4, 5]] type='3 * var * int64'>,
         <Array [[1, 1, 1], [], [1, 1]] type='3 * var * float64'>]

    Such a technique takes its type from the scalar (`1` or `1.0`), rather than
    the array. This function gets all types from the array, which might not be
    the same in all parts of the structure.

    Here is an extreme example:

        >>> array = ak.Array([
        ... [{"x": 0.0, "y": []},
        ...  {"x": 1.1, "y": [1]},
        ...  {"x": 2.2, "y": [1, 2]}],
        ... [],
        ... [{"x": 3.3, "y": [1, 2, None, 3]},
        ...  False,
        ...  False,
        ...  True,
        ...  {"x": 4.4, "y": [1, 2, None, 3, 4]}]])
        >>> ak.to_list(ak.full_like(array, 12.3))
        [[{"x": 12.3, "y": []},
          {"x": 12.3, "y": [12]},
          {"x": 12.3, "y": [12, 12]}],
         [],
         [{"x": 12.3, "y": [12, 12, None, 12]},
          True,
          True,
          True,
          {"x": 12.3, "y": [12, 12, None, 12, 12]}]]

    The `"x"` values get filled in with `12.3` because they retain their type
    (`float64`) and the `"y"` list items get filled in with `12` because they
    retain their type (`int64`). Booleans get filled with True because `12.3`
    is not zero. Missing values remain in the same positions as in the original
    `array`. (To fill them in, use #ak.fill_none.)

    See also #ak.zeros_like and #ak.ones_like.

    (There is no equivalent of NumPy's `np.empty_like` because Awkward Arrays
    are immutable.)
    """
    if dtype is not None:
        # In the case of strings and byte strings,
        # converting first avoids a ValueError.
        fill_value = dtype(fill_value)
        # Also, if the fill_value cannot be converted to the dtype
        # this should throw a clear, early, error.

    layout = ak.operations.convert.to_layout(
        array, allow_record=True, allow_other=False
    )

    def getfunction(layout):
        if layout.parameter("__array__") == "bytestring" and fill_value is _ZEROS:
            nplike = ak.nplike.of(layout)
            asbytes = nplike.frombuffer(b"", dtype=np.uint8)
            return lambda: ak.layout.ListArray64(
                ak.layout.Index64(nplike.zeros(len(layout), dtype=np.int64)),
                ak.layout.Index64(nplike.zeros(len(layout), dtype=np.int64)),
                ak.layout.NumpyArray(asbytes, parameters={"__array__": "byte"}),
                parameters={"__array__": "bytestring"},
            )

        elif layout.parameter("__array__") == "bytestring":
            nplike = ak.nplike.of(layout)
            if isinstance(fill_value, bytes):
                asbytes = fill_value
            elif isinstance(fill_value, str) or (
                ak._util.py27 and isinstance(fill_value, ak._util.unicode)
            ):
                asbytes = fill_value.encode("utf-8", "surrogateescape")
            else:
                asbytes = str(fill_value).encode("utf-8", "surrogateescape")
            asbytes = nplike.frombuffer(asbytes, dtype=np.uint8)

            return lambda: ak.layout.ListArray64(
                ak.layout.Index64(nplike.zeros(len(layout), dtype=np.int64)),
                ak.layout.Index64(
                    nplike.full(len(layout), len(asbytes), dtype=np.int64)
                ),
                ak.layout.NumpyArray(asbytes, parameters={"__array__": "byte"}),
                parameters={"__array__": "bytestring"},
            )

        elif layout.parameter("__array__") == "string" and fill_value is _ZEROS:
            nplike = ak.nplike.of(layout)
            asbytes = nplike.frombuffer(b"", dtype=np.uint8)
            return lambda: ak.layout.ListArray64(
                ak.layout.Index64(nplike.zeros(len(layout), dtype=np.int64)),
                ak.layout.Index64(nplike.zeros(len(layout), dtype=np.int64)),
                ak.layout.NumpyArray(asbytes, parameters={"__array__": "char"}),
                parameters={"__array__": "string"},
            )

        elif layout.parameter("__array__") == "string":
            nplike = ak.nplike.of(layout)
            asstr = str(fill_value).encode("utf-8", "surrogateescape")
            asbytes = nplike.frombuffer(asstr, dtype=np.uint8)
            return lambda: ak.layout.ListArray64(
                ak.layout.Index64(nplike.zeros(len(layout), dtype=np.int64)),
                ak.layout.Index64(
                    nplike.full(len(layout), len(asbytes), dtype=np.int64)
                ),
                ak.layout.NumpyArray(asbytes, parameters={"__array__": "char"}),
                parameters={"__array__": "string"},
            )

        elif isinstance(layout, ak.layout.NumpyArray):
            nplike = ak.nplike.of(layout)
            original = nplike.asarray(layout)
            if fill_value == 0 or fill_value is _ZEROS:
                return lambda: ak.layout.NumpyArray(
                    nplike.zeros_like(original),
                    layout.identities,
                    layout.parameters,
                )
            elif fill_value == 1:
                return lambda: ak.layout.NumpyArray(
                    nplike.ones_like(original),
                    layout.identities,
                    layout.parameters,
                )
            else:
                return lambda: ak.layout.NumpyArray(
                    nplike.full_like(original, fill_value),
                    layout.identities,
                    layout.parameters,
                )
        else:
            return None

    out = ak._util.recursively_apply(layout, getfunction, pass_depth=False)
    if dtype is not None:
        out = strings_astype(out, dtype)
        out = values_astype(out, dtype)
    if highlevel:
        return ak._util.wrap(out, ak._util.behaviorof(array, behavior=behavior))
    else:
        return out


@ak._connect._numpy.implements("broadcast_arrays")
def broadcast_arrays(*arrays, **kwargs):
    """
    Args:
        arrays: Arrays to broadcast into the same structure.
        left_broadcast (bool): If True, follow rules for implicit
            left-broadcasting, as described below.
        right_broadcast (bool): If True, follow rules for implicit
            right-broadcasting, as described below.
        highlevel (bool, default is True): If True, return an #ak.Array;
            otherwise, return a low-level #ak.layout.Content subclass.

    Like NumPy's
    [broadcast_arrays](https://docs.scipy.org/doc/numpy/reference/generated/numpy.broadcast_arrays.html)
    function, this function returns the input `arrays` with enough elements
    duplicated that they can be combined element-by-element.

    For NumPy arrays, this means that scalars are replaced with arrays with
    the same scalar value repeated at every element of the array, and regular
    dimensions are created to increase low-dimensional data into
    high-dimensional data.

    For example,

        >>> ak.broadcast_arrays(5,
        ...                     [1, 2, 3, 4, 5])
        [<Array [5, 5, 5, 5, 5] type='5 * int64'>,
         <Array [1, 2, 3, 4, 5] type='5 * int64'>]

    and

        >>> ak.broadcast_arrays(np.array([1, 2, 3]),
        ...                     np.array([[0.1, 0.2, 0.3], [10, 20, 30]]))
        [<Array [[  1,   2,   3], [ 1,  2,  3]] type='2 * 3 * int64'>,
         <Array [[0.1, 0.2, 0.3], [10, 20, 30]] type='2 * 3 * float64'>]

    Note that in the second example, when the `3 * int64` array is expanded
    to match the `2 * 3 * float64` array, it is the deepest dimension that
    is aligned. If we try to match a `2 * int64` with the `2 * 3 * float64`,

        >>> ak.broadcast_arrays(np.array([1, 2]),
        ...                     np.array([[0.1, 0.2, 0.3], [10, 20, 30]]))
        ValueError: cannot broadcast RegularArray of size 2 with RegularArray of size 3

    NumPy has the same behavior: arrays with different numbers of dimensions
    are aligned to the right before expansion. One can control this by
    explicitly adding a new axis (reshape to add a dimension of length 1)
    where the expansion is supposed to take place because a dimension of
    length 1 can be expanded like a scalar.

        >>> ak.broadcast_arrays(np.array([1, 2])[:, np.newaxis],
        ...                     np.array([[0.1, 0.2, 0.3], [10, 20, 30]]))
        [<Array [[  1,   1,   1], [ 2,  2,  2]] type='2 * 3 * int64'>,
         <Array [[0.1, 0.2, 0.3], [10, 20, 30]] type='2 * 3 * float64'>]

    Again, NumPy does the same thing (`np.newaxis` is equal to None, so this
    trick is often shown with None in the slice-tuple). Where the broadcasting
    happens can be controlled, but numbers of dimensions that don't match are
    implicitly aligned to the right (fitting innermost structure, not
    outermost).

    While that might be an arbitrary decision for rectilinear arrays, it is
    much more natural for implicit broadcasting to align left for tree-like
    structures. That is, the root of each data structure should agree and
    leaves may be duplicated to match. For example,

        >>> ak.broadcast_arrays([            100,   200,        300],
        ...                     [[1.1, 2.2, 3.3],    [], [4.4, 5.5]])
        [<Array [[100, 100, 100], [], [300, 300]] type='3 * var * int64'>,
         <Array [[1.1, 2.2, 3.3], [], [4.4, 5.5]] type='3 * var * float64'>]

    One typically wants single-item-per-element data to be duplicated to
    match multiple-items-per-element data. Operations on the broadcasted
    arrays like

        one_dimensional + nested_lists

    would then have the same effect as the procedural code

        for x, outer in zip(one_dimensional, nested_lists):
            output = []
            for inner in outer:
                output.append(x + inner)
            yield output

    where `x` has the same value for each `inner` in the inner loop.

    Awkward Array's broadcasting manages to have it both ways by applying the
    following rules:

       * If a dimension is regular (i.e. #ak.types.RegularType), like NumPy,
         implicit broadcasting aligns to the right, like NumPy.
       * If a dimension is variable (i.e. #ak.types.ListType), which can
         never be true of NumPy, implicit broadcasting aligns to the left.
       * Explicit broadcasting with a length-1 regular dimension always
         broadcasts, like NumPy.

    Thus, it is important to be aware of the distinction between a dimension
    that is declared to be regular in the type specification and a dimension
    that is allowed to be variable (even if it happens to have the same length
    for all elements). This distinction is can be accessed through the
    #ak.Array.type, but it is lost when converting an array into JSON or
    Python objects.
    """
    (highlevel, left_broadcast, right_broadcast) = ak._util.extra(
        (),
        kwargs,
        [("highlevel", True), ("left_broadcast", True), ("right_broadcast", True)],
    )

    inputs = []
    for x in arrays:
        y = ak.operations.convert.to_layout(x, allow_record=True, allow_other=True)
        if isinstance(y, ak.partition.PartitionedArray):
            y = y.toContent()
        if not isinstance(y, (ak.layout.Content, ak.layout.Record)):
            y = ak.layout.NumpyArray(ak.nplike.of(*arrays).array([y]))
        inputs.append(y)

    def getfunction(inputs):
        if all(isinstance(x, ak.layout.NumpyArray) for x in inputs):
            return lambda: tuple(inputs)
        else:
            return None

    behavior = ak._util.behaviorof(*arrays)
    out = ak._util.broadcast_and_apply(
        inputs,
        getfunction,
        behavior,
        left_broadcast=left_broadcast,
        right_broadcast=right_broadcast,
        pass_depth=False,
    )
    assert isinstance(out, tuple)
    if highlevel:
        return [ak._util.wrap(x, behavior) for x in out]
    else:
        return list(out)


@ak._connect._numpy.implements("concatenate")
def concatenate(
    arrays, axis=0, merge=True, mergebool=True, highlevel=True, behavior=None
):
    """
    Args:
        arrays: Arrays to concatenate along any dimension.
        axis (int): The dimension at which this operation is applied. The
            outermost dimension is `0`, followed by `1`, etc., and negative
            values count backward from the innermost: `-1` is the innermost
            dimension, `-2` is the next level up, etc.
        merge (bool): If True, combine data into the same buffers wherever
            possible, eliminating unnecessary #ak.layout.UnionArray8_64 types
            at the expense of materializing #ak.layout.VirtualArray nodes.
        mergebool (bool): If True, boolean and nummeric data can be combined
            into the same buffer, losing information about False vs `0` and
            True vs `1`; otherwise, they are kept in separate buffers with
            distinct types (using an #ak.layout.UnionArray8_64).
        highlevel (bool): If True, return an #ak.Array; otherwise, return
            a low-level #ak.layout.Content subclass.
        behavior (None or dict): Custom #ak.behavior for the output array, if
            high-level.

    Returns an array with `arrays` concatenated. For `axis=0`, this means that
    one whole array follows another. For `axis=1`, it means that the `arrays`
    must have the same lengths and nested lists are each concatenated,
    element for element, and similarly for deeper levels.
    """
    contents = [
        ak.operations.convert.to_layout(
            x, allow_record=False if axis == 0 else True, allow_other=True
        )
        for x in arrays
    ]
    if not any(
        isinstance(x, (ak.layout.Content, ak.partition.PartitionedArray))
        for x in contents
    ):
        raise ValueError(
            "need at least one array to concatenate"
            + ak._util.exception_suffix(__file__)
        )

    first_content = [
        x
        for x in contents
        if isinstance(x, (ak.layout.Content, ak.partition.PartitionedArray))
    ][0]
    posaxis = first_content.axis_wrap_if_negative(axis)
    maxdepth = max(
        [
            x.minmax_depth[1]
            for x in contents
            if isinstance(x, (ak.layout.Content, ak.partition.PartitionedArray))
        ]
    )
    if not 0 <= posaxis < maxdepth:
        raise ValueError(
            "axis={0} is beyond the depth of this array or the depth of this array "
            "is ambiguous".format(axis) + ak._util.exception_suffix(__file__)
        )
    for x in contents:
        if isinstance(x, ak.layout.Content):
            if x.axis_wrap_if_negative(axis) != posaxis:
                raise ValueError(
                    "arrays to concatenate do not have the same depth for negative "
                    "axis={0}".format(axis) + ak._util.exception_suffix(__file__)
                )

    if any(isinstance(x, ak.partition.PartitionedArray) for x in contents):
        if posaxis == 0:
            partitions = []
            offsets = [0]
            for content in contents:
                if isinstance(content, ak.partition.PartitionedArray):
                    start = 0
                    for stop, part in __builtins__["zip"](
                        content.stops, content.partitions
                    ):
                        count = stop - start
                        start = stop
                        partitions.append(part)
                        offsets.append(offsets[-1] + count)
                elif isinstance(content, ak.layout.Content):
                    partitions.append(content)
                    offsets.append(offsets[-1] + len(content))
                else:
                    partitions.append(
                        ak.operations.convert.from_iter([content], highlevel=False)
                    )
                    offsets.append(offsets[-1] + 1)

            out = ak.partition.IrregularlyPartitionedArray(partitions, offsets[1:])

        else:
            for content in contents:
                if isinstance(content, ak.partition.PartitionedArray):
                    stops = content.stops
                    slices = []
                    start = 0
                    for stop in stops:
                        slices.append(slice(start, stop))
                        start = stop
                    break

            partitions = []
            offsets = [0]
            for slc in slices:
                newcontents = []
                for content in contents:
                    if isinstance(content, ak.partition.PartitionedArray):
                        newcontents.append(content[slc].toContent())
                    elif isinstance(content, ak.layout.Content):
                        newcontents.append(content[slc])
                    else:
                        newcontents.append(content)

                partitions.append(
                    concatenate(
                        newcontents,
                        axis=axis,
                        merge=merge,
                        mergebool=mergebool,
                        highlevel=False,
                    )
                )
                offsets.append(offsets[-1] + len(partitions[-1]))

            out = ak.partition.IrregularlyPartitionedArray(partitions, offsets[1:])

    elif posaxis == 0:
        contents = [
            x
            if isinstance(x, ak.layout.Content)
            else ak.operations.convert.to_layout([x])
            for x in contents
        ]
        batch = [contents[0]]
        for x in contents[1:]:
            if batch[-1].mergeable(x, mergebool=mergebool):
                batch.append(x)
            else:
                collapsed = batch[0].mergemany(batch[1:])
                batch = [collapsed.merge_as_union(x)]

        out = batch[0].mergemany(batch[1:])
        if isinstance(out, ak._util.uniontypes):
            out = out.simplify(merge=merge, mergebool=mergebool)

    else:

        def getfunction(inputs, depth):
            if depth == posaxis and any(
                isinstance(x, ak._util.optiontypes) for x in inputs
            ):
                nextinputs = []
                for x in inputs:
                    if isinstance(x, ak._util.optiontypes) and isinstance(
                        x.content, ak._util.listtypes
                    ):
                        nextinputs.append(fill_none(x, [], highlevel=False))
                    else:
                        nextinputs.append(x)
                inputs = nextinputs

            if depth == posaxis and all(
                isinstance(x, ak._util.listtypes)
                or (isinstance(x, ak.layout.NumpyArray) and x.ndim > 1)
                or not isinstance(x, ak.layout.Content)
                for x in inputs
            ):
                nplike = ak.nplike.of(*inputs)

                length = max(
                    [len(x) for x in inputs if isinstance(x, ak.layout.Content)]
                )
                nextinputs = []
                for x in inputs:
                    if isinstance(x, ak.layout.Content):
                        nextinputs.append(x)
                    else:
                        nextinputs.append(
                            ak.layout.ListOffsetArray64(
                                ak.layout.Index64(
                                    nplike.arange(length + 1, dtype=np.int64)
                                ),
                                ak.layout.NumpyArray(
                                    nplike.broadcast_to(nplike.array([x]), (length,))
                                ),
                            )
                        )

                counts = nplike.zeros(len(nextinputs[0]), dtype=np.int64)
                all_counts = []
                all_flatten = []
                for x in nextinputs:
                    o, f = x.offsets_and_flatten(1)
                    o = nplike.asarray(o)
                    c = o[1:] - o[:-1]
                    nplike.add(counts, c, out=counts)
                    all_counts.append(c)
                    all_flatten.append(f)

                offsets = nplike.empty(len(nextinputs[0]) + 1, dtype=np.int64)
                offsets[0] = 0
                nplike.cumsum(counts, out=offsets[1:])

                offsets = ak.layout.Index64(offsets)
                tags, index = ak.layout.UnionArray8_64.nested_tags_index(
                    offsets,
                    [ak.layout.Index64(x) for x in all_counts],
                )
                inner = ak.layout.UnionArray8_64(tags, index, all_flatten)

                out = ak.layout.ListOffsetArray64(
                    offsets, inner.simplify(merge=merge, mergebool=mergebool)
                )
                return lambda: (out,)

            elif any(
                x.minmax_depth == (1, 1)
                for x in inputs
                if isinstance(x, ak.layout.Content)
            ):
                raise ValueError(
                    "at least one array is not deep enough to concatenate at "
                    "axis={0}".format(axis) + ak._util.exception_suffix(__file__)
                )

            else:
                return None

        out = ak._util.broadcast_and_apply(
            contents,
            getfunction,
            behavior=ak._util.behaviorof(*arrays, behavior=behavior),
            allow_records=True,
            right_broadcast=False,
            pass_depth=True,
        )[0]

    if highlevel:
        return ak._util.wrap(
            out, behavior=ak._util.behaviorof(*arrays, behavior=behavior)
        )
    else:
        return out


@ak._connect._numpy.implements("where")
def where(condition, *args, **kwargs):
    """
    Args:
        condition (np.ndarray or rectilinear #ak.Array of booleans): In the
            three-argument form of this function (`condition`, `x`, `y`),
            True values in `condition` select values from `x` and False
            values in `condition` select values from `y`.
        x: Data with the same length as `condition`.
        y: Data with the same length as `condition`.
        mergebool (bool, default is True): If True, boolean and nummeric data
            can be combined into the same buffer, losing information about
            False vs `0` and True vs `1`; otherwise, they are kept in separate
            buffers with distinct types (using an #ak.layout.UnionArray8_64).
        highlevel (bool, default is True): If True, return an #ak.Array;
            otherwise, return a low-level #ak.layout.Content subclass.

    This function has a one-argument form, `condition` without `x` or `y`, and
    a three-argument form, `condition`, `x`, and `y`. In the one-argument form,
    it is completely equivalent to NumPy's
    [nonzero](https://docs.scipy.org/doc/numpy/reference/generated/numpy.nonzero.html)
    function.

    In the three-argument form, it acts as a vectorized ternary operator:
    `condition`, `x`, and `y` must all have the same length and

        output[i] = x[i] if condition[i] else y[i]

    for all `i`. The structure of `x` and `y` do not need to be the same; if
    they are incompatible types, the output will have #ak.type.UnionType.
    """
    mergebool, highlevel = ak._util.extra(
        (), kwargs, [("mergebool", True), ("highlevel", True)]
    )

    akcondition = ak.operations.convert.to_layout(
        condition, allow_record=False, allow_other=False
    )

    if len(args) == 0:
        nplike = ak.nplike.of(akcondition)
        if isinstance(akcondition, ak.partition.PartitionedArray):
            akcondition = akcondition.replace_partitions(
                [
                    ak.layout.NumpyArray(ak.operations.convert.to_numpy(x))
                    for x in akcondition.partitions
                ]
            )
        else:
            akcondition = ak.layout.NumpyArray(
                ak.operations.convert.to_numpy(akcondition)
            )
        out = nplike.nonzero(ak.operations.convert.to_numpy(akcondition))
        if highlevel:
            return tuple(
                ak._util.wrap(ak.layout.NumpyArray(x), ak._util.behaviorof(condition))
                for x in out
            )
        else:
            return tuple(ak.layout.NumpyArray(x) for x in out)

    elif len(args) == 1:
        raise ValueError(
            "either both or neither of x and y should be given"
            + ak._util.exception_suffix(__file__)
        )

    elif len(args) == 2:
        left, right = [
            ak.operations.convert.to_layout(x, allow_record=False, allow_other=True)
            for x in args
        ]
        good_arrays = [akcondition]
        if isinstance(left, ak.layout.Content):
            good_arrays.append(left)
        if isinstance(right, ak.layout.Content):
            good_arrays.append(right)
        nplike = ak.nplike.of(*good_arrays)

        def getfunction(inputs):
            akcondition, left, right = inputs
            if isinstance(akcondition, ak.layout.NumpyArray):
                npcondition = nplike.asarray(akcondition)
                tags = ak.layout.Index8((npcondition == 0).view(np.int8))
                index = ak.layout.Index64(nplike.arange(len(tags), dtype=np.int64))
                if not isinstance(left, ak.layout.Content):
                    left = ak.layout.NumpyArray(nplike.repeat(left, len(tags)))
                if not isinstance(right, ak.layout.Content):
                    right = ak.layout.NumpyArray(nplike.repeat(right, len(tags)))
                tmp = ak.layout.UnionArray8_64(tags, index, [left, right])
                return lambda: (tmp.simplify(mergebool=mergebool),)
            else:
                return None

        behavior = ak._util.behaviorof(akcondition, left, right)
        out = ak._util.broadcast_and_apply(
            [akcondition, left, right], getfunction, behavior, pass_depth=False
        )

        if highlevel:
            return ak._util.wrap(out[0], behavior=behavior)
        else:
            return out[0]

    else:
        raise TypeError(
            "where() takes from 1 to 3 positional arguments but {0} were "
            "given".format(len(args) + 1) + ak._util.exception_suffix(__file__)
        )


def flatten(array, axis=1, highlevel=True, behavior=None):
    """
    Args:
        array: Data containing nested lists to flatten.
        axis (None or int): If None, the operation flattens all levels of
            nesting, returning a 1-dimensional array. Otherwise, it flattens
            at a specified depth. The outermost dimension is `0`, followed
            by `1`, etc., and negative values count backward from the
            innermost: `-1` is the innermost dimension, `-2` is the next
            level up, etc.
        highlevel (bool): If True, return an #ak.Array; otherwise, return
            a low-level #ak.layout.Content subclass.
        behavior (None or dict): Custom #ak.behavior for the output array, if
            high-level.

    Returns an array with one level of nesting removed by erasing the
    boundaries between consecutive lists. Since this operates on a level of
    nesting, `axis=0` is a special case that only removes values at the
    top level that are equal to None.

    Consider the following doubly nested `array`.

        ak.Array([[
                   [1.1, 2.2, 3.3],
                   [],
                   [4.4, 5.5],
                   [6.6]],
                  [],
                  [
                   [7.7],
                   [8.8, 9.9]
                  ]])

    At `axis=1`, the outer lists (length 4, length 0, length 2) become a single
    list (of length 6).

        >>> print(ak.flatten(array, axis=1))
        [[1.1, 2.2, 3.3], [], [4.4, 5.5], [6.6], [7.7], [8.8, 9.9]]

    At `axis=2`, the inner lists (lengths 3, 0, 2, 1, 1, and 2) become three
    lists (of lengths 6, 0, and 3).

        >>> print(ak.flatten(array, axis=2))
        [[1.1, 2.2, 3.3, 4.4, 5.5, 6.6], [], [7.7, 8.8, 9.9]]

    There's also an option to completely flatten the array with `axis=None`.
    This is useful for passing the data to a function that doesn't care about
    nested structure, such as a plotting routine.

        >>> print(ak.flatten(array, axis=None))
        [1.1, 2.2, 3.3, 4.4, 5.5, 6.6, 7.7, 8.8, 9.9]

    Missing values are eliminated by flattening: there is no distinction
    between an empty list and a value of None at the level of flattening.

        >>> array = ak.Array([[1.1, 2.2, 3.3], None, [4.4], [], [5.5]])
        >>> ak.flatten(array, axis=1)
        <Array [1.1, 2.2, 3.3, 4.4, 5.5] type='5 * float64'>

    As a consequence, flattening at `axis=0` does only one thing: it removes
    None values from the top level.

        >>> ak.flatten(array, axis=0)
        <Array [[1.1, 2.2, 3.3], [4.4], [], [5.5]] type='4 * var * float64'>

    As a technical detail, the flattening operation can be trivial in a common
    case, #ak.layout.ListOffsetArray in which the first `offset` is `0`.
    In that case, the flattened data is simply the array node's `content`.

        >>> array.layout
        <ListOffsetArray64>
            <offsets><Index64 i="[0 4 4 6]" offset="0" length="4"/></offsets>
            <content><ListOffsetArray64>
                <offsets><Index64 i="[0 3 3 5 6 7 9]" offset="0" length="7"/></offsets>
                <content>
                    <NumpyArray format="d" shape="9" data="1.1 2.2 3.3 4.4 5.5 6.6 7.7 8.8 9.9"/>
                </content>
            </ListOffsetArray64></content>
        </ListOffsetArray64>
        >>> np.asarray(array.layout.content.content)
        array([1.1, 2.2, 3.3, 4.4, 5.5, 6.6, 7.7, 8.8, 9.9])

    However, it is important to keep in mind that this is a special case:
    #ak.flatten and `content` are not interchangeable!
    """
    layout = ak.operations.convert.to_layout(
        array, allow_record=False, allow_other=False
    )
    nplike = ak.nplike.of(layout)

    if axis is None:
        out = ak._util.completely_flatten(layout)
        assert isinstance(out, tuple) and all(isinstance(x, np.ndarray) for x in out)

        if any(isinstance(x, nplike.ma.MaskedArray) for x in out):
            out = ak.layout.NumpyArray(nplike.ma.concatenate(out))
        else:
            out = ak.layout.NumpyArray(nplike.concatenate(out))

    elif axis == 0 or layout.axis_wrap_if_negative(axis) == 0:

        def apply(layout):
            if isinstance(layout, ak._util.virtualtypes):
                return apply(layout.array)

            elif isinstance(layout, ak._util.unknowntypes):
                return apply(ak.layout.NumpyArray(nplike.array([])))

            elif isinstance(layout, ak._util.indexedtypes):
                return apply(layout.project())

            elif isinstance(layout, ak._util.uniontypes):
                if not any(
                    isinstance(x, ak._util.optiontypes)
                    and not isinstance(x, ak.layout.UnmaskedArray)
                    for x in layout.contents
                ):
                    return layout

                tags = nplike.asarray(layout.tags)
                index = nplike.array(nplike.asarray(layout.index), copy=True)
                bigmask = nplike.empty(len(index), dtype=np.bool_)
                for tag, content in enumerate(layout.contents):
                    if isinstance(content, ak._util.optiontypes) and not isinstance(
                        content, ak.layout.UnmaskedArray
                    ):
                        bigmask[:] = False
                        bigmask[tags == tag] = nplike.asarray(content.bytemask()).view(
                            np.bool_
                        )
                        index[bigmask] = -1

                good = index >= 0
                return ak.layout.UnionArray8_64(
                    ak.layout.Index8(tags[good]),
                    ak.layout.Index64(index[good]),
                    layout.contents,
                )

            elif isinstance(layout, ak._util.optiontypes):
                return layout.project()

            else:
                return layout

        if isinstance(layout, ak.partition.PartitionedArray):
            out = ak.partition.IrregularlyPartitionedArray(
                [apply(x) for x in layout.partitions]
            )
        else:
            out = apply(layout)

        if highlevel:
            return ak._util.wrap(
                out, behavior=ak._util.behaviorof(array, behavior=behavior)
            )
        else:
            return out

    else:
        out = layout.flatten(axis)

    if highlevel:
        return ak._util.wrap(out, ak._util.behaviorof(array, behavior=behavior))
    else:
        return out


def unflatten(array, counts, axis=0, highlevel=True, behavior=None):
    """
    Args:
        array: Data to create an array with an additional level from.
        counts (int or array): Number of elements the new level should have.
            If an integer, the new level will be regularly sized; otherwise,
            it will consist of variable-length lists with the given lengths.
        axis (int): The dimension at which this operation is applied. The
            outermost dimension is `0`, followed by `1`, etc., and negative
            values count backward from the innermost: `-1` is the innermost
            dimension, `-2` is the next level up, etc.
        highlevel (bool): If True, return an #ak.Array; otherwise, return
            a low-level #ak.layout.Content subclass.
        behavior (None or dict): Custom #ak.behavior for the output array, if
            high-level.

    Returns an array with an additional level of nesting. This is roughly the
    inverse of #ak.flatten, where `counts` were obtained by #ak.num (both with
    `axis=1`).

    For example,

        >>> original = ak.Array([[0, 1, 2], [], [3, 4], [5], [6, 7, 8, 9]])
        >>> counts = ak.num(original)
        >>> array = ak.flatten(original)
        >>> counts
        <Array [3, 0, 2, 1, 4] type='5 * int64'>
        >>> array
        <Array [0, 1, 2, 3, 4, 5, 6, 7, 8, 9] type='10 * int64'>
        >>> ak.unflatten(array, counts)
        <Array [[0, 1, 2], [], ... [5], [6, 7, 8, 9]] type='5 * var * int64'>

    An inner dimension can be unflattened by setting the `axis` parameter, but
    operations like this constrain the `counts` more tightly.

    For example, we can subdivide an already divided list:

        >>> original = ak.Array([[1, 2, 3, 4], [], [5, 6, 7], [8, 9]])
        >>> print(ak.unflatten(original, [2, 2, 1, 2, 1, 1], axis=1))
        [[[1, 2], [3, 4]], [], [[5], [6, 7]], [[8], [9]]]

    But the counts have to add up to the lengths of those lists. We can't mix
    values from the first `[1, 2, 3, 4]` with values from the next `[5, 6, 7]`.

        >>> print(ak.unflatten(original, [2, 1, 2, 2, 1, 1], axis=1))
        Traceback (most recent call last):
        ...
        ValueError: structure imposed by 'counts' does not fit in the array at axis=1

    Also note that new lists created by this function cannot cross partitions
    (which is only possible at `axis=0`, anyway).

    See also #ak.num and #ak.flatten.
    """
    nplike = ak.nplike.of(array)

    layout = ak.operations.convert.to_layout(
        array, allow_record=False, allow_other=False
    )

    if isinstance(counts, (numbers.Integral, np.integer)):
        current_offsets = None
    else:
        counts = ak.operations.convert.to_layout(
            counts, allow_record=False, allow_other=False
        )
        ptr_lib = ak.operations.convert.kernels(array)
        counts = ak.operations.convert.to_kernels(counts, ptr_lib, highlevel=False)
        if ptr_lib == "cpu":
            counts = ak.operations.convert.to_numpy(counts, allow_missing=True)
            mask = ak.nplike.numpy.ma.getmask(counts)
            counts = ak.nplike.numpy.ma.filled(counts, 0)
        elif ptr_lib == "cuda":
            counts = ak.operations.convert.to_cupy(counts)
            mask = False
        else:
            raise AssertionError(
                "unrecognized kernels lib" + ak._util.exception_suffix(__file__)
            )
        if counts.ndim != 1:
            raise ValueError(
                "counts must be one-dimensional" + ak._util.exception_suffix(__file__)
            )
        if not issubclass(counts.dtype.type, np.integer):
            raise ValueError(
                "counts must be integers" + ak._util.exception_suffix(__file__)
            )
        current_offsets = [nplike.empty(len(counts) + 1, np.int64)]
        current_offsets[0][0] = 0
        nplike.cumsum(counts, out=current_offsets[0][1:])

    def doit(layout):
        if isinstance(counts, (numbers.Integral, np.integer)):
            if counts < 0 or counts > len(layout):
                raise ValueError(
                    "too large counts for array or negative counts"
                    + ak._util.exception_suffix(__file__)
                )
            out = ak.layout.RegularArray(layout, counts)

        else:
            position = (
                nplike.searchsorted(
                    current_offsets[0], nplike.array([len(layout)]), side="right"
                )[0]
                - 1
            )
            if position >= len(current_offsets[0]) or current_offsets[0][
                position
            ] != len(layout):
                raise ValueError(
                    "structure imposed by 'counts' does not fit in the array or partition "
                    "at axis={0}".format(axis) + ak._util.exception_suffix(__file__)
                )

            offsets = current_offsets[0][: position + 1]
            current_offsets[0] = current_offsets[0][position:] - len(layout)

            out = ak.layout.ListOffsetArray64(ak.layout.Index64(offsets), layout)
            if not isinstance(mask, (bool, np.bool_)):
                index = ak.layout.Index8(nplike.asarray(mask).astype(np.int8))
                out = ak.layout.ByteMaskedArray(index, out, valid_when=False)

        return out

    if axis == 0 or layout.axis_wrap_if_negative(axis) == 0:
        if isinstance(layout, ak.partition.PartitionedArray):
            outparts = []
            for part in layout.partitions:
                outparts.append(doit(part))
            out = ak.partition.IrregularlyPartitionedArray(outparts)
        else:
            out = doit(layout)

    else:

        def getfunction(layout, depth, posaxis):
            posaxis = layout.axis_wrap_if_negative(posaxis)
            if posaxis == depth and isinstance(layout, ak._util.listtypes):
                # We are one *above* the level where we want to apply this.
                listoffsetarray = layout.toListOffsetArray64(True)
                outeroffsets = nplike.asarray(listoffsetarray.offsets)

                content = doit(listoffsetarray.content[: outeroffsets[-1]])
                if isinstance(content, ak.layout.ByteMaskedArray):
                    inneroffsets = nplike.asarray(content.content.offsets)
                else:
                    inneroffsets = nplike.asarray(content.offsets)

                positions = (
                    nplike.searchsorted(inneroffsets, outeroffsets, side="right") - 1
                )
                if not nplike.array_equal(inneroffsets[positions], outeroffsets):
                    raise ValueError(
                        "structure imposed by 'counts' does not fit in the array or partition "
                        "at axis={0}".format(axis) + ak._util.exception_suffix(__file__)
                    )

                return lambda: ak.layout.ListOffsetArray64(
                    ak.layout.Index64(positions), content
                )

            else:
                return posaxis

        if isinstance(layout, ak.partition.PartitionedArray):
            outparts = []
            for part in layout.partitions:
                outparts.append(
                    ak._util.recursively_apply(
                        part,
                        getfunction,
                        pass_depth=True,
                        pass_user=True,
                        user=axis,
                    )
                )
            out = ak.partition.IrregularlyPartitionedArray(outparts)
        else:
            out = ak._util.recursively_apply(
                layout,
                getfunction,
                pass_depth=True,
                pass_user=True,
                user=axis,
            )

    if current_offsets is not None and not (
        len(current_offsets[0]) == 1 and current_offsets[0][0] == 0
    ):
        raise ValueError(
            "structure imposed by 'counts' does not fit in the array or partition "
            "at axis={0}".format(axis) + ak._util.exception_suffix(__file__)
        )

    if highlevel:
        return ak._util.wrap(out, ak._util.behaviorof(array, behavior=behavior))
    else:
        return out


def local_index(array, axis=-1, highlevel=True, behavior=None):
    """
    Args:
        array: Array to index.
        axis (int): The dimension at which this operation is applied. The
            outermost dimension is `0`, followed by `1`, etc., and negative
            values count backward from the innermost: `-1` is the innermost
            dimension, `-2` is the next level up, etc.
        highlevel (bool): If True, return an #ak.Array; otherwise, return
            a low-level #ak.layout.Content subclass.
        behavior (None or dict): Custom #ak.behavior for the output array, if
            high-level.

    For example,

        >>> array = ak.Array([
        ...     [[0.0, 1.1, 2.2], []],
        ...     [[3.3, 4.4]],
        ...     [],
        ...     [[5.5], [], [6.6, 7.7, 8.8, 9.9]]])
        >>> ak.local_index(array, axis=0)
        <Array [0, 1, 2, 3] type='4 * int64'>
        >>> ak.local_index(array, axis=1)
        <Array [[0, 1], [0], [], [0, 1, 2]] type='4 * var * int64'>
        >>> ak.local_index(array, axis=2)
        <Array [[[0, 1, 2], []], ... [], [0, 1, 2, 3]]] type='4 * var * var * int64'>

    Note that you can make a Pandas-style MultiIndex by calling this function on
    every axis.

        >>> multiindex = ak.zip([ak.local_index(array, i) for i in range(array.ndim)])
        >>> multiindex
        <Array [[[(0, 0, 0), (0, 0, ... ), (3, 2, 3)]]] type='4 * var * var * (int64, in...'>
        >>> ak.to_list(multiindex)
        [[[(0, 0, 0), (0, 0, 1), (0, 0, 2)], []],
         [[(1, 0, 0), (1, 0, 1)]],
         [],
         [[(3, 0, 0)], [], [(3, 2, 0), (3, 2, 1), (3, 2, 2), (3, 2, 3)]]]
        >>> ak.to_list(ak.flatten(ak.flatten(multiindex)))
        [(0, 0, 0),
         (0, 0, 1),
         (0, 0, 2),
         (1, 0, 0),
         (1, 0, 1),
         (3, 0, 0),
         (3, 2, 0),
         (3, 2, 1),
         (3, 2, 2),
         (3, 2, 3)]

    But if you're interested in Pandas, you may want to use #ak.to_pandas directly.

        >>> ak.to_pandas(array)
                                    values
        entry subentry subsubentry
        0     0        0               0.0
                       1               1.1
                       2               2.2
        1     0        0               3.3
                       1               4.4
        3     0        0               5.5
              2        0               6.6
                       1               7.7
                       2               8.8
                       3               9.9
    """
    layout = ak.operations.convert.to_layout(
        array, allow_record=True, allow_other=False
    )
    out = layout.localindex(axis)
    if highlevel:
        return ak._util.wrap(out, ak._util.behaviorof(array, behavior=behavior))
    else:
        return out


@ak._connect._numpy.implements("sort")
def sort(array, axis=-1, ascending=True, stable=True, highlevel=True, behavior=None):
    """
    Args:
        array: Data to sort, possibly within nested lists.
        axis (int): The dimension at which this operation is applied. The
            outermost dimension is `0`, followed by `1`, etc., and negative
            values count backward from the innermost: `-1` is the innermost
            dimension, `-2` is the next level up, etc.
        ascending (bool): If True, the first value in each sorted group
            will be smallest, the last value largest; if False, the order
            is from largest to smallest.
        stable (bool): If True, use a stable sorting algorithm (introsort:
            a hybrid of quicksort, heapsort, and insertion sort); if False,
            use a sorting algorithm that is not guaranteed to be stable
            (heapsort).
        highlevel (bool): If True, return an #ak.Array; otherwise, return
            a low-level #ak.layout.Content subclass.
        behavior (None or dict): Custom #ak.behavior for the output array, if
            high-level.

    For example,

        >>> ak.sort(ak.Array([[7, 5, 7], [], [2], [8, 2]]))
        <Array [[5, 7, 7], [], [2], [2, 8]] type='4 * var * int64'>
    """
    layout = ak.operations.convert.to_layout(
        array, allow_record=False, allow_other=False
    )
    out = layout.sort(axis, ascending, stable)
    if highlevel:
        return ak._util.wrap(out, ak._util.behaviorof(array, behavior=behavior))
    else:
        return out


@ak._connect._numpy.implements("argsort")
def argsort(array, axis=-1, ascending=True, stable=True, highlevel=True, behavior=None):
    """
    Args:
        array: Data for which to get a sorting index, possibly within nested
            lists.
        axis (int): The dimension at which this operation is applied. The
            outermost dimension is `0`, followed by `1`, etc., and negative
            values count backward from the innermost: `-1` is the innermost
            dimension, `-2` is the next level up, etc.
        ascending (bool): If True, the first value in each sorted group
            will be smallest, the last value largest; if False, the order
            is from largest to smallest.
        stable (bool): If True, use a stable sorting algorithm (introsort:
            a hybrid of quicksort, heapsort, and insertion sort); if False,
            use a sorting algorithm that is not guaranteed to be stable
            (heapsort).
        highlevel (bool): If True, return an #ak.Array; otherwise, return
            a low-level #ak.layout.Content subclass.
        behavior (None or dict): Custom #ak.behavior for the output array, if
            high-level.

    For example,

        >>> ak.argsort(ak.Array([[7.7, 5.5, 7.7], [], [2.2], [8.8, 2.2]]))
        <Array [[1, 0, 2], [], [0], [1, 0]] type='4 * var * int64'>

    The result of this function can be used to index other arrays with the
    same shape:

        >>> data = ak.Array([[7, 5, 7], [], [2], [8, 2]])
        >>> index = ak.argsort(index)
        >>> index
        <Array [[1, 0, 2], [], [0], [1, 0]] type='4 * var * int64'>
        >>> data[index]
        <Array [[5, 7, 7], [], [2], [2, 8]] type='4 * var * int64'>
    """
    layout = ak.operations.convert.to_layout(
        array, allow_record=False, allow_other=False
    )
    out = layout.argsort(axis, ascending, stable)
    if highlevel:
        return ak._util.wrap(out, ak._util.behaviorof(array, behavior=behavior))
    else:
        return out


def pad_none(array, target, axis=1, clip=False, highlevel=True, behavior=None):
    """
    Args:
        array: Data containing nested lists to pad to a target length.
        target (int): The intended length of the lists. If `clip=True`,
            the output lists will have exactly this length; otherwise,
            they will have *at least* this length.
        axis (int): The dimension at which this operation is applied. The
            outermost dimension is `0`, followed by `1`, etc., and negative
            values count backward from the innermost: `-1` is the innermost
            dimension, `-2` is the next level up, etc.
        clip (bool): If True, the output lists will have regular lengths
            (#ak.types.RegularType) of exactly `target`; otherwise the
            output lists will have in-principle variable lengths
            (#ak.types.ListType) of at least `target`.
        highlevel (bool): If True, return an #ak.Array; otherwise, return
            a low-level #ak.layout.Content subclass.
        behavior (None or dict): Custom #ak.behavior for the output array, if
            high-level.

    Increase the lengths of lists to a target length by adding None values.

    Consider the following doubly nested `array`.

        ak.Array([[
                   [1.1, 2.2, 3.3],
                   [],
                   [4.4, 5.5],
                   [6.6]],
                  [],
                  [
                   [7.7],
                   [8.8, 9.9]
                  ]])

    At `axis=0`, this operation pads the whole array, adding None at the
    outermost level:

        >>> ak.to_list(ak.pad_none(array, 5, axis=0))
        [[
          [1.1, 2.2, 3.3],
          [],
          [4.4, 5.5],
          [6.6]],
         [],
         [
          [7.7],
          [8.8, 9.9]
         ],
         None,
         None]

    At `axis=1`, this operation pads the first nested level:

        >>> ak.to_list(ak.pad_none(array, 3, axis=1))
        [[
          [1.1, 2.2, 3.3],
          [],
          [4.4, 5.5],
          [6.6]
         ],
         [
          None,
          None,
          None],
         [
          [7.7],
          [8.8, 9.9],
          None
         ]]

    And so on for higher values of `axis`:

        >>> ak.to_list(ak.pad_none(array, 2, axis=2))
        [[
          [1.1, 2.2, 3.3],
          [None, None],
          [4.4, 5.5],
          [6.6, None]
         ],
         [],
         [
          [7.7, None],
          [8.8, 9.9]
         ]]

    Note that the `clip` parameter not only determines whether the lengths are
    at least `target` or exactly `target`, it also determines the type of the
    output:

       * `clip=True` returns regular lists (#ak.types.RegularType), and
       * `clip=False` returns in-principle variable lengths
         (#ak.types.ListType).

    The in-principle variable-length lists might, in fact, all have the same
    length, but the type difference is significant, for instance in
    broadcasting rules (see #ak.broadcast_arrays).

    The difference between

        >>> ak.pad_none(array, 2, axis=2)
        <Array [[[1.1, 2.2, 3.3], ... [8.8, 9.9]]] type='3 * var * var * ?float64'>

    and

        >>> ak.pad_none(array, 2, axis=2, clip=True)
        <Array [[[1.1, 2.2], [None, ... [8.8, 9.9]]] type='3 * var * 2 * ?float64'>

    is not just in the length of `[1.1, 2.2, 3.3]` vs `[1.1, 2.2]`, but also
    in the distinction between the following types.

        >>> ak.type(ak.pad_none(array, 2, axis=2))
        3 * var * var * ?float64
        >>> ak.type(ak.pad_none(array, 2, axis=2, clip=True))
        3 * var *   2 * ?float64
    """
    layout = ak.operations.convert.to_layout(
        array, allow_record=False, allow_other=False
    )
    if clip:
        out = layout.rpad_and_clip(target, axis)
    else:
        out = layout.rpad(target, axis)
    if highlevel:
        return ak._util.wrap(out, ak._util.behaviorof(array, behavior=behavior))
    else:
        return out


def fill_none(array, value, highlevel=True, behavior=None):
    """
    Args:
        array: Data in which to replace None with a given value.
        value: Data with which to replace None.
        highlevel (bool): If True, return an #ak.Array; otherwise, return
            a low-level #ak.layout.Content subclass.
        behavior (None or dict): Custom #ak.behavior for the output array, if
            high-level.

    Replaces missing values (None) with a given `value`.

    For example, in the following `array`,

        ak.Array([[1.1, None, 2.2], [], [None, 3.3, 4.4]])

    The None values could be replaced with `0` by

        >>> ak.fill_none(array, 0)
        <Array [[1.1, 0, 2.2], [], [0, 3.3, 4.4]] type='3 * var * float64'>

    The replacement value doesn't strictly need the same type as the
    surrounding data. For example, the None values could also be replaced
    by a string.

        >>> ak.fill_none(array, "hi")
        <Array [[1.1, 'hi', 2.2], ... ['hi', 3.3, 4.4]] type='3 * var * union[float64, s...'>

    The list content now has a union type:

        >>> ak.type(ak.fill_none(array, "hi"))
        3 * var * union[float64, string]

    The values could be floating-point numbers or strings.
    """
    arraylayout = ak.operations.convert.to_layout(
        array, allow_record=True, allow_other=False
    )
    nplike = ak.nplike.of(arraylayout)

    if isinstance(arraylayout, ak.partition.PartitionedArray):
        out = ak.partition.apply(
            lambda x: fill_none(x, value, highlevel=False), arraylayout
        )

    else:
        if (
            isinstance(value, Iterable)
            and not (
                isinstance(value, (str, bytes))
                or (ak._util.py27 and isinstance(value, ak._util.unicode))
            )
            or isinstance(value, (ak.highlevel.Record, ak.layout.Record))
        ):
            valuelayout = ak.operations.convert.to_layout(
                value, allow_record=True, allow_other=False
            )
            if isinstance(valuelayout, ak.layout.Record):
                valuelayout = valuelayout.array[valuelayout.at : valuelayout.at + 1]
            elif len(valuelayout) == 0:
                offsets = ak.layout.Index64(nplike.array([0, 0], dtype=np.int64))
                valuelayout = ak.layout.ListOffsetArray64(offsets, valuelayout)
            else:
                valuelayout = ak.layout.RegularArray(valuelayout, len(valuelayout), 1)

        else:
            valuelayout = ak.operations.convert.to_layout(
                [value], allow_record=False, allow_other=False
            )

        out = arraylayout.fillna(valuelayout)

    if highlevel:
        return ak._util.wrap(out, ak._util.behaviorof(array, behavior=behavior))
    else:
        return out


def is_none(array, axis=0, highlevel=True, behavior=None):
    """
    Args:
        array: Data to check for missing values (None).
        axis (int): The dimension at which this operation is applied. The
            outermost dimension is `0`, followed by `1`, etc., and negative
            values count backward from the innermost: `-1` is the innermost
            dimension, `-2` is the next level up, etc.
        highlevel (bool): If True, return an #ak.Array; otherwise, return
            a low-level #ak.layout.Content subclass.
        behavior (None or dict): Custom #ak.behavior for the output array, if
            high-level.

    Returns an array whose value is True where an element of `array` is None;
    False otherwise (at a given `axis` depth).
    """

    def getfunction(layout, depth, posaxis):
        posaxis = layout.axis_wrap_if_negative(posaxis)
        if posaxis == depth - 1:
            nplike = ak.nplike.of(layout)
            if isinstance(layout, ak._util.optiontypes):
                return lambda: ak.layout.NumpyArray(
                    nplike.asarray(layout.bytemask()).view(np.bool_)
                )
            elif isinstance(
                layout,
                (
                    ak._util.unknowntypes,
                    ak._util.listtypes,
                    ak._util.recordtypes,
                ),
            ):
                return lambda: ak.layout.NumpyArray(
                    nplike.zeros(len(layout), dtype=np.bool_)
                )
            else:
                return posaxis
        else:
            return posaxis

    layout = ak.operations.convert.to_layout(array)

    out = ak._util.recursively_apply(
        layout, getfunction, pass_depth=True, pass_user=True, user=axis
    )

    if highlevel:
        return ak._util.wrap(out, ak._util.behaviorof(array, behavior=behavior))
    else:
        return out


def singletons(array, highlevel=True, behavior=None):
    """
    Args:
        array: Data to wrap in lists of length 1 if present and length 0
            if missing (None).
        highlevel (bool): If True, return an #ak.Array; otherwise, return
            a low-level #ak.layout.Content subclass.
        behavior (None or dict): Custom #ak.behavior for the output array, if
            high-level.

    Returns a singleton list (length 1) wrapping each non-missing value and
    an empty list (length 0) in place of each missing value.

    For example,

        >>> array = ak.Array([1.1, 2.2, None, 3.3, None, None, 4.4, 5.5])
        >>> print(ak.singletons(array))
        [[1.1], [2.2], [], [3.3], [], [], [4.4], [5.5]]

    See #ak.firsts to invert this function.
    """

    def getfunction(layout):
        nplike = ak.nplike.of(layout)

        if isinstance(layout, ak._util.optiontypes):
            nulls = nplike.asarray(layout.bytemask()).view(np.bool_)
            offsets = nplike.ones(len(layout) + 1, dtype=np.int64)
            offsets[0] = 0
            offsets[1:][nulls] = 0
            nplike.cumsum(offsets, out=offsets)
            return lambda: ak.layout.ListOffsetArray64(
                ak.layout.Index64(offsets), layout.project()
            )
        else:
            return None

    layout = ak.operations.convert.to_layout(array)
    out = ak._util.recursively_apply(layout, getfunction, pass_depth=False)

    if highlevel:
        return ak._util.wrap(out, ak._util.behaviorof(array, behavior=behavior))
    else:
        return out


def firsts(array, axis=1, highlevel=True, behavior=None):
    """
    Args:
        array: Data from which to select the first elements from nested lists.
        axis (int): The dimension at which this operation is applied. The
            outermost dimension is `0`, followed by `1`, etc., and negative
            values count backward from the innermost: `-1` is the innermost
            dimension, `-2` is the next level up, etc.
        highlevel (bool): If True, return an #ak.Array; otherwise, return
            a low-level #ak.layout.Content subclass.
        behavior (None or dict): Custom #ak.behavior for the output array, if
            high-level.

    Selects the first element of each non-empty list and inserts None for each
    empty list.

    For example,

        >>> array = ak.Array([[1.1], [2.2], [], [3.3], [], [], [4.4], [5.5]])
        >>> print(ak.firsts(array))
        [1.1, 2.2, None, 3.3, None, None, 4.4, 5.5]

    See #ak.singletons to invert this function.
    """
    layout = ak.operations.convert.to_layout(
        array, allow_record=False, allow_other=False
    )
    if isinstance(layout, ak.partition.PartitionedArray):
        posaxis = None
        for x in layout.partitions:
            if posaxis is None:
                posaxis = x.axis_wrap_if_negative(axis)
            elif posaxis != x.axis_wrap_if_negative(axis):
                raise ValueError(
                    "ak.firsts for partitions with different axis depths"
                    + ak._util.exception_suffix(__file__)
                )
    else:
        posaxis = layout.axis_wrap_if_negative(axis)

    if posaxis == 0:
        if len(layout) == 0:
            out = None
        else:
            out = layout[0]
    else:
        if posaxis < 0:
            raise NotImplementedError(
                "ak.firsts with ambiguous negative axis"
                + ak._util.exception_suffix(__file__)
            )
        toslice = (slice(None, None, None),) * posaxis + (0,)
        out = ak.mask(layout, ak.num(layout, axis=posaxis) > 0, highlevel=False)[
            toslice
        ]

    if highlevel:
        return ak._util.wrap(out, ak._util.behaviorof(array, behavior=behavior))
    else:
        return out


def cartesian(
    arrays,
    axis=1,
    nested=None,
    parameters=None,
    with_name=None,
    highlevel=True,
    behavior=None,
):
    """
    Args:
        arrays (dict or iterable of arrays): Arrays on which to compute the
            Cartesian product.
        axis (int): The dimension at which this operation is applied. The
            outermost dimension is `0`, followed by `1`, etc., and negative
            values count backward from the innermost: `-1` is the innermost
            dimension, `-2` is the next level up, etc.
        nested (None, True, False, or iterable of str or int): If None or
            False, all combinations of elements from the `arrays` are
            produced at the same level of nesting; if True, they are grouped
            in nested lists by combinations that share a common item from
            each of the `arrays`; if an iterable of str or int, group common
            items for a chosen set of keys from the `array` dict or integer
            slots of the `array` iterable.
        parameters (None or dict): Parameters for the new
            #ak.layout.RecordArray node that is created by this operation.
        with_name (None or str): Assigns a `"__record__"` name to the new
            #ak.layout.RecordArray node that is created by this operation
            (overriding `parameters`, if necessary).
        highlevel (bool): If True, return an #ak.Array; otherwise, return
            a low-level #ak.layout.Content subclass.
        behavior (None or dict): Custom #ak.behavior for the output array, if
            high-level.

    Computes a Cartesian product (i.e. cross product) of data from a set of
    `arrays`. This operation creates records (if `arrays` is a dict) or tuples
    (if `arrays` is another kind of iterable) that hold the combinations
    of elements, and it can introduce new levels of nesting.

    As a simple example with `axis=0`, the Cartesian product of

        >>> one = ak.Array([1, 2, 3])
        >>> two = ak.Array(["a", "b"])

    is

        >>> ak.to_list(ak.cartesian([one, two], axis=0))
        [(1, 'a'), (1, 'b'), (2, 'a'), (2, 'b'), (3, 'a'), (3, 'b')]

    With nesting, a new level of nested lists is created to group combinations
    that share the same element from `one` into the same list.

        >>> ak.to_list(ak.cartesian([one, two], axis=0, nested=True))
        [[(1, 'a'), (1, 'b')], [(2, 'a'), (2, 'b')], [(3, 'a'), (3, 'b')]]

    The primary purpose of this function, however, is to compute a different
    Cartesian product for each element of an array: in other words, `axis=1`.
    The following arrays each have four elements.

        >>> one = ak.Array([[1, 2, 3], [], [4, 5], [6]])
        >>> two = ak.Array([["a", "b"], ["c"], ["d"], ["e", "f"]])

    The default `axis=1` produces 6 pairs from the Cartesian product of
    `[1, 2, 3]` and `["a", "b"]`, 0 pairs from `[]` and `["c"]`, 1 pair from
    `[4, 5]` and `["d"]`, and 1 pair from `[6]` and `["e", "f"]`.

        >>> ak.to_list(ak.cartesian([one, two]))
        [[(1, 'a'), (1, 'b'), (2, 'a'), (2, 'b'), (3, 'a'), (3, 'b')],
         [],
         [(4, 'd'), (5, 'd')],
         [(6, 'e'), (6, 'f')]]

    The nesting depth is the same as the original arrays; with `nested=True`,
    the nesting depth is increased by 1 and tuples are grouped by their
    first element.

        >>> ak.to_list(ak.cartesian([one, two], nested=True))
        [[[(1, 'a'), (1, 'b')], [(2, 'a'), (2, 'b')], [(3, 'a'), (3, 'b')]],
         [],
         [[(4, 'd')], [(5, 'd')]],
         [[(6, 'e'), (6, 'f')]]]

    These tuples are #ak.layout.RecordArray nodes with unnamed fields. To
    name the fields, we can pass `one` and `two` in a dict, rather than a list.

        >>> ak.to_list(ak.cartesian({"x": one, "y": two}))
        [
         [{'x': 1, 'y': 'a'},
          {'x': 1, 'y': 'b'},
          {'x': 2, 'y': 'a'},
          {'x': 2, 'y': 'b'},
          {'x': 3, 'y': 'a'},
          {'x': 3, 'y': 'b'}],
         [],
         [{'x': 4, 'y': 'd'},
          {'x': 5, 'y': 'd'}],
         [{'x': 6, 'y': 'e'},
          {'x': 6, 'y': 'f'}]
        ]

    With more than two elements in the Cartesian product, `nested` can specify
    which are grouped and which are not. For example,

        >>> one = ak.Array([1, 2, 3, 4])
        >>> two = ak.Array([1.1, 2.2, 3.3])
        >>> three = ak.Array(["a", "b"])

    can be left entirely ungrouped:

        >>> ak.to_list(ak.cartesian([one, two, three], axis=0))
        [
         (1, 1.1, 'a'),
         (1, 1.1, 'b'),
         (1, 2.2, 'a'),
         (1, 2.2, 'b'),
         (1, 3.3, 'a'),
         (1, 3.3, 'b'),
         (2, 1.1, 'a'),
         (2, 1.1, 'b'),
         (2, 2.2, 'a'),
         (2, 2.2, 'b'),
         (2, 3.3, 'a'),
         (2, 3.3, 'b'),
         (3, 1.1, 'a'),
         (3, 1.1, 'b'),
         (3, 2.2, 'a'),
         (3, 2.2, 'b'),
         (3, 3.3, 'a'),
         (3, 3.3, 'b'),
         (4, 1.1, 'a'),
         (4, 1.1, 'b'),
         (4, 2.2, 'a'),
         (4, 2.2, 'b'),
         (4, 3.3, 'a'),
         (4, 3.3, 'b')
        ]

    can be grouped by `one` (adding 1 more dimension):

        >>> ak.to_list(ak.cartesian([one, two, three], axis=0, nested=[0]))
        [
         [(1, 1.1, 'a'), (1, 1.1, 'b'), (1, 2.2, 'a')],
         [(1, 2.2, 'b'), (1, 3.3, 'a'), (1, 3.3, 'b')],
         [(2, 1.1, 'a'), (2, 1.1, 'b'), (2, 2.2, 'a')],
         [(2, 2.2, 'b'), (2, 3.3, 'a'), (2, 3.3, 'b')],
         [(3, 1.1, 'a'), (3, 1.1, 'b'), (3, 2.2, 'a')],
         [(3, 2.2, 'b'), (3, 3.3, 'a'), (3, 3.3, 'b')],
         [(4, 1.1, 'a'), (4, 1.1, 'b'), (4, 2.2, 'a')],
         [(4, 2.2, 'b'), (4, 3.3, 'a'), (4, 3.3, 'b')]
        ]

    can be grouped by `one` and `two` (adding 2 more dimensions):

        >>> ak.to_list(ak.cartesian([one, two, three], axis=0, nested=[0, 1]))
        [
         [
          [(1, 1.1, 'a'), (1, 1.1, 'b')],
          [(1, 2.2, 'a'), (1, 2.2, 'b')],
          [(1, 3.3, 'a'), (1, 3.3, 'b')]
         ],
         [
          [(2, 1.1, 'a'), (2, 1.1, 'b')],
          [(2, 2.2, 'a'), (2, 2.2, 'b')],
          [(2, 3.3, 'a'), (2, 3.3, 'b')]
         ],
         [
          [(3, 1.1, 'a'), (3, 1.1, 'b')],
          [(3, 2.2, 'a'), (3, 2.2, 'b')],
          [(3, 3.3, 'a'), (3, 3.3, 'b')]],
         [
          [(4, 1.1, 'a'), (4, 1.1, 'b')],
          [(4, 2.2, 'a'), (4, 2.2, 'b')],
          [(4, 3.3, 'a'), (4, 3.3, 'b')]]
        ]

    or grouped by unique `one`-`two` pairs (adding 1 more dimension):

        >>> ak.to_list(ak.cartesian([one, two, three], axis=0, nested=[1]))
        [
         [(1, 1.1, 'a'), (1, 1.1, 'b')],
         [(1, 2.2, 'a'), (1, 2.2, 'b')],
         [(1, 3.3, 'a'), (1, 3.3, 'b')],
         [(2, 1.1, 'a'), (2, 1.1, 'b')],
         [(2, 2.2, 'a'), (2, 2.2, 'b')],
         [(2, 3.3, 'a'), (2, 3.3, 'b')],
         [(3, 1.1, 'a'), (3, 1.1, 'b')],
         [(3, 2.2, 'a'), (3, 2.2, 'b')],
         [(3, 3.3, 'a'), (3, 3.3, 'b')],
         [(4, 1.1, 'a'), (4, 1.1, 'b')],
         [(4, 2.2, 'a'), (4, 2.2, 'b')],
         [(4, 3.3, 'a'), (4, 3.3, 'b')]
        ]

    The order of the output is fixed: it is always lexicographical in the
    order that the `arrays` are written. (Before Python 3.6, the order of
    keys in a dict were not guaranteed, so the dict interface is not
    recommended for these versions of Python.) Thus, it is not possible to
    group by `three` in the example above.

    To emulate an SQL or Pandas "group by" operation, put the keys that you
    wish to group by *first* and use `nested=[0]` or `nested=[n]` to group by
    unique n-tuples. If necessary, record keys can later be reordered with a
    list of strings in #ak.Array.__getitem__.

    To get list index positions in the tuples/records, rather than data from
    the original `arrays`, use #ak.argcartesian instead of #ak.cartesian. The
    #ak.argcartesian form can be particularly useful as nested indexing in
    #ak.Array.__getitem__.
    """
    is_partitioned = False
    if isinstance(arrays, dict):
        behavior = ak._util.behaviorof(*arrays.values(), behavior=behavior)
        nplike = ak.nplike.of(*arrays.values())
        new_arrays = {}
        for n, x in arrays.items():
            new_arrays[n] = ak.operations.convert.to_layout(
                x, allow_record=False, allow_other=False
            )
            if isinstance(new_arrays[n], ak.partition.PartitionedArray):
                is_partitioned = True
    else:
        behavior = ak._util.behaviorof(*arrays, behavior=behavior)
        nplike = ak.nplike.of(*arrays)
        new_arrays = []
        for x in arrays:
            new_arrays.append(
                ak.operations.convert.to_layout(
                    x, allow_record=False, allow_other=False
                )
            )
            if isinstance(new_arrays[-1], ak.partition.PartitionedArray):
                is_partitioned = True

    if with_name is not None:
        if parameters is None:
            parameters = {}
        else:
            parameters = dict(parameters)
        parameters["__record__"] = with_name

    if isinstance(new_arrays, dict):
        new_arrays_values = list(new_arrays.values())
    else:
        new_arrays_values = new_arrays

    posaxis = new_arrays_values[0].axis_wrap_if_negative(axis)
    if posaxis < 0:
        raise ValueError(
            "negative axis depth is ambiguous" + ak._util.exception_suffix(__file__)
        )
    for x in new_arrays_values[1:]:
        if x.axis_wrap_if_negative(axis) != posaxis:
            raise ValueError(
                "arrays to cartesian-product do not have the same depth for "
                "negative axis" + ak._util.exception_suffix(__file__)
            )

    if posaxis == 0:
        if nested is None or nested is False:
            nested = []

        if isinstance(new_arrays, dict):
            if nested is True:
                nested = list(new_arrays.keys())  # last key is ignored below
            if any(not (isinstance(n, str) and n in new_arrays) for x in nested):
                raise ValueError(
                    "the 'nested' parameter of cartesian must be dict keys "
                    "for a dict of arrays" + ak._util.exception_suffix(__file__)
                )
            recordlookup = []
            layouts = []
            tonested = []
            for i, (n, x) in enumerate(new_arrays.items()):
                recordlookup.append(n)
                layouts.append(x)
                if n in nested:
                    tonested.append(i)
            nested = tonested

        else:
            if nested is True:
                nested = list(range(len(new_arrays) - 1))
            if any(
                not (isinstance(x, int) and 0 <= x < len(new_arrays) - 1)
                for x in nested
            ):
                raise ValueError(
                    "the 'nested' prarmeter of cartesian must be integers in "
                    "[0, len(arrays) - 1) for an iterable of arrays"
                    + ak._util.exception_suffix(__file__)
                )
            recordlookup = None
            layouts = []
            for x in new_arrays:
                layouts.append(x)

        layouts = [
            x.toContent() if isinstance(x, ak.partition.PartitionedArray) else x
            for x in layouts
        ]

        indexes = [
            ak.layout.Index64(x.reshape(-1))
            for x in nplike.meshgrid(
                *[nplike.arange(len(x), dtype=np.int64) for x in layouts], indexing="ij"
            )
        ]
        outs = [
            ak.layout.IndexedArray64(x, y)
            for x, y in __builtins__["zip"](indexes, layouts)
        ]

        result = ak.layout.RecordArray(outs, recordlookup, parameters=parameters)
        for i in range(len(new_arrays) - 1, -1, -1):
            if i in nested:
                result = ak.layout.RegularArray(result, len(layouts[i + 1]), 0)

    elif is_partitioned:
        sample = None
        if isinstance(new_arrays, dict):
            for x in new_arrays.values():
                if isinstance(x, ak.partition.PartitionedArray):
                    sample = x
                    break
        else:
            for x in new_arrays:
                if isinstance(x, ak.partition.PartitionedArray):
                    sample = x
                    break

        partition_arrays = ak.partition.partition_as(sample, new_arrays)

        output = []
        for part_arrays in ak.partition.iterate(sample.numpartitions, partition_arrays):
            output.append(
                cartesian(
                    part_arrays,
                    axis=axis,
                    nested=nested,
                    parameters=parameters,
                    with_name=None,  # already set: see above
                    highlevel=False,
                )
            )

        result = ak.partition.IrregularlyPartitionedArray(output)

    else:

        def newaxis(layout, i):
            if i == 0:
                return layout
            else:
                return ak.layout.RegularArray(newaxis(layout, i - 1), 1, 0)

        def getgetfunction1(i):
            def getfunction1(layout, depth):
                if depth == 2:
                    return lambda: newaxis(layout, i)
                else:
                    return None

            return getfunction1

        def getgetfunction2(i):
            def getfunction2(layout, depth):
                if depth == posaxis:
                    inside = len(new_arrays) - i - 1
                    outside = i
                    if (
                        layout.parameter("__array__") == "string"
                        or layout.parameter("__array__") == "bytestring"
                    ):
                        raise ValueError(
                            "ak.cartesian does not compute combinations of the "
                            "characters of a string; please split it into lists"
                            + ak._util.exception_suffix(__file__)
                        )
                    nextlayout = ak._util.recursively_apply(
                        layout, getgetfunction1(inside), pass_depth=True
                    )
                    return lambda: newaxis(nextlayout, outside)
                else:
                    return None

            return getfunction2

        def apply(x, i):
            layout = ak.operations.convert.to_layout(
                x, allow_record=False, allow_other=False
            )
            return ak._util.recursively_apply(
                layout, getgetfunction2(i), pass_depth=True
            )

        toflatten = []
        if nested is None or nested is False:
            nested = []

        if isinstance(new_arrays, dict):
            if nested is True:
                nested = list(new_arrays.keys())  # last key is ignored below
            if any(not (isinstance(n, str) and n in new_arrays) for x in nested):
                raise ValueError(
                    "the 'nested' parameter of cartesian must be dict keys "
                    "for a dict of arrays" + ak._util.exception_suffix(__file__)
                )
            recordlookup = []
            layouts = []
            for i, (n, x) in enumerate(new_arrays.items()):
                recordlookup.append(n)
                layouts.append(apply(x, i))
                if i < len(new_arrays) - 1 and n not in nested:
                    toflatten.append(posaxis + i + 1)

        else:
            if nested is True:
                nested = list(range(len(new_arrays) - 1))
            if any(
                not (isinstance(x, int) and 0 <= x < len(new_arrays) - 1)
                for x in nested
            ):
                raise ValueError(
                    "the 'nested' parameter of cartesian must be integers in "
                    "[0, len(arrays) - 1) for an iterable of arrays"
                    + ak._util.exception_suffix(__file__)
                )
            recordlookup = None
            layouts = []
            for i, x in enumerate(new_arrays):
                layouts.append(apply(x, i))
                if i < len(new_arrays) - 1 and i not in nested:
                    toflatten.append(posaxis + i + 1)

        def getfunction3(inputs, depth):
            if depth == posaxis + len(new_arrays):
                if all(len(x) == 0 for x in inputs):
                    inputs = [
                        x.content
                        if isinstance(x, ak.layout.RegularArray) and x.size == 1
                        else x
                        for x in inputs
                    ]
                return lambda: (
                    ak.layout.RecordArray(inputs, recordlookup, parameters=parameters),
                )
            else:
                return None

        out = ak._util.broadcast_and_apply(
            layouts, getfunction3, behavior, right_broadcast=False, pass_depth=True
        )
        assert isinstance(out, tuple) and len(out) == 1
        result = out[0]

        while len(toflatten) != 0:
            flatten_axis = toflatten.pop()
            result = flatten(result, axis=flatten_axis, highlevel=False)

    if highlevel:
        return ak._util.wrap(result, behavior)
    else:
        return result


def argcartesian(
    arrays,
    axis=1,
    nested=None,
    parameters=None,
    with_name=None,
    highlevel=True,
    behavior=None,
):
    """
    Args:
        arrays (dict or iterable of arrays): Arrays on which to compute the
            Cartesian product.
        axis (int): The dimension at which this operation is applied. The
            outermost dimension is `0`, followed by `1`, etc., and negative
            values count backward from the innermost: `-1` is the innermost
            dimension, `-2` is the next level up, etc.
        nested (None, True, False, or iterable of str or int): If None or
            False, all combinations of elements from the `arrays` are
            produced at the same level of nesting; if True, they are grouped
            in nested lists by combinations that share a common item from
            each of the `arrays`; if an iterable of str or int, group common
            items for a chosen set of keys from the `array` dict or slots
            of the `array` iterable.
        parameters (None or dict): Parameters for the new
            #ak.layout.RecordArray node that is created by this operation.
        with_name (None or str): Assigns a `"__record__"` name to the new
            #ak.layout.RecordArray node that is created by this operation
            (overriding `parameters`, if necessary).
        highlevel (bool): If True, return an #ak.Array; otherwise, return
            a low-level #ak.layout.Content subclass.
        behavior (None or dict): Custom #ak.behavior for the output array, if
            high-level.

    Computes a Cartesian product (i.e. cross product) of data from a set of
    `arrays`, like #ak.cartesian, but returning integer indexes for
    #ak.Array.__getitem__.

    For example, the Cartesian product of

        >>> one = ak.Array([1.1, 2.2, 3.3])
        >>> two = ak.Array(["a", "b"])

    is

        >>> ak.to_list(ak.cartesian([one, two], axis=0))
        [(1.1, 'a'), (1.1, 'b'), (2.2, 'a'), (2.2, 'b'), (3.3, 'a'), (3.3, 'b')]

    But with argcartesian, only the indexes are returned.

        >>> ak.to_list(ak.argcartesian([one, two], axis=0))
        [(0, 0), (0, 1), (1, 0), (1, 1), (2, 0), (2, 1)]

    These are the indexes that can select the items that go into the actual
    Cartesian product.

        >>> one_index, two_index = ak.unzip(ak.argcartesian([one, two], axis=0))
        >>> one[one_index]
        <Array [1.1, 1.1, 2.2, 2.2, 3.3, 3.3] type='6 * float64'>
        >>> two[two_index]
        <Array ['a', 'b', 'a', 'b', 'a', 'b'] type='6 * string'>

    All of the parameters for #ak.cartesian apply equally to #ak.argcartesian,
    so see the #ak.cartesian documentation for a more complete description.
    """
    if axis < 0:
        raise ValueError(
            "the 'axis' of argcartesian must be non-negative"
            + ak._util.exception_suffix(__file__)
        )

    else:
        if isinstance(arrays, dict):
            behavior = ak._util.behaviorof(*arrays.values(), behavior=behavior)
            layouts = dict(
                (
                    n,
                    ak.operations.convert.to_layout(
                        x, allow_record=False, allow_other=False
                    ).localindex(axis),
                )
                for n, x in arrays.items()
            )
        else:
            behavior = ak._util.behaviorof(*arrays, behavior=behavior)
            layouts = [
                ak.operations.convert.to_layout(
                    x, allow_record=False, allow_other=False
                ).localindex(axis)
                for x in arrays
            ]

        if with_name is not None:
            if parameters is None:
                parameters = {}
            else:
                parameters = dict(parameters)
            parameters["__record__"] = with_name

        result = cartesian(
            layouts, axis=axis, nested=nested, parameters=parameters, highlevel=False
        )

        if highlevel:
            return ak._util.wrap(result, behavior)
        else:
            return result


def combinations(
    array,
    n,
    replacement=False,
    axis=1,
    fields=None,
    parameters=None,
    with_name=None,
    highlevel=True,
    behavior=None,
):
    """
    Args:
        array: Array from which to choose `n` items without replacement.
        n (int): The number of items to choose in each list: `2` chooses
            unique pairs, `3` chooses unique triples, etc.
        replacement (bool): If True, combinations that include the same
            item more than once are allowed; otherwise each item in a
            combinations is strictly unique.
        axis (int): The dimension at which this operation is applied. The
            outermost dimension is `0`, followed by `1`, etc., and negative
            values count backward from the innermost: `-1` is the innermost
            dimension, `-2` is the next level up, etc.
        fields (None or list of str): If None, the pairs/triples/etc. are
            tuples with unnamed fields; otherwise, these `fields` name the
            fields. The number of `fields` must be equal to `n`.
        parameters (None or dict): Parameters for the new
            #ak.layout.RecordArray node that is created by this operation.
        with_name (None or str): Assigns a `"__record__"` name to the new
            #ak.layout.RecordArray node that is created by this operation
            (overriding `parameters`, if necessary).
        highlevel (bool): If True, return an #ak.Array; otherwise, return
            a low-level #ak.layout.Content subclass.
        behavior (None or dict): Custom #ak.behavior for the output array, if
            high-level.

    Computes a Cartesian product (i.e. cross product) of `array` with itself
    that is restricted to combinations sampled without replacement. If the
    normal Cartesian product is thought of as an `n` dimensional tensor, these
    represent the "upper triangle" of sets without repetition. If
    `replacement=True`, the diagonal of this "upper triangle" is included.

    As a simple example with `axis=0`, consider the following `array`

        ak.Array(["a", "b", "c", "d", "e"])

    The combinations choose `2` are:

        >>> ak.to_list(ak.combinations(array, 2, axis=0))
        [('a', 'b'), ('a', 'c'), ('a', 'd'), ('a', 'e'),
                     ('b', 'c'), ('b', 'd'), ('b', 'e'),
                                 ('c', 'd'), ('c', 'e'),
                                             ('d', 'e')]

    Including the diagonal allows pairs like `('a', 'a')`.

        >>> ak.to_list(ak.combinations(array, 2, axis=0, replacement=True))
        [('a', 'a'), ('a', 'b'), ('a', 'c'), ('a', 'd'), ('a', 'e'),
                     ('b', 'b'), ('b', 'c'), ('b', 'd'), ('b', 'e'),
                                 ('c', 'c'), ('c', 'd'), ('c', 'e'),
                                             ('d', 'd'), ('d', 'e'),
                                                         ('e', 'e')]

    The combinations choose `3` can't be easily arranged as a triangle
    in two dimensions.

        >>> ak.to_list(ak.combinations(array, 3, axis=0))
        [('a', 'b', 'c'), ('a', 'b', 'd'), ('a', 'b', 'e'), ('a', 'c', 'd'), ('a', 'c', 'e'),
         ('a', 'd', 'e'), ('b', 'c', 'd'), ('b', 'c', 'e'), ('b', 'd', 'e'), ('c', 'd', 'e')]

    Including the (three-dimensional) diagonal allows triples like
    `('a', 'a', 'a')`, but also `('a', 'a', 'b')`, `('a', 'b', 'b')`, etc.,
    but not `('a', 'b', 'a')`. All combinations are in the same order as
    the original array.

        >>> ak.to_list(ak.combinations(array, 3, axis=0, replacement=True))
        [('a', 'a', 'a'), ('a', 'a', 'b'), ('a', 'a', 'c'), ('a', 'a', 'd'), ('a', 'a', 'e'),
         ('a', 'b', 'b'), ('a', 'b', 'c'), ('a', 'b', 'd'), ('a', 'b', 'e'), ('a', 'c', 'c'),
         ('a', 'c', 'd'), ('a', 'c', 'e'), ('a', 'd', 'd'), ('a', 'd', 'e'), ('a', 'e', 'e'),
         ('b', 'b', 'b'), ('b', 'b', 'c'), ('b', 'b', 'd'), ('b', 'b', 'e'), ('b', 'c', 'c'),
         ('b', 'c', 'd'), ('b', 'c', 'e'), ('b', 'd', 'd'), ('b', 'd', 'e'), ('b', 'e', 'e'),
         ('c', 'c', 'c'), ('c', 'c', 'd'), ('c', 'c', 'e'), ('c', 'd', 'd'), ('c', 'd', 'e'),
         ('c', 'e', 'e'), ('d', 'd', 'd'), ('d', 'd', 'e'), ('d', 'e', 'e'), ('e', 'e', 'e')]

    The primary purpose of this function, however, is to compute a different
    set of combinations for each element of an array: in other words, `axis=1`.
    The following `array` has a different number of items in each element.

        ak.Array([[1, 2, 3, 4], [], [5], [6, 7, 8]])

    There are 6 ways to choose pairs from 4 elements, 0 ways to choose pairs
    from 0 elements, 0 ways to choose pairs from 1 element, and 3 ways to
    choose pairs from 3 elements.

        >>> ak.to_list(ak.combinations(array, 2))
        [
         [(1, 2), (1, 3), (1, 4), (2, 3), (2, 4), (3, 4)],
         [],
         [],
         [(6, 7), (6, 8), (7, 8)]
        ]

    Note, however, that the combinatorics isn't determined by equality of
    the data themselves, but by their placement in the array. For example,
    even if all elements of an array are equal, the output has the same
    structure.

        >>> same = ak.Array([[7, 7, 7, 7], [], [7], [7, 7, 7]])
        >>> ak.to_list(ak.combinations(same, 2))
        [
         [(7, 7), (7, 7), (7, 7), (7, 7), (7, 7), (7, 7)],
         [],
         [],
         [(7, 7), (7, 7), (7, 7)]
        ]

    To get records instead of tuples, pass a set of field names to `fields`.

        >>> ak.to_list(ak.combinations(array, 2, fields=["x", "y"]))
        [
         [{'x': 1, 'y': 2}, {'x': 1, 'y': 3}, {'x': 1, 'y': 4},
                            {'x': 2, 'y': 3}, {'x': 2, 'y': 4},
                                              {'x': 3, 'y': 4}],
         [],
         [],
         [{'x': 6, 'y': 7}, {'x': 6, 'y': 8},
                            {'x': 7, 'y': 8}]]

    This operation can be constructed from #ak.argcartesian and other
    primitives:

        >>> left, right = ak.unzip(ak.argcartesian([array, array]))
        >>> keep = left < right
        >>> result = ak.zip([array[left][keep], array[right][keep]])
        >>> ak.to_list(result)
        [
         [(1, 2), (1, 3), (1, 4), (2, 3), (2, 4), (3, 4)],
         [],
         [],
         [(6, 7), (6, 8), (7, 8)]]

    but it is frequently needed for data analysis, and the logic of which
    indexes to `keep` (above) gets increasingly complicated for large `n`.

    To get list index positions in the tuples/records, rather than data from
    the original `array`, use #ak.argcombinations instead of #ak.combinations.
    The #ak.argcombinations form can be particularly useful as nested indexing
    in #ak.Array.__getitem__.
    """
    if parameters is None:
        parameters = {}
    else:
        parameters = dict(parameters)
    if with_name is not None:
        parameters["__record__"] = with_name

    layout = ak.operations.convert.to_layout(
        array, allow_record=False, allow_other=False
    )
    out = layout.combinations(
        n, replacement=replacement, keys=fields, parameters=parameters, axis=axis
    )
    if highlevel:
        return ak._util.wrap(
            out, behavior=ak._util.behaviorof(array, behavior=behavior)
        )
    else:
        return out


def argcombinations(
    array,
    n,
    replacement=False,
    axis=1,
    fields=None,
    parameters=None,
    with_name=None,
    highlevel=True,
    behavior=None,
):
    """
    Args:
        array: Array from which to choose `n` items without replacement.
        n (int): The number of items to choose from each list: `2` chooses
            unique pairs, `3` chooses unique triples, etc.
        replacement (bool): If True, combinations that include the same
            item more than once are allowed; otherwise each item in a
            combinations is strictly unique.
        axis (int): The dimension at which this operation is applied. The
            outermost dimension is `0`, followed by `1`, etc., and negative
            values count backward from the innermost: `-1` is the innermost
            dimension, `-2` is the next level up, etc.
        fields (None or list of str): If None, the pairs/triples/etc. are
            tuples with unnamed fields; otherwise, these `fields` name the
            fields. The number of `fields` must be equal to `n`.
        parameters (None or dict): Parameters for the new
            #ak.layout.RecordArray node that is created by this operation.
        with_name (None or str): Assigns a `"__record__"` name to the new
            #ak.layout.RecordArray node that is created by this operation
            (overriding `parameters`, if necessary).
        highlevel (bool): If True, return an #ak.Array; otherwise, return
            a low-level #ak.layout.Content subclass.

    Computes a Cartesian product (i.e. cross product) of `array` with itself
    that is restricted to combinations sampled without replacement,
    like #ak.combinations, but returning integer indexes for
    #ak.Array.__getitem__.

    The motivation and uses of this function are similar to those of
    #ak.argcartesian. See #ak.combinations and #ak.argcartesian for a more
    complete description.
    """
    if parameters is None:
        parameters = {}
    else:
        parameters = dict(parameters)
    if with_name is not None:
        parameters["__record__"] = with_name

    if axis < 0:
        raise ValueError(
            "the 'axis' for argcombinations must be non-negative"
            + ak._util.exception_suffix(__file__)
        )
    else:
        layout = ak.operations.convert.to_layout(
            array, allow_record=False, allow_other=False
        ).localindex(axis)
        out = layout.combinations(
            n, replacement=replacement, keys=fields, parameters=parameters, axis=axis
        )
        if highlevel:
            return ak._util.wrap(
                out, behavior=ak._util.behaviorof(array, behavior=behavior)
            )
        else:
            return out


def partitions(array):
    """
    Args:
        array: A possibly-partitioned array.

    Returns a list of partition lengths if the array is a PartitionedArray;
    returns None otherwise.

    Partitioning is an internal aspect of an array: it should behave
    identically to a non-partitioned array, but possibly with different
    performance characteristics.

    Arrays can only be partitioned in the first dimension; it is intended
    for performing calculations in memory-sized chunks.
    """
    layout = ak.operations.convert.to_layout(
        array, allow_record=False, allow_other=False
    )
    if isinstance(layout, ak.partition.PartitionedArray):
        return layout.lengths
    else:
        return None


def partitioned(arrays, highlevel=True, behavior=None):
    """
    Args:
        arrays (list of arrays): The arrays to logically concatenate into a
            single partitioned array.
        highlevel (bool): If True, return an #ak.Array; otherwise, return
            a low-level #ak.layout.Content or #ak.partition.PartitionedArray
            subclass.
        behavior (None or dict): Custom #ak.behavior for the output array, if
            high-level.

    Returns the logical concatenation of `arrays` as a partitioned array.

    Partitioning is an internal aspect of an array: it should behave
    identically to a non-partitioned array, but possibly with different
    performance characteristics.

    Arrays can only be partitioned in the first dimension; it is intended
    for performing calculations in memory-sized chunks.
    """
    total_length = 0
    partitions = []
    stops = []
    for array in arrays:
        layout = ak.operations.convert.to_layout(
            array, allow_record=False, allow_other=False
        )
        total_length += len(layout)
        partitions.append(layout)
        stops.append(total_length)

    out = ak.partition.IrregularlyPartitionedArray(partitions, stops)
    if highlevel:
        return ak._util.wrap(
            out, behavior=ak._util.behaviorof(*arrays, behavior=behavior)
        )
    else:
        return out


def repartition(array, lengths, highlevel=True, behavior=None):
    """
    Args:
        array: A possibly-partitioned array.
        lengths (None, int, or iterable of int): If None, concatenate the
            pieces of a partitioned array into a non-partitioned array.
            If an integer, split or repartition into partitions of the
            given number of entries (except the last, if the length of the
            array doesn't fit an integer number of equal-sized chunks).
            If an iterable of integers, split or repartition into the given
            sequence of lengths.
        highlevel (bool): If True, return an #ak.Array; otherwise, return
            a low-level #ak.layout.Content or #ak.partition.PartitionedArray
            subclass.
        behavior (None or dict): Custom #ak.behavior for the output array, if
            high-level.

    Returns a possibly-partitioned array: unpartitioned if `lengths` is None;
    partitioned otherwise.

    Partitioning is an internal aspect of an array: it should behave
    identically to a non-partitioned array, but possibly with different
    performance characteristics.

    Arrays can only be partitioned in the first dimension; it is intended
    for performing calculations in memory-sized chunks.
    """
    layout = ak.operations.convert.to_layout(
        array, allow_record=False, allow_other=False
    )

    if lengths is None:
        if isinstance(layout, ak.partition.PartitionedArray):
            out = layout.toContent()
        else:
            out = layout

    else:
        if isinstance(lengths, (int, numbers.Integral, np.integer)):
            if lengths < 1:
                raise ValueError(
                    "lengths must be at least 1 (and probably considerably more)"
                    + ak._util.exception_suffix(__file__)
                )

            howmany = len(layout) // lengths
            remainder = len(layout) - howmany * lengths
            if remainder == 0:
                lengths = [lengths] * howmany
            else:
                lengths = [lengths] * howmany + [remainder]

        total_length = 0
        stops = []
        for x in lengths:
            total_length += x
            stops.append(total_length)

        if total_length != len(layout):
            raise ValueError(
                "cannot repartition array of length {0} into "
                "these lengths".format(len(layout))
                + ak._util.exception_suffix(__file__)
            )

        if isinstance(layout, ak.partition.PartitionedArray):
            out = layout.repartition(stops)
        else:
            out = ak.partition.IrregularlyPartitionedArray.toPartitioned(layout, stops)

    if highlevel:
        return ak._util.wrap(
            out, behavior=ak._util.behaviorof(array, behavior=behavior)
        )
    else:
        return out


def virtual(
    generate,
    args=(),
    kwargs=None,
    form=None,
    length=None,
    cache="new",
    cache_key=None,
    parameters=None,
    highlevel=True,
    behavior=None,
):
    """
    Args:
        generate (callable): Function that makes an array from `args` and
            `kwargs`.
        args (tuple): Positional arguments to pass to `generate`.
        kwargs (dict): Keyword arguments to pass to `generate`.
        form (None, Form, or JSON): If None, the layout of the generated array
            is unknown until it is generated, which might require it to be
            generated earlier than intended; if a Form, use this Form to
            predict the layout and verify that the generated array complies;
            if a JSON string, convert the JSON into a Form and use it.
        length (None or int): If None or negative, the length of the generated
            array is unknown until it is generated, which might require it to
            be generated earlier than intended; if a non-negative int, use this
            to predict the length and verify that the generated array complies.
        cache (None, "new", or MutableMapping): If "new", a new dict (keep-forever
            cache) is created. If None, no cache is used.
        cache_key (None or str): If None, a unique string is generated for this
            virtual array for use with the `cache` (unique per Python process);
            otherwise, the explicitly provided key is used (which ought to
            ensure global uniquness for the scope in which these arrays are
            used).
        parameters (None or dict): Parameters for the new
            #ak.layout.VirtualArray node that is created by this operation.
        highlevel (bool): If True, return an #ak.Array; otherwise, return
            a low-level #ak.layout.Content subclass.
        behavior (None or dict): Custom #ak.behavior for the output array, if
            high-level.

    Creates a virtual array, an array that is created on demand.

    For example, the following array is only created when we try to look at its
    values:

        >>> def generate():
        ...     print("generating")
        ...     return ak.Array([[1.1, 2.2, 3.3], [], [4.4, 5.5]])
        ...
        >>> array = ak.virtual(generate)
        >>> array
        generating
        <Array [[1.1, 2.2, 3.3], [], [4.4, 5.5]] type='3 * var * float64'>

    However, just about any kind of query about this `array` would cause it to
    be "materialized."

        >>> array = ak.virtual(generate)
        >>> len(array)
        generating
        3
        >>> array = ak.virtual(generate)
        >>> ak.type(array)
        generating
        3 * var * float64
        >>> array = ak.virtual(generate)
        >>> array[2]
        generating
        <Array [4.4, 5.5] type='2 * float64'>

    Since this "materialization" is probably some expensive disk-read, we want
    delay it as much as possible. This can be done by giving the #ak.layout.VirtualArray
    more information, such as the length. Knowing the length makes it possible to
    slice a virtual array without materializing it.

        >>> array = ak.virtual(generate)
        >>> sliced = array[1:]   # don't know the length; have to materialize
        generating
        >>> array = ak.virtual(generate, length=3)
        >>> sliced = array[1:]   # the length is known; no materialization
        >>> len(sliced)          # even the length of the sliced array is known
        2

    However, anything that needs more information than just the length will cause
    the virtual array to be materialized.

        >>> ak.type(sliced)
        generating
        2 * var * float64

    To prevent this, we can give it detailed type information, the #ak.forms.Form.

        >>> array = ak.virtual(generate, length=3, form={
        ...     "class": "ListOffsetArray64",
        ...     "offsets": "i64",
        ...     "content": "float64"})
        >>> sliced = array[1:]
        >>> ak.type(sliced)
        2 * var * float64

    Of course, _at some point_ the array has to be materialized if we need any
    data values.

        >>> selected = sliced[1]
        generating
        >>> selected
        <Array [4.4, 5.5] type='2 * float64'>

    Note that you can make arrays of records (#ak.layout.RecordArray) in which a
    field is virtual.

        >>> form = {
        ...     "class": "ListOffsetArray64",
        ...     "offsets": "i64",
        ...     "content": "float64"
        ... }
        >>> records = ak.Array({
        ...     "x": ak.virtual(generate, length=3, form=form),
        ...     "y": [10, 20, 30]})

    You can do simple field slicing without materializing the array.

        >>> x = records.x
        >>> y = records.y

    But, of course, any operation that looks at values of that field are going to
    materialize it.

        >>> x
        generating
        <Array [[1.1, 2.2, 3.3], [], [4.4, 5.5]] type='3 * var * float64'>
        >>> y
        <Array [10, 20, 30] type='3 * int64'>

    The advantage is that you can make a table of data, most of which resides on
    disk, and only read the values you're interested in. Like all Awkward Arrays,
    the table need not be rectangular.

    If you're going to try this trick with #ak.zip, note that you need to set
    `depth_limit=1` to avoid materializing the array when it's constructed, since
    #ak.zip (unlike the dict form of the #ak.Array constructor) broadcasts its
    arguments together (hence the name "zip").

        >>> records = ak.zip({
        ...     "x": ak.virtual(generate, length=3, form=form),
        ...     "y": [10, 20, 30]})
        generating
        >>> records = ak.zip({
        ...     "x": ak.virtual(generate, length=3, form=form),
        ...     "y": [10, 20, 30]}, depth_limit=1)

    Functions with a `lazy` option, such as #ak.from_parquet and #ak.from_buffers,
    construct #ak.layout.RecordArray of #ak.layout.VirtualArray in this way.

    See also #ak.materialized.
    """
    if isinstance(form, str) and form in (
        "float64",
        "float32",
        "int64",
        "uint64",
        "int32",
        "uint32",
        "int16",
        "uint16",
        "int8",
        "uint8",
        "bool",
    ):
        form = ak.forms.Form.fromjson('"' + form + '"')

    elif isinstance(form, (str, bytes)) or (
        ak._util.py27 and isinstance(form, ak._util.unicode)
    ):
        form = ak.forms.Form.fromjson(form)

    elif form is not None and not isinstance(form, ak.forms.Form):
        form = ak.forms.Form.fromjson(json.dumps(form))

    gen = ak.layout.ArrayGenerator(
        generate, args, kwargs or {}, form=form, length=length
    )
    if cache == "new":
        hold_cache = ak._util.MappingProxy({})
        cache = ak.layout.ArrayCache(hold_cache)
    elif cache is not None and not isinstance(cache, ak.layout.ArrayCache):
        hold_cache = ak._util.MappingProxy.maybe_wrap(cache)
        cache = ak.layout.ArrayCache(hold_cache)

    out = ak.layout.VirtualArray(gen, cache, cache_key=cache_key, parameters=parameters)

    if highlevel:
        return ak._util.wrap(out, behavior=behavior)
    else:
        return out


def materialized(array, highlevel=True, behavior=None):
    """
    Args:
        array: The possibly virtual array to ensure is materialized.
        highlevel (bool): If True, return an #ak.Array; otherwise, return
            a low-level #ak.layout.Content subclass.
        behavior (None or dict): Custom #ak.behavior for the output array, if
            high-level.

    Returns ``array`` with all virtual array nodes fully materialized.

    See also #ak.virtual.
    """

    def getfunction(layout):
        if isinstance(layout, ak.layout.VirtualArray):
            result = materialized(layout.array, highlevel=False)
            return lambda: result
        else:
            return None

    layout = ak.operations.convert.to_layout(array)
    out = ak._util.recursively_apply(
        layout, getfunction, pass_depth=False, pass_user=False
    )
    if highlevel:
        return ak._util.wrap(out, ak._util.behaviorof(array, behavior=behavior))
    else:
        return out


def with_cache(array, cache, highlevel=True, behavior=None):
    """
    Args:
        array: Data to search for nested virtual arrays.
        cache (None or MutableMapping): If None, arrays are generated every
            time they are needed; otherwise, generated arrays are stored in the
            mapping with `__setitem__`, retrieved with `__getitem__`, and only
            re-generated if `__getitem__` raises a `KeyError`. This mapping may
            evict elements according to any caching algorithm (LRU, LFR, RR,
            TTL, etc.). If "new", a new dict (keep-forever cache) is created.
        highlevel (bool): If True, return an #ak.Array; otherwise, return
            a low-level #ak.layout.Content subclass.
        behavior (None or dict): Custom #ak.behavior for the output array, if
            high-level.

    Remove caches from all virtual arrays nested within `array` if `cache` is
    None; adds a cache otherwise.

    For example:

        >>> cache1 = {}
        >>> one = ak.virtual(lambda: [[1.1, 2.2, 3.3], [], [4.4, 5.5]], cache=cache1, length=3)
        >>> two = ak.virtual(lambda: [100, 200, 300], cache=cache1, length=3)
        >>> array1 = ak.zip({"x": one, "y": two}, depth_limit=1)
        >>> len(cache1)
        0

    creates an array of records with virtual fields that would fill `cache1`.

    We can then switch every instance of `cache1` in `array` with `cache2`:

        >>> cache2 = {}
        >>> array2 = ak.with_cache(array1, cache2)
        >>> array2["x"]
        <Array [[1.1, 2.2, 3.3], [], [4.4, 5.5]] type='3 * var * float64'>
        >>>
        >>> len(cache1), len(cache2)
        (0, 1)

    Viewing the `array2["x"]` filled `cache2` and not `cache1`.

    See #ak.virtual.
    """
    if cache == "new":
        hold_cache = ak._util.MappingProxy({})
        cache = ak.layout.ArrayCache(hold_cache)
    elif cache is not None and not isinstance(cache, ak.layout.ArrayCache):
        hold_cache = ak._util.MappingProxy.maybe_wrap(cache)
        cache = ak.layout.ArrayCache(hold_cache)

    def getfunction(layout):
        if isinstance(layout, ak.layout.VirtualArray):
            if cache is None:
                newcache = layout.cache
            elif layout.cache is None:
                newcache = cache
            return lambda: ak.layout.VirtualArray(
                layout.generator,
                newcache,
                layout.cache_key,
                layout.identities,
                layout.parameters,
            )
        else:
            return None

    out = ak._util.recursively_apply(
        ak.operations.convert.to_layout(array), getfunction, pass_depth=False
    )
    if highlevel:
        return ak._util.wrap(out, ak._util.behaviorof(array, behavior=behavior))
    else:
        return out


@ak._connect._numpy.implements("size")
def size(array, axis=None):
    """
    Args:
        array: Rectilinear array whose `shape` needs to be known.
        axis (int): The dimension at which this operation is applied. The
            outermost dimension is `0`, followed by `1`, etc., and negative
            values count backward from the innermost: `-1` is the innermost
            dimension, `-2` is the next level up, etc.

    Returns an int or a list of ints, one for each regular dimension.

    Implements NumPy's
    [size](https://docs.scipy.org/doc/numpy/reference/generated/numpy.ma.size.html)
    function in a way that accepts #ak.Array as the `array`.

    If the `array` is not rectilinear (i.e. if #np.to_numpy would raise an
    error), then this function raise an error.
    """
    if axis is not None and axis < 0:
        raise NotImplementedError(
            "ak.size with axis < 0" + ak._util.exception_suffix(__file__)
        )

    def recurse(layout, axis, sizes):
        nplike = ak.nplike.of(layout)

        if isinstance(layout, ak._util.virtualtypes):
            recurse(layout.array, axis, sizes)
        elif isinstance(layout, ak._util.unknowntypes):
            pass
        elif isinstance(layout, ak._util.indexedtypes):
            recurse(layout.content, axis, sizes)
        elif isinstance(layout, ak._util.uniontypes):
            compare = None
            for x in layout.contents:
                inner = []
                recurse(x, axis, inner)
                if compare is None:
                    compare = inner
                elif compare != inner:
                    raise ValueError(
                        "ak.size is ambiguous due to union of different "
                        "sizes" + ak._util.exception_suffix(__file__)
                    )
            sizes.extend(compare)
        elif isinstance(layout, ak._util.optiontypes):
            return recurse(layout.content, axis, sizes)
        elif isinstance(layout, ak._util.listtypes):
            if isinstance(layout, ak.layout.RegularArray):
                sizes.append(layout.size)
            else:
                sizes.append(None)
            if axis is None:
                recurse(layout.content, axis, sizes)
            elif axis > 0:
                recurse(layout.content, axis - 1, sizes)
        elif isinstance(layout, ak._util.recordtypes):
            compare = None
            for x in layout.contents:
                inner = []
                recurse(x, axis, inner)
                if compare is None:
                    compare = inner
                elif compare != inner:
                    raise ValueError(
                        "ak.size is ambiguous due to record of different "
                        "sizes" + ak._util.exception_suffix(__file__)
                    )
            sizes.extend(compare)
        elif isinstance(layout, ak.layout.NumpyArray):
            if axis is None:
                sizes.extend(nplike.asarray(layout).shape[1:])
            else:
                sizes.extend(nplike.asarray(layout).shape[1 : axis + 2])
        else:
            raise AssertionError(
                "unrecognized Content type" + ak._util.exception_suffix(__file__)
            )

    layout = ak.operations.convert.to_layout(array, allow_record=False)
    if isinstance(layout, ak.partition.PartitionedArray):
        layout = layout.toContent()
    layout = ak.layout.RegularArray(layout, len(layout), 1)

    sizes = []
    recurse(layout, axis, sizes)

    if axis is None:
        out = 1
        for size in sizes:
            if size is None:
                raise ValueError(
                    "ak.size is ambiguous due to variable-length arrays "
                    "(try ak.flatten to remove structure or ak.to_numpy "
                    "to force regularity, if possible)"
                    + ak._util.exception_suffix(__file__)
                )
            else:
                out *= size
        return out
    else:
        if sizes[-1] is None:
            raise ValueError(
                "ak.size is ambiguous due to variable-length arrays at "
                "axis {0} (try ak.flatten to remove structure or "
                "ak.to_numpy to force regularity, if possible)".format(axis)
                + ak._util.exception_suffix(__file__)
            )
        else:
            return sizes[-1]


@ak._connect._numpy.implements("atleast_1d")
def atleast_1d(*arrays):
    """
    Args:
        arrays: Rectilinear arrays to be converted to NumPy arrays of at
            least 1 dimension.
        axis (int): The dimension at which this operation is applied. The
            outermost dimension is `0`, followed by `1`, etc., and negative
            values count backward from the innermost: `-1` is the innermost
            dimension, `-2` is the next level up, etc.

    Implements NumPy's
    [atleast_1d](https://docs.scipy.org/doc/numpy/reference/generated/numpy.atleast_1d.html)
    function in a way that accepts #ak.Array objects as the `arrays`.

    If the `arrays` are not all rectilinear (i.e. if #np.to_numpy would raise an
    error), then this function raise an error.

    Note: this function returns a NumPy array, not an Awkward Array.
    """
    nplike = ak.nplike.of(*arrays)
    return nplike.atleast_1d(*[ak.operations.convert.to_numpy(x) for x in arrays])


@ak._connect._numpy.implements("nan_to_num")
def nan_to_num(
    array, copy=True, nan=0.0, posinf=None, neginf=None, highlevel=True, behavior=None
):
    """
    Args:
        array: Array whose `NaN` values should be converted to a number.
        copy (bool): Ignored (Awkward Arrays are immutable).
        nan (int or float): Value to be used to fill `NaN` values.
        posinf (int, float, or None): Value to be used to fill positive infinity
            values. If None, positive infinities are replaced with a very large number.
        neginf (int, float, or None): Value to be used to fill negative infinity
            values. If None, negative infinities are replaced with a very small number.
        highlevel (bool): If True, return an #ak.Array; otherwise, return
            a low-level #ak.layout.Content subclass.
        behavior (None or dict): Custom #ak.behavior for the output array, if
            high-level.

    Implements [np.nan_to_num](https://numpy.org/doc/stable/reference/generated/numpy.nan_to_num.html)
    for Awkward Arrays.
    """
    layout = ak.operations.convert.to_layout(array)
    nplike = ak.nplike.of(layout)

    def getfunction(layout):
        if isinstance(layout, ak.layout.NumpyArray):
            return lambda: ak.layout.NumpyArray(
                nplike.nan_to_num(
                    nplike.asarray(layout),
                    nan=nan,
                    posinf=posinf,
                    neginf=neginf,
                )
            )
        else:
            return None

    out = ak._util.recursively_apply(
        layout, getfunction, pass_depth=False, pass_user=False
    )
    if highlevel:
        return ak._util.wrap(out, ak._util.behaviorof(array, behavior=behavior))
    else:
        return out


@ak._connect._numpy.implements("isclose")
def isclose(
    a, b, rtol=1e-05, atol=1e-08, equal_nan=False, highlevel=True, behavior=None
):
    """
    Args:
        a: First array to compare.
        b: Second array to compare.
        rtol (float): The relative tolerance parameter.
        atol (float): The absolute tolerance parameter.
        equal_nan (bool): Whether to compare `NaN` as equal. If True, `NaN` in `a`
            will be considered equal to `NaN` in `b`.
        highlevel (bool): If True, return an #ak.Array; otherwise, return
            a low-level #ak.layout.Content subclass.
        behavior (None or dict): Custom #ak.behavior for the output array, if
            high-level.

    Implements [np.isclose](https://numpy.org/doc/stable/reference/generated/numpy.isclose.html)
    for Awkward Arrays.
    """
    one = ak.operations.convert.to_layout(a)
    two = ak.operations.convert.to_layout(b)
    nplike = ak.nplike.of(one, two)

    def getfunction(inputs):
        if isinstance(inputs[0], ak.layout.NumpyArray) and isinstance(
            inputs[1], ak.layout.NumpyArray
        ):
            return lambda: (
                ak.layout.NumpyArray(
                    nplike.isclose(
                        nplike.asarray(inputs[0]),
                        nplike.asarray(inputs[1]),
                        rtol=rtol,
                        atol=atol,
                        equal_nan=equal_nan,
                    )
                ),
            )
        else:
            return None

    behavior = ak._util.behaviorof(one, two, behavior=behavior)
    out = ak._util.broadcast_and_apply(
        [one, two], getfunction, behavior, pass_depth=False
    )
    assert isinstance(out, tuple) and len(out) == 1
    result = out[0]

    if highlevel:
        return ak._util.wrap(result, behavior)
    else:
        return result


_dtype_to_string = {
    np.dtype(np.bool_): "bool",
    np.dtype(np.int8): "int8",
    np.dtype(np.int16): "int16",
    np.dtype(np.int32): "int32",
    np.dtype(np.int64): "int64",
    np.dtype(np.uint8): "uint8",
    np.dtype(np.uint16): "uint16",
    np.dtype(np.uint32): "uint32",
    np.dtype(np.uint64): "uint64",
    np.dtype(np.float32): "float32",
    np.dtype(np.float64): "float64",
    np.dtype(np.complex64): "complex64",
    np.dtype(np.complex128): "complex128",
    # np.dtype(np.datetime64): "datetime64",
    # np.dtype(np.timedelta64): "timedelta64",
}

if hasattr(np, "float16"):
    _dtype_to_string[np.dtype(np.float16)] = "float16"
if hasattr(np, "float128"):
    _dtype_to_string[np.dtype(np.float128)] = "float128"
if hasattr(np, "complex256"):
    _dtype_to_string[np.dtype(np.complex256)] = "complex256"


def values_astype(array, to, highlevel=True, behavior=None):
    """
    Args:
        array: Array whose numbers should be converted to a new numeric type.
        to (dtype or dtype specifier): Type to convert the numbers into.
        highlevel (bool): If True, return an #ak.Array; otherwise, return
            a low-level #ak.layout.Content subclass.
        behavior (None or dict): Custom #ak.behavior for the output array, if
            high-level.

    Converts all numbers in the array to a new type, leaving the structure
    untouched.

    For example,

        >>> array = ak.Array([1.1, 2.2, 3.3, 4.4, 5.5])
        >>> ak.values_astype(array, np.int32)
        <Array [1, 2, 3, 4, 5] type='5 * int32'>

    and

        >>> array = ak.Array([[1.1, 2.2, 3.3], [], [4.4, 5.5]])
        >>> ak.values_astype(array, np.int32)
        <Array [[1, 2, 3], [], [4, 5]] type='3 * var * int32'>

    See also #ak.strings_astype.
    """
    to_dtype = np.dtype(to)
    to_str = _dtype_to_string.get(to_dtype)
    if to_str is None:
        raise ValueError(
            "cannot use {0} to cast the numeric type of an array".format(to_dtype)
            + ak._util.exception_suffix(__file__)
        )

    layout = ak.operations.convert.to_layout(
        array, allow_record=False, allow_other=False
    )
    out = layout.numbers_to_type(to_str)

    if highlevel:
        return ak._util.wrap(out, ak._util.behaviorof(array, behavior=behavior))
    else:
        return out


def strings_astype(array, to, highlevel=True, behavior=None):
    """
    Args:
        array: Array whose strings should be converted to a new numeric type.
        to (dtype or dtype specifier): Type to convert the strings into.
        highlevel (bool): If True, return an #ak.Array; otherwise, return
            a low-level #ak.layout.Content subclass.
        behavior (None or dict): Custom #ak.behavior for the output array, if
            high-level.

    Converts all strings in the array to a new type, leaving the structure
    untouched.

    For example,

        >>> array = ak.Array(["1", "2", "    3    ", "00004", "-5"])
        >>> ak.strings_astype(array, np.int32)
        <Array [1, 2, 3, 4, -5] type='5 * int32'>

    and

        >>> array = ak.Array(["1.1", "2.2", "    3.3    ", "00004.4", "-5.5"])
        >>> ak.strings_astype(array, np.float64)
        <Array [1.1, 2.2, 3.3, 4.4, -5.5] type='5 * float64'>

    and finally,

        >>> array = ak.Array([["1.1", "2.2", "    3.3    "], [], ["00004.4", "-5.5"]])
        >>> ak.strings_astype(array, np.float64)
        <Array [[1.1, 2.2, 3.3], [], [4.4, -5.5]] type='3 * var * float64'>

    See also #ak.numbers_astype.
    """
    nplike = ak.nplike.of(array)
    to_dtype = np.dtype(to)

    def getfunction(layout):
        if isinstance(layout, ak._util.listtypes) and (
            layout.parameter("__array__") == "string"
            or layout.parameter("__array__") == "bytestring"
        ):
            layout = without_parameters(layout, highlevel=False)
            max_length = ak.max(num(layout))
            regulararray = layout.rpad_and_clip(max_length, 1)
            maskedarray = ak.operations.convert.to_numpy(
                regulararray, allow_missing=True
            )
            npstrings = maskedarray.data
            if maskedarray.mask is not False:
                npstrings[maskedarray.mask] = 0
            npnumbers = (
                npstrings.reshape(-1).view("<S" + str(max_length)).astype(to_dtype)
            )
            return lambda: ak.layout.NumpyArray(npnumbers)
        else:
            return None

    layout = ak.operations.convert.to_layout(
        array, allow_record=False, allow_other=False
    )
    out = ak._util.recursively_apply(
        layout,
        getfunction,
        pass_depth=False,
        pass_user=False,
    )
    if highlevel:
        return ak._util.wrap(out, ak._util.behaviorof(array, behavior=behavior))
    else:
        return out


__all__ = [
    x
    for x in list(globals())
    if not x.startswith("_")
    and x
    not in (
        "absolute_import",
        "numbers",
        "json",
        "Iterable",
        "MutableMapping",
        "np",
        "awkward",
    )
]<|MERGE_RESOLUTION|>--- conflicted
+++ resolved
@@ -1065,15 +1065,11 @@
     (There is no equivalent of NumPy's `np.empty_like` because Awkward Arrays
     are immutable.)
     """
-<<<<<<< HEAD
     if dtype is not None:
         return full_like(array, 0, highlevel=highlevel, behavior=behavior,
                          dtype=dtype)
     return full_like(array, _ZEROS, highlevel=highlevel, behavior=behavior,
                      dtype=dtype)
-=======
-    return full_like(array, _ZEROS, highlevel=highlevel, behavior=behavior, dtype=dtype)
->>>>>>> 63c8a0cf
 
 
 @ak._connect._numpy.implements("ones_like")

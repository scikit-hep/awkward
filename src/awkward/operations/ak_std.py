--- conflicted
+++ resolved
@@ -171,11 +171,7 @@
         )
 
     with np.errstate(invalid="ignore", divide="ignore"):
-<<<<<<< HEAD
-        return ufuncs.sqrt(
-=======
         out = ufuncs.sqrt(
->>>>>>> 82536ce3
             ak.operations.ak_var._impl(
                 x,
                 weight,

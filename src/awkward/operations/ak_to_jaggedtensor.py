# BSD 3-Clause License; see https://github.com/scikit-hep/awkward/blob/main/LICENSE

from __future__ import annotations

import awkward as ak
from awkward._dispatch import high_level_function
from awkward._nplikes.numpy import Numpy
from awkward._nplikes.numpy_like import NumpyMetadata

__all__ = ("to_jaggedtensor",)

numpy = Numpy.instance()
np = NumpyMetadata.instance()


@high_level_function()
def to_jaggedtensor(
    array, padded=False, padding_value=0, max_lengths=None, keep_regular=True
):
    """
    Args:
        array: Array-like data. May be a high level #ak.Array,
            or low-level #ak.contents.ListOffsetArray, #ak.contents.ListArray,
            #ak.contents.RegularArray, #ak.contents.NumpyArray
        padded (bool): if True, return a padded tensor using a `jagged_to_padded_dense` function
            from PyTorch; otherwise return a jagged tensor.
        padding_value (float): if `padded` = True, sets a value for padding.
        max_lengths (int[]): if `padded` = True, sets a length to be padded to, for each jagged dimension.
        keep_regular (bool): if True, tries to keep the regular structure in the output.
            If False, automatically converts all RegularArrays to ListOffsetArray.

    Converts `array` (only ListOffsetArray, ListArray, RegularArray and NumpyArray data types supported)
    into a jagged tensor, if possible. Jagged tensor structure looks like this: Tuple(torch.Tensor, List[torch.Tensor])

    If `array` contains any other data types (RecordArray for example) the function raises an error.
    """

    # Dispatch
    yield (array,)

    # Implementation
    return _impl(array, padded, padding_value, max_lengths, keep_regular)


def _impl(array, padded, padding_value, max_lengths, keep_regular):
    try:
<<<<<<< HEAD
=======
        import fbgemm_gpu
>>>>>>> 9feb7588
        import torch
    except ImportError as err:
        raise ImportError(
            """to use ak.to_jaggedtensor, you must install 'torch' and 'fbgemm_gpu' packages with:

        pip install torch or conda install pytorch
        pip install fbgemm-gpu-cpu or pip install fbgemm-gpu"""
        ) from err

    # unwrap the awkward array if it was made with ak.Array function
    # also transforms a python list to awkward array
    array = ak.to_layout(array, allow_record=False)

    if isinstance(array, ak.contents.numpyarray.NumpyArray):
        return torch.tensor(array.data)
    else:
        if not padded and not (
            isinstance(array, ak.contents.regulararray.RegularArray)
        ):
            flat_values, nested_row_splits = _recursive_call(array, [], keep_regular)

        else:
            # create a list of max lengths for each jagged dimension
            max_lengths = _count_max_lengths(array, max_lengths)
            flat_values, nested_row_splits = _recursive_call(
                array, [], keep_regular=False
            )

        # since "jagged_to_padded_dense" not implemented for '64-bit floating point' convert float64 -> float32
        if isinstance(flat_values.dtype, type(np.dtype(np.float64))):
            try:
                dense_test = torch.tensor(
                    [[[1, 1], [0, 0]], [[2, 2], [3, 3]]], dtype=torch.float64
                )
                offsets_test = torch.tensor([0, 1, 3], dtype=torch.float64)
                torch.ops.fbgemm.dense_to_jagged(dense_test, [offsets_test])
            except RuntimeError as error:
                raise error

        # convert numpy to a torch tensor
        dense = torch.from_numpy(flat_values)

        # convert a 'list of numpy' to a 'list of tensors'
        offsets = [torch.from_numpy(item) for item in nested_row_splits]

        if not padded and not (
            isinstance(array, ak.contents.regulararray.RegularArray)
        ):
            return (dense, offsets)
        else:
            # create a padded dense tensor using torch function
            dense_tensor = torch.ops.fbgemm.jagged_to_padded_dense(
                dense, offsets, max_lengths, padding_value
            )
            return dense_tensor


def _recursive_call(layout, offsets_arr, keep_regular):
    try:
        # change all the possible layout types to ListOffsetArray
        if isinstance(layout, ak.contents.listarray.ListArray):
            layout = layout.to_ListOffsetArray64()
        elif isinstance(layout, ak.contents.regulararray.RegularArray):
            if keep_regular:
                # if RegularArray does not contain ListArrays or ListOffsetArrays return NumpyArray and accumulated offsets
                numpy_arr = layout.maybe_to_NumpyArray()
                if numpy_arr is not None:
                    return ak.to_numpy(numpy_arr), offsets_arr
                else:
                    raise TypeError(
                        "RegularArrays containing ListArray or ListOffsetArray cannot be converted"
                        " into a PyTorch JaggedTensor. Please use ak.from_regular() or set keep_regular = False"
                    )
            layout = layout.to_ListOffsetArray64()
        elif not isinstance(
            layout,
            (
                ak.contents.listoffsetarray.ListOffsetArray,
                ak.contents.numpyarray.NumpyArray,
            ),
        ):
            raise TypeError(
                "Only arrays containing variable-length lists (var *) or"
                " regular-length lists (# *) of numbers can be converted into a PyTorch JaggedTensor"
            )

        # recursively gather all of the offsets of an array
        offsets_arr.append(layout.offsets.data)

    except AttributeError:
        # at the last iteration form a ragged tensor from the
        # accumulated offsets and flattened values of the array
        return layout.data, offsets_arr
    return _recursive_call(layout.content, offsets_arr, keep_regular)


def _count_max_lengths(array, max_lengths):
    if max_lengths is None:
        _, max_depth = array.minmax_depth
        max_lengths = []
        for i in range(1, max_depth):
            max_lengths.append(ak.max(ak.num(array, i)))
        return max_lengths
    else:
        return max_lengths<|MERGE_RESOLUTION|>--- conflicted
+++ resolved
@@ -44,10 +44,7 @@
 
 def _impl(array, padded, padding_value, max_lengths, keep_regular):
     try:
-<<<<<<< HEAD
-=======
         import fbgemm_gpu
->>>>>>> 9feb7588
         import torch
     except ImportError as err:
         raise ImportError(

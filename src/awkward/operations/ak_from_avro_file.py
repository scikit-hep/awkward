--- conflicted
+++ resolved
@@ -1,12 +1,7 @@
 # BSD 3-Clause License; see https://github.com/scikit-hep/awkward-1.0/blob/main/LICENSE
 __all__ = ("from_avro_file",)
-<<<<<<< HEAD
-# from awkward._typing import Type
-import pathlib
-=======
 
 from os import PathLike, fsdecode
->>>>>>> 28f243e2
 
 import awkward as ak
 from awkward._errors import with_operation_context
@@ -35,26 +30,8 @@
     Awkward form and Forth code for that specific Avro file and then reads it.
     """
     import awkward._connect.avro
-
-<<<<<<< HEAD
-    if isinstance(file, pathlib.Path):
-        file = str(file)
-=======
-    with ak._errors.OperationErrorContext(
-        "ak.from_avro_file",
-        {
-            "file": file,
-            "highlevel": highlevel,
-            "behavior": behavior,
-            "limit_entries": limit_entries,
-            "debug_forth": debug_forth,
-        },
-    ):
-        if isinstance(file, (str, bytes, PathLike)):
-            file = fsdecode(file)
->>>>>>> 28f243e2
-
-    if isinstance(file, str):
+    if isinstance(file, (str, bytes, PathLike)):
+        file = fsdecode(file)
         with open(file, "rb") as opened_file:
             form, length, container = awkward._connect.avro.ReadAvroFT(
                 opened_file, limit_entries, debug_forth

--- conflicted
+++ resolved
@@ -76,37 +76,6 @@
     behavior = ak._util.behavior_of(array, behavior=behavior)
     reducer = ak._reducers.Any()
 
-<<<<<<< HEAD
-    if axis is None:
-        if not backend.nplike.known_data or not backend.nplike.known_shape:
-            layout._touch_data(recursive=True)
-
-            def map(x):
-                return ak._typetracer.UnknownScalar(
-                    np.dtype(reducer.return_dtype(x.dtype))
-                )
-
-        else:
-
-            def map(x):
-                return backend.nplike.any(x.data)
-
-        def reduce(xs):
-            if len(xs) == 1:
-                return xs[0]
-            else:
-                return backend.nplike.logical_or(xs[0], reduce(xs[1:]))
-
-        return reduce(
-            [
-                map(x)
-                for x in ak._do.completely_flatten(
-                    layout, function_name="ak.any", flatten_records=flatten_records
-                )
-            ]
-        )
-
-=======
     out = ak._do.reduce(
         layout,
         reducer,
@@ -117,6 +86,5 @@
     )
     if isinstance(out, (ak.contents.Content, ak.record.Record)):
         return ak._util.wrap(out, behavior, highlevel)
->>>>>>> dd8cef65
     else:
         return out
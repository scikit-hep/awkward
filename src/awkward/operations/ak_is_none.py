# BSD 3-Clause License; see https://github.com/scikit-hep/awkward-1.0/blob/main/LICENSE

import awkward as ak

np = ak._nplikes.NumpyMetadata.instance()


def is_none(array, axis=0, *, highlevel=True, behavior=None):
    """
    Args:
        array: Array-like data (anything #ak.to_layout recognizes).
        axis (int): The dimension at which this operation is applied. The
            outermost dimension is `0`, followed by `1`, etc., and negative
            values count backward from the innermost: `-1` is the innermost
            dimension, `-2` is the next level up, etc.
        highlevel (bool): If True, return an #ak.Array; otherwise, return
            a low-level #ak.contents.Content subclass.
        behavior (None or dict): Custom #ak.behavior for the output array, if
            high-level.

    Returns an array whose value is True where an element of `array` is None;
    False otherwise (at a given `axis` depth).
    """
    with ak._errors.OperationErrorContext(
        "ak.is_none",
        dict(array=array, axis=axis, highlevel=highlevel, behavior=behavior),
    ):
        return _impl(array, axis, highlevel, behavior)


def _impl(array, axis, highlevel, behavior):
    layout = ak.operations.to_layout(array)
    behavior = ak._util.behavior_of(array, behavior=behavior)

    if not ak._util.is_integer(axis):
        raise ak._errors.wrap_error(
            TypeError(f"'axis' must be an integer, not {axis!r}")
        )

    def action(layout, depth, lateral_context, **kwargs):
        posaxis = ak._util.maybe_posaxis(layout, axis, depth)

        if posaxis is not None and posaxis + 1 == depth:
            if layout.is_union or layout.is_record:
                return None

            elif layout.is_option:
                return ak.contents.NumpyArray(layout.mask_as_bool(valid_when=False))

<<<<<<< HEAD
            return ak.contents.UnionArray(
                ak.index.Index8(tag),
                ak.index.Index64(index),
                [
                    layout.content.recursively_apply(getfunction_inner, behavior),
                    ak.contents.NumpyArray(
                        backend.nplike.asarray([True], dtype=np.bool_)
                    ),
                ],
            ).simplify_uniontype()
=======
            else:
                nplike = layout._backend.nplike
                return ak.contents.NumpyArray(
                    nplike.zeros(layout.length, dtype=np.bool_)
                )
>>>>>>> b83d9dca

        elif layout.is_leaf:
            raise ak._errors.wrap_error(
                np.AxisError(f"axis={axis} exceeds the depth of this array ({depth})")
            )

    out = ak._do.recursively_apply(layout, action, behavior, numpy_to_regular=True)

    return ak._util.wrap(out, behavior, highlevel)<|MERGE_RESOLUTION|>--- conflicted
+++ resolved
@@ -47,24 +47,11 @@
             elif layout.is_option:
                 return ak.contents.NumpyArray(layout.mask_as_bool(valid_when=False))
 
-<<<<<<< HEAD
-            return ak.contents.UnionArray(
-                ak.index.Index8(tag),
-                ak.index.Index64(index),
-                [
-                    layout.content.recursively_apply(getfunction_inner, behavior),
-                    ak.contents.NumpyArray(
-                        backend.nplike.asarray([True], dtype=np.bool_)
-                    ),
-                ],
-            ).simplify_uniontype()
-=======
             else:
                 nplike = layout._backend.nplike
                 return ak.contents.NumpyArray(
                     nplike.zeros(layout.length, dtype=np.bool_)
                 )
->>>>>>> b83d9dca
 
         elif layout.is_leaf:
             raise ak._errors.wrap_error(

--- conflicted
+++ resolved
@@ -81,13 +81,8 @@
         # In the case of strings and byte strings,
         # converting the fill avoids a ValueError.
         dtype = np.dtype(dtype)
-<<<<<<< HEAD
-        nplike = ak.nplikes.nplike_of(array)
+        nplike = ak._nplikes.nplike_of(array)
         fill_value = nplike.asarray([fill_value], dtype=dtype)[0]
-=======
-        nplike = ak._nplikes.nplike_of(array)
-        fill_value = nplike.array([fill_value], dtype=dtype)[0]
->>>>>>> b83d9dca
         # Also, if the fill_value cannot be converted to the dtype
         # this should throw a clear, early, error.
         if dtype == np.dtype(np.bool_):

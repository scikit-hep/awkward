# BSD 3-Clause License; see https://github.com/scikit-hep/awkward/blob/main/LICENSE

from __future__ import annotations

from abc import abstractmethod

import jax

import awkward as ak
from awkward import _reducers
from awkward._nplikes.numpy_like import NumpyMetadata
from awkward._nplikes.shape import ShapeItem
from awkward._nplikes.virtual import materialize_if_virtual
from awkward._reducers import Reducer
from awkward._typing import Final, Self, TypeVar

np = NumpyMetadata.instance()


_overloads: dict[type[Reducer], type[JAXReducer]] = {}


R = TypeVar("R", bound=Reducer)


def overloads(cls: type[Reducer]):
    def registrar(new_cls: type[R]) -> type[R]:
        _overloads[cls] = new_cls
        return new_cls

    return registrar


class JAXReducer(Reducer):
    @classmethod
    @abstractmethod
    def from_kernel_reducer(cls, reducer: Reducer) -> Self:
        raise NotImplementedError


def awkward_JAXNumpyArray_reduce_adjust_starts_64(toptr, outlength, parents, starts):
    if outlength == 0 or parents.size == 0:
        return toptr

    identity = jax.numpy.iinfo(jax.numpy.int64).max
    valid = toptr[:outlength] != identity
    safe_sub_toptr = jax.numpy.where(valid, toptr[:outlength], 0)
    parent_indices = parents[safe_sub_toptr]
    adjustments = starts[parent_indices]
    updated = jax.numpy.where(valid, toptr[:outlength] - adjustments, toptr[:outlength])

    return toptr.at[:outlength].set(updated)


def awkward_JAXNumpyArray_reduce_adjust_starts_shifts_64(
    toptr, outlength, parents, starts, shifts
):
    if outlength == 0 or parents.size == 0:
        return toptr

    identity = jax.numpy.iinfo(jax.numpy.int64).max
    valid = toptr[:outlength] != identity
    safe_sub_toptr = jax.numpy.where(valid, toptr[:outlength], 0)
    parent_indices = parents[safe_sub_toptr]
    delta = shifts[safe_sub_toptr] - starts[parent_indices]
    updated = jax.numpy.where(valid, toptr[:outlength] + delta, toptr[:outlength])

    return toptr.at[:outlength].set(updated)


def apply_positional_corrections(
    reduced: ak.contents.NumpyArray,
    parents: ak.index.Index,
    starts: ak.index.Index,
    shifts: ak.index.Index | None,
) -> ak._nplikes.ArrayLike:
    if shifts is None:
        assert (
            parents.nplike is reduced.backend.nplike
            and starts.nplike is reduced.backend.nplike
        )
        return awkward_JAXNumpyArray_reduce_adjust_starts_64(
            reduced.data, reduced.length, parents.data, starts.data
        )

    else:
        assert (
            parents.nplike is reduced.backend.nplike
            and starts.nplike is reduced.backend.nplike
            and shifts.nplike is reduced.backend.nplike
        )
        return awkward_JAXNumpyArray_reduce_adjust_starts_shifts_64(
            reduced.data,
            reduced.length,
            parents.data,
            starts.data,
            shifts.data,
        )


def segment_argmin(data, segment_ids, num_segments):
    """
    Applies a segmented argmin-style reduction.

    Parameters:
        data: jax.numpy.ndarray — the values to reduce.
        segment_ids: same shape as data — indicates segment groupings.
        num_segments: int — total number of segments.

    Returns:
        jax.numpy.ndarray — indices of min within each segment.
    """
    indices = jax.numpy.arange(data.shape[0])

    # Find the minimum value in each segment
    min_vals = jax.ops.segment_min(data, segment_ids, num_segments=num_segments)

    # Find where the data equals the minimum value in each segment
    is_min = data == min_vals[segment_ids]

    # Mask the indices where data matches the minimum value
    masked_indices = jax.numpy.where(is_min, indices, data.shape[0])

    # Return the index of the first minimum value in each segment
    return jax.ops.segment_min(masked_indices, segment_ids, num_segments=num_segments)


@overloads(_reducers.ArgMin)
class ArgMin(JAXReducer):
    name: Final = "argmin"
    needs_position: Final = True
    preferred_dtype: Final = np.int64

    @classmethod
    def from_kernel_reducer(cls, reducer: Reducer) -> Self:
        assert isinstance(reducer, _reducers.ArgMin)
        return cls()

    @classmethod
    def _return_dtype(cls, given_dtype):
        return np.int64

    def apply(
        self,
        array: ak.contents.NumpyArray,
        parents: ak.index.Index,
        starts: ak.index.Index,
        shifts: ak.index.Index | None,
        outlength: ShapeItem,
    ) -> ak.contents.NumpyArray:
        assert isinstance(array, ak.contents.NumpyArray)
<<<<<<< HEAD
        result = segment_argmin(*materialize_if_virtual(array.data, parents.data))
        result = jax.numpy.asarray(result, dtype=array.dtype)

        return ak.contents.NumpyArray(result, backend=array.backend)
=======
        result = segment_argmin(array.data, parents.data, outlength)
        result = jax.numpy.asarray(result, dtype=self.preferred_dtype)
        result_array = ak.contents.NumpyArray(result, backend=array.backend)
        corrected_data = apply_positional_corrections(
            result_array, parents, starts, shifts
        )
        return ak.contents.NumpyArray(corrected_data, backend=array.backend)
>>>>>>> 993c6f4d


def segment_argmax(data, segment_ids, num_segments):
    """
    Applies a segmented argmax-style reduction.

    Parameters:
        data: jax.numpy.ndarray — the values to reduce.
        segment_ids: same shape as data — indicates segment groupings.
        num_segments: int — total number of segments.

    Returns:
        jax.numpy.ndarray — indices of max within each segment.
    """
    indices = jax.numpy.arange(data.shape[0])

    # Find the maximum value in each segment
    max_vals = jax.ops.segment_max(data, segment_ids, num_segments=num_segments)

    # Find where the data equals the maximum value in each segment
    is_max = data == max_vals[segment_ids]

    # Mask the indices where data matches the maximum value
    masked_indices = jax.numpy.where(is_max, indices, data.shape[0])

    # Return the index of the first maximum value in each segment
    return jax.ops.segment_min(masked_indices, segment_ids, num_segments=num_segments)


@overloads(_reducers.ArgMax)
class ArgMax(JAXReducer):
    name: Final = "argmax"
    needs_position: Final = True
    preferred_dtype: Final = np.int64

    @classmethod
    def from_kernel_reducer(cls, reducer: Reducer) -> Self:
        assert isinstance(reducer, _reducers.ArgMax)
        return cls()

    @classmethod
    def _return_dtype(cls, given_dtype):
        return np.int64

    def apply(
        self,
        array: ak.contents.NumpyArray,
        parents: ak.index.Index,
        starts: ak.index.Index,
        shifts: ak.index.Index | None,
        outlength: ShapeItem,
    ) -> ak.contents.NumpyArray:
        assert isinstance(array, ak.contents.NumpyArray)
<<<<<<< HEAD
        result = segment_argmax(*materialize_if_virtual(array.data, parents.data))
        result = jax.numpy.asarray(result, dtype=array.dtype)

        return ak.contents.NumpyArray(result, backend=array.backend)
=======
        result = segment_argmax(array.data, parents.data, outlength)
        result = jax.numpy.asarray(result, dtype=self.preferred_dtype)
        result_array = ak.contents.NumpyArray(result, backend=array.backend)
        corrected_data = apply_positional_corrections(
            result_array, parents, starts, shifts
        )
        return ak.contents.NumpyArray(corrected_data, backend=array.backend)
>>>>>>> 993c6f4d


@overloads(_reducers.Count)
class Count(JAXReducer):
    name: Final = "count"
    preferred_dtype: Final = np.int64
    needs_position: Final = False

    @classmethod
    def from_kernel_reducer(cls, reducer: Reducer) -> Self:
        assert isinstance(reducer, _reducers.Count)
        return cls()

    @classmethod
    def _return_dtype(cls, given_dtype):
        return np.int64

    def apply(
        self,
        array: ak.contents.NumpyArray,
        parents: ak.index.Index,
        starts: ak.index.Index,
        shifts: ak.index.Index | None,
        outlength: ShapeItem,
    ) -> ak.contents.NumpyArray:
        assert isinstance(array, ak.contents.NumpyArray)
<<<<<<< HEAD
        result = jax.numpy.ones_like(
            *materialize_if_virtual(array.data), dtype=array.dtype
        )
        result = jax.ops.segment_sum(result, *materialize_if_virtual(parents.data))
=======
        result = jax.numpy.ones_like(array.data, dtype=self.preferred_dtype)
        result = jax.ops.segment_sum(result, parents.data, outlength)
        result = jax.numpy.asarray(result, dtype=self.preferred_dtype)
>>>>>>> 993c6f4d

        if np.issubdtype(array.dtype, np.complexfloating):
            return ak.contents.NumpyArray(
                result.view(array.dtype), backend=array.backend
            )
        else:
            return ak.contents.NumpyArray(result, backend=array.backend)


def segment_count_nonzero(data, segment_ids, num_segments):
    """
    Counts the number of non-zero elements in `data` per segment.

    Parameters:
        data: jax.numpy.ndarray — input values to count.
        segment_ids: jax.numpy.ndarray — same shape as data, segment assignment.
        num_segments: int — total number of segments.

    Returns:
        jax.numpy.ndarray — count of non-zero values per segment.
    """
    # Create a binary mask where non-zero entries become 1
    nonzero_mask = jax.numpy.where(data != 0, 1, 0)

    # Sum the mask using segment_sum to count per segment
    return jax.ops.segment_sum(nonzero_mask, segment_ids, num_segments=num_segments)


@overloads(_reducers.CountNonzero)
class CountNonzero(JAXReducer):
    name: Final = "count_nonzero"
    preferred_dtype: Final = np.int64
    needs_position: Final = False

    @classmethod
    def from_kernel_reducer(cls, reducer: Reducer) -> Self:
        assert isinstance(reducer, _reducers.CountNonzero)
        return cls()

    @classmethod
    def _return_dtype(cls, given_dtype):
        return np.int64

    def apply(
        self,
        array: ak.contents.NumpyArray,
        parents: ak.index.Index,
        starts: ak.index.Index,
        shifts: ak.index.Index | None,
        outlength: ShapeItem,
    ) -> ak.contents.NumpyArray:
        assert isinstance(array, ak.contents.NumpyArray)
<<<<<<< HEAD
        result = segment_count_nonzero(
            *materialize_if_virtual(array.data, parents.data)
        )
=======
        result = segment_count_nonzero(array.data, parents.data, outlength)
>>>>>>> 993c6f4d
        result = jax.numpy.asarray(result, dtype=self.preferred_dtype)

        return ak.contents.NumpyArray(result, backend=array.backend)


@overloads(_reducers.Sum)
class Sum(JAXReducer):
    name: Final = "sum"
    preferred_dtype: Final = np.float64
    needs_position: Final = False

    @classmethod
    def from_kernel_reducer(cls, reducer: Reducer) -> Self:
        assert isinstance(reducer, _reducers.Sum)
        return cls()

    def apply(
        self,
        array: ak.contents.NumpyArray,
        parents: ak.index.Index,
        starts: ak.index.Index,
        shifts: ak.index.Index | None,
        outlength: ShapeItem,
    ) -> ak.contents.NumpyArray:
        assert isinstance(array, ak.contents.NumpyArray)
        if array.dtype.kind == "M":
            raise TypeError(f"cannot compute the sum (ak.sum) of {array.dtype!r}")

<<<<<<< HEAD
        result = jax.ops.segment_sum(*materialize_if_virtual(array.data, parents.data))
=======
        if array.dtype.kind == "b":
            input_array = array.data.astype(np.int64)
        else:
            input_array = array.data
        result = jax.ops.segment_sum(input_array, parents.data, outlength)
>>>>>>> 993c6f4d

        if array.dtype.kind == "m":
            return ak.contents.NumpyArray(
                array.backend.nplike.asarray(result, dtype=array.dtype)
            )
        elif np.issubdtype(array.dtype, np.complexfloating):
            return ak.contents.NumpyArray(result.view(array.dtype))
        else:
            return ak.contents.NumpyArray(result, backend=array.backend)


def segment_prod_with_negatives(data, segment_ids, num_segments):
    """
    Computes the product of elements in each segment, handling negatives and booleans.
    Parameters:
        data: jax.numpy.ndarray — input values to reduce.
        segment_ids: jax.numpy.ndarray — same shape as data, segment assignment.
        num_segments: int — total number of segments.
    Returns:
        jax.numpy.ndarray — product of values per segment.
    """
    # Handle boolean arrays
    if data.dtype == jax.numpy.bool_:
        return jax.ops.segment_min(
            data.astype(jax.numpy.int32), segment_ids, num_segments
        )

    # For numeric arrays, handle negative values and zeros
    # Track zeros to set product to zero if any segment has zeros
    is_zero = data == 0
    has_zeros = (
        jax.ops.segment_sum(is_zero.astype(jax.numpy.int32), segment_ids, num_segments)
        > 0
    )

    # Track signs to determine final sign of product
    is_negative = data < 0
    neg_count = jax.ops.segment_sum(
        is_negative.astype(jax.numpy.int32), segment_ids, num_segments
    )
    sign_products = 1 - 2 * (
        neg_count % 2
    )  # +1 for even negatives, -1 for odd negatives

    # Calculate product of absolute values in log space
    log_abs = jax.numpy.log(jax.numpy.where(is_zero, 1.0, jax.numpy.abs(data)))
    log_products = jax.ops.segment_sum(
        jax.numpy.where(is_zero, 0.0, log_abs), segment_ids, num_segments
    )
    abs_products = jax.numpy.exp(log_products)

    # Apply zeros and signs
    product = jax.numpy.where(has_zeros, 0.0, sign_products * abs_products)
    # floating point accuracy doesn't let us directly cast to integers
    if np.issubdtype(data.dtype, np.integer):
        result = jax.numpy.round(product).astype(data.dtype)
    else:
        result = product
    return result


@overloads(_reducers.Prod)
class Prod(JAXReducer):
    name: Final = "prod"
    preferred_dtype: Final = np.float64
    needs_position: Final = False

    @classmethod
    def from_kernel_reducer(cls, reducer: Reducer) -> Self:
        assert isinstance(reducer, _reducers.Prod)
        return cls()

    def apply(
        self,
        array: ak.contents.NumpyArray,
        parents: ak.index.Index,
        starts: ak.index.Index,
        shifts: ak.index.Index | None,
        outlength: ShapeItem,
    ) -> ak.contents.NumpyArray:
        assert isinstance(array, ak.contents.NumpyArray)
        # See issue https://github.com/google/jax/issues/9296
<<<<<<< HEAD
        result = jax.numpy.exp(
            jax.ops.segment_sum(
                jax.numpy.log(*materialize_if_virtual(array.data)),
                *materialize_if_virtual(parents.data),
            )
        )
=======
        result = segment_prod_with_negatives(array.data, parents.data, outlength)
>>>>>>> 993c6f4d

        if np.issubdtype(array.dtype, np.complexfloating):
            return ak.contents.NumpyArray(
                result.view(array.dtype), backend=array.backend
            )
        else:
            return ak.contents.NumpyArray(result, backend=array.backend)


@overloads(_reducers.Any)
class Any(JAXReducer):
    name: Final = "any"
    preferred_dtype: Final = np.bool_
    needs_position: Final = False

    @classmethod
    def from_kernel_reducer(cls, reducer: Reducer) -> Self:
        assert isinstance(reducer, _reducers.Any)
        return cls()

    @classmethod
    def _return_dtype(cls, given_dtype):
        return np.bool_

    @staticmethod
    def _max_initial(initial, type):
        if initial is None:
            if type in (
                np.int8,
                np.int16,
                np.int32,
                np.int64,
                np.uint8,
                np.uint16,
                np.uint32,
                np.uint64,
            ):
                return np.iinfo(type).min
            else:
                return -np.inf

        return initial

    def apply(
        self,
        array: ak.contents.NumpyArray,
        parents: ak.index.Index,
        starts: ak.index.Index,
        shifts: ak.index.Index | None,
        outlength: ShapeItem,
    ) -> ak.contents.NumpyArray:
        assert isinstance(array, ak.contents.NumpyArray)
<<<<<<< HEAD
        result = jax.ops.segment_max(*materialize_if_virtual(array.data, parents.data))
=======
        result = jax.ops.segment_max(array.data, parents.data, outlength)
        if array.dtype is not np.dtype(bool):
            result = result.at[result == 0].set(self._max_initial(None, array.dtype))
            result = result > self._max_initial(None, array.dtype)
>>>>>>> 993c6f4d
        result = jax.numpy.asarray(result, dtype=bool)

        return ak.contents.NumpyArray(result, backend=array.backend)


@overloads(_reducers.All)
class All(JAXReducer):
    name: Final = "all"
    preferred_dtype: Final = np.bool_
    needs_position: Final = False

    @classmethod
    def from_kernel_reducer(cls, reducer: Reducer) -> Self:
        assert isinstance(reducer, _reducers.All)
        return cls()

    @classmethod
    def _return_dtype(cls, given_dtype):
        return np.bool_

    def apply(
        self,
        array: ak.contents.NumpyArray,
        parents: ak.index.Index,
        starts: ak.index.Index,
        shifts: ak.index.Index | None,
        outlength: ShapeItem,
    ) -> ak.contents.NumpyArray:
        assert isinstance(array, ak.contents.NumpyArray)
<<<<<<< HEAD
        result = jax.ops.segment_min(*materialize_if_virtual(array.data, parents.data))
=======
        result = jax.ops.segment_min(array.data, parents.data, outlength)
>>>>>>> 993c6f4d
        result = jax.numpy.asarray(result, dtype=bool)

        return ak.contents.NumpyArray(result, backend=array.backend)


@overloads(_reducers.Min)
class Min(JAXReducer):
    name: Final = "min"
    preferred_dtype: Final = np.float64
    needs_position: Final = False

    def __init__(self, initial):
        self._initial = initial

    @property
    def initial(self):
        return self._initial

    @classmethod
    def from_kernel_reducer(cls, reducer: Reducer) -> Self:
        assert isinstance(reducer, _reducers.Min)
        return cls(reducer.initial)

    @staticmethod
    def _min_initial(initial, type):
        if initial is None:
            if type in (
                np.int8,
                np.int16,
                np.int32,
                np.int64,
                np.uint8,
                np.uint16,
                np.uint32,
                np.uint64,
            ):
                return np.iinfo(type).max
            else:
                return np.inf

        return initial

    def apply(
        self,
        array: ak.contents.NumpyArray,
        parents: ak.index.Index,
        starts: ak.index.Index,
        shifts: ak.index.Index | None,
        outlength: ShapeItem,
    ) -> ak.contents.NumpyArray:
        assert isinstance(array, ak.contents.NumpyArray)

<<<<<<< HEAD
        result = jax.ops.segment_min(*materialize_if_virtual(array.data, parents.data))
=======
        result = jax.ops.segment_min(array.data, parents.data, outlength)
>>>>>>> 993c6f4d
        result = jax.numpy.minimum(result, self._min_initial(self.initial, array.dtype))

        if np.issubdtype(array.dtype, np.complexfloating):
            return ak.contents.NumpyArray(
                array.backend.nplike.asarray(
                    result.view(array.dtype), dtype=array.dtype
                ),
                backend=array.backend,
            )
        else:
            return ak.contents.NumpyArray(result, backend=array.backend)


@overloads(_reducers.Max)
class Max(JAXReducer):
    name: Final = "max"
    preferred_dtype: Final = np.float64
    needs_position: Final = False

    def __init__(self, initial):
        self._initial = initial

    @property
    def initial(self):
        return self._initial

    @classmethod
    def from_kernel_reducer(cls, reducer: Reducer) -> Self:
        assert isinstance(reducer, _reducers.Max)
        return cls(reducer.initial)

    @staticmethod
    def _max_initial(initial, type):
        if initial is None:
            if type in (
                np.int8,
                np.int16,
                np.int32,
                np.int64,
                np.uint8,
                np.uint16,
                np.uint32,
                np.uint64,
            ):
                return np.iinfo(type).min
            else:
                return -np.inf

        return initial

    def apply(
        self,
        array: ak.contents.NumpyArray,
        parents: ak.index.Index,
        starts: ak.index.Index,
        shifts: ak.index.Index | None,
        outlength: ShapeItem,
    ) -> ak.contents.NumpyArray:
        assert isinstance(array, ak.contents.NumpyArray)

<<<<<<< HEAD
        result = jax.ops.segment_max(*materialize_if_virtual(array.data, parents.data))

=======
        result = jax.ops.segment_max(array.data, parents.data, outlength)
>>>>>>> 993c6f4d
        result = jax.numpy.maximum(result, self._max_initial(self.initial, array.dtype))

        if np.issubdtype(array.dtype, np.complexfloating):
            return ak.contents.NumpyArray(
                array.backend.nplike.asarray(
                    result.view(array.dtype), dtype=array.dtype
                ),
                backend=array.backend,
            )
        else:
            return ak.contents.NumpyArray(result, backend=array.backend)


def get_jax_reducer(reducer: Reducer) -> Reducer:
    return _overloads[type(reducer)].from_kernel_reducer(reducer)<|MERGE_RESOLUTION|>--- conflicted
+++ resolved
@@ -149,20 +149,15 @@
         outlength: ShapeItem,
     ) -> ak.contents.NumpyArray:
         assert isinstance(array, ak.contents.NumpyArray)
-<<<<<<< HEAD
-        result = segment_argmin(*materialize_if_virtual(array.data, parents.data))
-        result = jax.numpy.asarray(result, dtype=array.dtype)
-
-        return ak.contents.NumpyArray(result, backend=array.backend)
-=======
-        result = segment_argmin(array.data, parents.data, outlength)
+        result = segment_argmin(
+            *materialize_if_virtual(array.data, parents.data, outlength)
+        )
         result = jax.numpy.asarray(result, dtype=self.preferred_dtype)
         result_array = ak.contents.NumpyArray(result, backend=array.backend)
         corrected_data = apply_positional_corrections(
             result_array, parents, starts, shifts
         )
         return ak.contents.NumpyArray(corrected_data, backend=array.backend)
->>>>>>> 993c6f4d
 
 
 def segment_argmax(data, segment_ids, num_segments):
@@ -216,20 +211,15 @@
         outlength: ShapeItem,
     ) -> ak.contents.NumpyArray:
         assert isinstance(array, ak.contents.NumpyArray)
-<<<<<<< HEAD
-        result = segment_argmax(*materialize_if_virtual(array.data, parents.data))
-        result = jax.numpy.asarray(result, dtype=array.dtype)
-
-        return ak.contents.NumpyArray(result, backend=array.backend)
-=======
-        result = segment_argmax(array.data, parents.data, outlength)
+        result = segment_argmax(
+            *materialize_if_virtual(array.data, parents.data, outlength)
+        )
         result = jax.numpy.asarray(result, dtype=self.preferred_dtype)
         result_array = ak.contents.NumpyArray(result, backend=array.backend)
         corrected_data = apply_positional_corrections(
             result_array, parents, starts, shifts
         )
         return ak.contents.NumpyArray(corrected_data, backend=array.backend)
->>>>>>> 993c6f4d
 
 
 @overloads(_reducers.Count)
@@ -256,16 +246,13 @@
         outlength: ShapeItem,
     ) -> ak.contents.NumpyArray:
         assert isinstance(array, ak.contents.NumpyArray)
-<<<<<<< HEAD
         result = jax.numpy.ones_like(
-            *materialize_if_virtual(array.data), dtype=array.dtype
-        )
-        result = jax.ops.segment_sum(result, *materialize_if_virtual(parents.data))
-=======
-        result = jax.numpy.ones_like(array.data, dtype=self.preferred_dtype)
-        result = jax.ops.segment_sum(result, parents.data, outlength)
+            *materialize_if_virtual(array.data), dtype=self.preferred_dtype
+        )
+        result = jax.ops.segment_sum(
+            result, *materialize_if_virtual(parents.data), outlength
+        )
         result = jax.numpy.asarray(result, dtype=self.preferred_dtype)
->>>>>>> 993c6f4d
 
         if np.issubdtype(array.dtype, np.complexfloating):
             return ak.contents.NumpyArray(
@@ -318,13 +305,9 @@
         outlength: ShapeItem,
     ) -> ak.contents.NumpyArray:
         assert isinstance(array, ak.contents.NumpyArray)
-<<<<<<< HEAD
         result = segment_count_nonzero(
-            *materialize_if_virtual(array.data, parents.data)
-        )
-=======
-        result = segment_count_nonzero(array.data, parents.data, outlength)
->>>>>>> 993c6f4d
+            *materialize_if_virtual(array.data, parents.data, outlength)
+        )
         result = jax.numpy.asarray(result, dtype=self.preferred_dtype)
 
         return ak.contents.NumpyArray(result, backend=array.backend)
@@ -353,15 +336,13 @@
         if array.dtype.kind == "M":
             raise TypeError(f"cannot compute the sum (ak.sum) of {array.dtype!r}")
 
-<<<<<<< HEAD
-        result = jax.ops.segment_sum(*materialize_if_virtual(array.data, parents.data))
-=======
         if array.dtype.kind == "b":
             input_array = array.data.astype(np.int64)
         else:
             input_array = array.data
-        result = jax.ops.segment_sum(input_array, parents.data, outlength)
->>>>>>> 993c6f4d
+        result = jax.ops.segment_sum(
+            *materialize_if_virtual(input_array, parents.data, outlength)
+        )
 
         if array.dtype.kind == "m":
             return ak.contents.NumpyArray(
@@ -444,16 +425,9 @@
     ) -> ak.contents.NumpyArray:
         assert isinstance(array, ak.contents.NumpyArray)
         # See issue https://github.com/google/jax/issues/9296
-<<<<<<< HEAD
-        result = jax.numpy.exp(
-            jax.ops.segment_sum(
-                jax.numpy.log(*materialize_if_virtual(array.data)),
-                *materialize_if_virtual(parents.data),
-            )
-        )
-=======
-        result = segment_prod_with_negatives(array.data, parents.data, outlength)
->>>>>>> 993c6f4d
+        result = segment_prod_with_negatives(
+            *materialize_if_virtual(array.data, parents.data, outlength)
+        )
 
         if np.issubdtype(array.dtype, np.complexfloating):
             return ak.contents.NumpyArray(
@@ -506,14 +480,12 @@
         outlength: ShapeItem,
     ) -> ak.contents.NumpyArray:
         assert isinstance(array, ak.contents.NumpyArray)
-<<<<<<< HEAD
-        result = jax.ops.segment_max(*materialize_if_virtual(array.data, parents.data))
-=======
-        result = jax.ops.segment_max(array.data, parents.data, outlength)
+        result = jax.ops.segment_max(
+            *materialize_if_virtual(array.data, parents.data, outlength)
+        )
         if array.dtype is not np.dtype(bool):
             result = result.at[result == 0].set(self._max_initial(None, array.dtype))
             result = result > self._max_initial(None, array.dtype)
->>>>>>> 993c6f4d
         result = jax.numpy.asarray(result, dtype=bool)
 
         return ak.contents.NumpyArray(result, backend=array.backend)
@@ -543,11 +515,9 @@
         outlength: ShapeItem,
     ) -> ak.contents.NumpyArray:
         assert isinstance(array, ak.contents.NumpyArray)
-<<<<<<< HEAD
-        result = jax.ops.segment_min(*materialize_if_virtual(array.data, parents.data))
-=======
-        result = jax.ops.segment_min(array.data, parents.data, outlength)
->>>>>>> 993c6f4d
+        result = jax.ops.segment_min(
+            *materialize_if_virtual(array.data, parents.data, outlength)
+        )
         result = jax.numpy.asarray(result, dtype=bool)
 
         return ak.contents.NumpyArray(result, backend=array.backend)
@@ -600,11 +570,9 @@
     ) -> ak.contents.NumpyArray:
         assert isinstance(array, ak.contents.NumpyArray)
 
-<<<<<<< HEAD
-        result = jax.ops.segment_min(*materialize_if_virtual(array.data, parents.data))
-=======
-        result = jax.ops.segment_min(array.data, parents.data, outlength)
->>>>>>> 993c6f4d
+        result = jax.ops.segment_min(
+            *materialize_if_virtual(array.data, parents.data, outlength)
+        )
         result = jax.numpy.minimum(result, self._min_initial(self.initial, array.dtype))
 
         if np.issubdtype(array.dtype, np.complexfloating):
@@ -665,12 +633,9 @@
     ) -> ak.contents.NumpyArray:
         assert isinstance(array, ak.contents.NumpyArray)
 
-<<<<<<< HEAD
-        result = jax.ops.segment_max(*materialize_if_virtual(array.data, parents.data))
-
-=======
-        result = jax.ops.segment_max(array.data, parents.data, outlength)
->>>>>>> 993c6f4d
+        result = jax.ops.segment_max(
+            *materialize_if_virtual(array.data, parents.data, outlength)
+        )
         result = jax.numpy.maximum(result, self._max_initial(self.initial, array.dtype))
 
         if np.issubdtype(array.dtype, np.complexfloating):

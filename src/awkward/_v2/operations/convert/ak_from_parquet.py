--- conflicted
+++ resolved
@@ -273,12 +273,7 @@
         else:
             arrow_table = parquetfile.read_row_groups(row_groups, parquet_columns)
 
-<<<<<<< HEAD
-    # TODO: apply metadata on convert
-    return ak._v2._connect.pyarrow.handle_arrow(
-=======
     return ak._v2.operations.convert.ak_from_arrow._impl(
->>>>>>> 73ea7825
         arrow_table,
         generate_bitmasks,
         False,

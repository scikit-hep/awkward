--- conflicted
+++ resolved
@@ -107,13 +107,9 @@
             ak._v2._util.gettypestr(self._parameters, typestrs),
         )
         for x in self._inner_shape[::-1]:
-<<<<<<< HEAD
-            out = ak._v2.types.regulartype.RegularType(out, x, None,  ak._v2._util.gettypestr(self._parameters, typestrs))
-=======
             out = ak._v2.types.regulartype.RegularType(
                 out, x, None, ak._v2._util.gettypestr(self._parameters, typestrs)
             )
->>>>>>> 6938e8b7
 
         return out
 

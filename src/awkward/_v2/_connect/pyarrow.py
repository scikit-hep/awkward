--- conflicted
+++ resolved
@@ -1007,36 +1007,7 @@
                 for batch in batches
                 if len(batch) > 0
             ]
-<<<<<<< HEAD
-            out = ak._v2.operations.structure.concatenate(arrays, highlevel=False)
-
-        if obj.schema.metadata is not None and b"ak:parameters" in obj.schema.metadata:
-            optiontype, recordtype = None, None
-            if out.is_OptionType:
-                optiontype = out
-            if out.is_RecordType:
-                recordtype = out
-            elif out.content.is_RecordType:
-                recordtype = out.content
-
-            parameters = json.loads(obj.schema.metadata[b"ak:parameters"])
-            for x in parameters:
-                (key,) = x.keys()
-                (value,) = x.values()
-                if optiontype is not None and key in (
-                    "UnmaskedArray",
-                    "BitMaskedArray",
-                    "ByteMaskedArray",
-                    "IndexedOptionArray",
-                ):
-                    optiontype._parameters = value
-                elif recordtype is not None and key == "RecordArray":
-                    recordtype._parameters = value
-
-        return out
-=======
             return ak._v2.operations.structure.concatenate(arrays, highlevel=False)
->>>>>>> b20fd73d
 
     elif (
         isinstance(obj, Iterable)

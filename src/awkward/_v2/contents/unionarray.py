# BSD 3-Clause License; see https://github.com/scikit-hep/awkward-1.0/blob/main/LICENSE

from __future__ import absolute_import

try:
    from collections.abc import Iterable
except ImportError:
    from collections import Iterable

import awkward as ak
from awkward._v2.index import Index
from awkward._v2._slicing import NestedIndexError
from awkward._v2.contents.content import Content
from awkward._v2.forms.unionform import UnionForm

np = ak.nplike.NumpyMetadata.instance()


class UnionArray(Content):
    def __init__(self, tags, index, contents, identifier=None, parameters=None):
        if not (isinstance(tags, Index) and tags.dtype == np.dtype(np.int8)):
            raise TypeError(
                "{0} 'tags' must be an Index with dtype=int8, not {1}".format(
                    type(self).__name__, repr(tags)
                )
            )
        if not isinstance(index, Index) and index.dtype in (
            np.dtype(np.int32),
            np.dtype(np.uint32),
            np.dtype(np.int64),
        ):
            raise TypeError(
                "{0} 'index' must be an Index with dtype in (int32, uint32, int64), "
                "not {1}".format(type(self).__name__, repr(index))
            )

        if not isinstance(contents, Iterable):
            raise TypeError(
                "{0} 'contents' must be iterable, not {1}".format(
                    type(self).__name__, repr(contents)
                )
            )
        if not isinstance(contents, list):
            contents = list(contents)

        for content in contents:
            if not isinstance(content, Content):
                raise TypeError(
                    "{0} all 'contents' must be Content subclasses, not {1}".format(
                        type(self).__name__, repr(content)
                    )
                )

        if not len(tags) <= len(index):
            raise ValueError(
                "{0} len(tags) ({1}) must be <= len(index) ({2})".format(
                    type(self).__name__, len(tags), len(index)
                )
            )

        self._tags = tags
        self._index = index
        self._contents = contents
        self._init(identifier, parameters)

    @property
    def tags(self):
        return self._tags

    @property
    def index(self):
        return self._index

    def content(self, index):
        return self._contents[index]

    @property
    def contents(self):
        return self._contents

    @property
    def nplike(self):
        return self._tags.nplike

    @property
    def nonvirtual_nplike(self):
        return self._tags.nplike

    Form = UnionForm

    @property
    def form(self):
        return self.Form(
            self._tags.form,
            self._index.form,
            [x.form for x in self._contents],
            has_identifier=self._identifier is not None,
            parameters=self._parameters,
            form_key=None,
        )

    def __len__(self):
        return len(self._tags)

    def __repr__(self):
        return self._repr("", "", "")

    def _repr(self, indent, pre, post):
        out = [indent, pre, "<UnionArray len="]
        out.append(repr(str(len(self))))
        out.append(">")
        out.extend(self._repr_extra(indent + "    "))
        out.append("\n")
        out.append(self._tags._repr(indent + "    ", "<tags>", "</tags>\n"))
        out.append(self._index._repr(indent + "    ", "<index>", "</index>\n"))

        for i, x in enumerate(self._contents):
            out.append("{0}    <content index={1}>\n".format(indent, repr(str(i))))
            out.append(x._repr(indent + "        ", "", "\n"))
            out.append("{0}    </content>\n".format(indent))

        out.append(indent + "</UnionArray>")
        out.append(post)
        return "".join(out)

    def _getitem_nothing(self):
        return self._getitem_range(slice(0, 0))

    def _getitem_at(self, where):
        if where < 0:
            where += len(self)
        if not (0 <= where < len(self)):
            raise NestedIndexError(self, where)
        tag, index = self._tags[where], self._index[where]
        return self._contents[tag]._getitem_at(index)

    def _getitem_range(self, where):
        start, stop, step = where.indices(len(self))
        assert step == 1
        return UnionArray(
            self._tags[start:stop],
            self._index[start:stop],
            self._contents,
            self._range_identifier(start, stop),
            self._parameters,
        )

    def _getitem_field(self, where, only_fields=()):
        return UnionArray(
            self._tags,
            self._index,
            [x._getitem_field(where, only_fields) for x in self._contents],
            self._field_identifier(where),
            None,
        )

    def _getitem_fields(self, where, only_fields=()):
        return UnionArray(
            self._tags,
            self._index,
            [x._getitem_fields(where, only_fields) for x in self._contents],
            self._fields_identifer(where),
            None,
        )

    def _carry(self, carry, allow_lazy, exception):
        assert isinstance(carry, ak._v2.index.Index)

        try:
            nexttags = self._tags[carry.data]
            nextindex = self._index[: len(self._tags)][carry.data]
        except IndexError as err:
            if issubclass(exception, NestedIndexError):
                raise exception(self, carry.data, str(err))
            else:
                raise exception(str(err))

        return UnionArray(
            nexttags,
            nextindex,
            self._contents,
            self._carry_identifier(carry, exception),
            self._parameters,
        )

    def _project(self, index):
        nplike = self.nplike
        lentags = len(self._tags)
        assert len(self._index) == lentags
        lenout = ak._v2.index.Index64.empty(1, nplike)
        tmpcarry = ak._v2.index.Index64.empty(lentags, nplike)
        self._handle_error(
            nplike[
                "awkward_UnionArray_project",
                lenout.dtype.type,
                tmpcarry.dtype.type,
                self._tags.dtype.type,
                self._index.dtype.type,
            ](
                lenout.to(nplike),
                tmpcarry.to(nplike),
                self._tags.to(nplike),
                self._index.to(nplike),
                lentags,
                index,
            )
        )
        nextcarry = ak._v2.index.Index64(tmpcarry.data[: lenout[0]], nplike)
        return self._contents[index]._carry(nextcarry, False, NestedIndexError)

    def _regular_index(self, tags):
        nplike = self.nplike
        lentags = len(tags)
        size = ak._v2.index.Index64.empty(1, nplike)
        self._handle_error(
            nplike[
                "awkward_UnionArray_regular_index_getsize",
                size.dtype.type,
                tags.dtype.type,
            ](
                size.to(nplike),
                tags.to(nplike),
                lentags,
            )
        )
        current = ak._v2.index.Index64.empty(size[0], nplike)
        outindex = ak._v2.index.Index64.empty(lentags, nplike)
        self._handle_error(
            nplike[
                "awkward_UnionArray_regular_index",
                outindex.dtype.type,
                current.dtype.type,
                tags.dtype.type,
            ](
                outindex.to(nplike),
                current.to(nplike),
                size[0],
                tags.to(nplike),
                lentags,
            )
        )
        return outindex

    def _getitem_next_jagged_generic(self, slicestarts, slicestops, slicecontent, tail):
        simplified = self._simplify_uniontype()
        if (
            simplified.index.dtype == np.dtype(np.int32)
            or simplified.index.dtype == np.dtype(np.uint32)
            or simplified.index.dtype == np.dtype(np.int64)
        ):
            raise NestedIndexError(
                self,
                ak._v2.contents.ListArray(slicestarts, slicestops, slicecontent),
                "cannot apply jagged slices to irreducible union arrays",
            )
        return simplified._getitem_next_jagged(
            slicestarts, slicestops, slicecontent, tail
        )

    def _getitem_next_jagged(self, slicestarts, slicestops, slicecontent, tail):
        return self._getitem_next_jagged_generic(
            slicestarts, slicestops, slicecontent, tail
        )

    def _getitem_next(self, head, tail, advanced):
        if head == ():
            return self

        elif isinstance(
            head, (int, slice, ak._v2.index.Index64, ak._v2.contents.ListOffsetArray)
        ):
            outcontents = []
            for i in range(len(self._contents)):
                projection = self._project(i)
                outcontents.append(projection._getitem_next(head, tail, advanced))
            outindex = self._regular_index(self._tags)

            out = UnionArray(
                self._tags,
                outindex,
                outcontents,
                self._identifier,
                self._parameters,
            )
            return out._simplify_uniontype()

        elif ak._util.isstr(head):
            return self._getitem_next_field(head, tail, advanced)

        elif isinstance(head, list):
            return self._getitem_next_fields(head, tail, advanced)

        elif head is np.newaxis:
            return self._getitem_next_newaxis(tail, advanced)

        elif head is Ellipsis:
            return self._getitem_next_ellipsis(tail, advanced)

        elif isinstance(head, ak._v2.contents.IndexedOptionArray):
            return self._getitem_next_missing(head, tail, advanced)

        else:
            raise AssertionError(repr(head))

    def _localindex(self, axis, depth):
        posaxis = self._axis_wrap_if_negative(axis)
        if posaxis == depth:
            return self._localindex_axis0()
        else:
            contents = []
            for content in self._contents:
                contents.append(content._localindex(posaxis, depth))
            return UnionArray(
                self._tags, self._index, contents, self._identifier, self._parameters
            )

    def _combinations(self, n, replacement, recordlookup, parameters, axis, depth):
        posaxis = self._axis_wrap_if_negative(axis)
        if posaxis == depth:
            return self._combinations_axis0(n, replacement, recordlookup, parameters)
        else:
            contents = []
            for content in self._contents:
                contents.append(
                    content._combinations(
                        n, replacement, recordlookup, parameters, posaxis, depth
                    )
                )
            return ak._v2.unionarray.UnionArray(
                self._tags, self._index, contents, self._identifier, self._parameters
            )

<<<<<<< HEAD
    def _validityerror(self, path):
        for i in range(len(self.contents)):
            if isinstance(self.contents[i], ak._v2.contents.unionarray.UnionArray):
                return "{0} contains {1}, the operation that made it might have forgotten to call 'simplify_uniontype'".format(
                    type(self), type(self.contents[i])
                )
            if len(self.index) < len(self.tags):
                return 'at {0} ("{1}"): len(index) < len(tags)'.format(path, type(self))
            lencontents = self.nplike.empty(len(self.contents), dtype=np.int64)
            for i in range(len(self.contents)):
                lencontents[i] = len(self.contents[i])
            error = self.nplike[
                "awkward_UnionArray_validity",
                self.tags.dtype.type,
                self.index.dtype.type,
                np.int64,
            ](
                self.tags.to(self.nplike),
                self.index.to(self.nplike),
                len(self.tags),
                len(self.contents),
                lencontents,
            )
            if error.str is not None:
                if error.filename is None:
                    filename = ""
                else:
                    filename = " (in compiled code: " + error.filename.decode(
                        errors="surrogateescape"
                    ).lstrip("\n").lstrip("(")
                message = error.str.decode(errors="surrogateescape")
                return 'at {0} ("{1}"): {2} at i={3}{4}'.format(
                    path, type(self), message, error.id, filename
                )
            for i in range(len(self.contents)):
                sub = self.contents[i].validityerror(path + ".content({0})".format(i))
                if sub != "":
                    return sub
            return ""
=======
    def _sort_next(
        self, negaxis, starts, parents, outlength, ascending, stable, kind, order
    ):
        out = self._simplify_uniontype()

        if isinstance(out, ak._v2.contents.UnionArray):
            raise ValueError("cannot sort unsimplified {0}".format(type(self).__name__))
        return out._sort_next(
            negaxis, starts, parents, outlength, ascending, stable, kind, order
        )
>>>>>>> 09a7fdc1
<|MERGE_RESOLUTION|>--- conflicted
+++ resolved
@@ -330,7 +330,6 @@
                 self._tags, self._index, contents, self._identifier, self._parameters
             )
 
-<<<<<<< HEAD
     def _validityerror(self, path):
         for i in range(len(self.contents)):
             if isinstance(self.contents[i], ak._v2.contents.unionarray.UnionArray):
@@ -370,7 +369,7 @@
                 if sub != "":
                     return sub
             return ""
-=======
+
     def _sort_next(
         self, negaxis, starts, parents, outlength, ascending, stable, kind, order
     ):
@@ -380,5 +379,4 @@
             raise ValueError("cannot sort unsimplified {0}".format(type(self).__name__))
         return out._sort_next(
             negaxis, starts, parents, outlength, ascending, stable, kind, order
-        )
->>>>>>> 09a7fdc1
+        )
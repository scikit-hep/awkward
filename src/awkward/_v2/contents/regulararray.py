# BSD 3-Clause License; see https://github.com/scikit-hep/awkward-1.0/blob/main/LICENSE

from __future__ import absolute_import

import numpy as np

import awkward as ak
from awkward._v2._slicing import NestedIndexError
from awkward._v2.contents.content import Content
from awkward._v2.forms.regularform import RegularForm


class RegularArray(Content):
    def __init__(self, content, size, zeros_length=0, identifier=None, parameters=None):
        if not isinstance(content, Content):
            raise TypeError(
                "{0} 'content' must be a Content subtype, not {1}".format(
                    type(self).__name__, repr(content)
                )
            )
        if not (ak._util.isint(size) and size >= 0):
            raise TypeError(
                "{0} 'size' must be a non-negative integer, not {1}".format(
                    type(self).__name__, size
                )
            )
        if not (ak._util.isint(zeros_length) and zeros_length >= 0):
            raise TypeError(
                "{0} 'zeros_length' must be a non-negative integer, not {1}".format(
                    type(self).__name__, zeros_length
                )
            )

        self._content = content
        self._size = int(size)
        if size != 0:
            self._length = len(content) // size  # floor division
        else:
            self._length = zeros_length
        self._init(identifier, parameters)

    @property
    def size(self):
        return self._size

    @property
    def content(self):
        return self._content

    @property
    def nplike(self):
        return self._content.nplike

    @property
    def nonvirtual_nplike(self):
        return self._content.nonvirtual_nplike

    Form = RegularForm

    @property
    def form(self):
        return self.Form(
            self._content.form,
            self._size,
            has_identifier=self._identifier is not None,
            parameters=self._parameters,
            form_key=None,
        )

    def __len__(self):
        return self._length

    def __repr__(self):
        return self._repr("", "", "")

    def _repr(self, indent, pre, post):
        out = [indent, pre, "<RegularArray size="]
        out.append(repr(str(self._size)))
        out.append(" len=")
        out.append(repr(str(len(self))))
        out.append(">")
        out.extend(self._repr_extra(indent + "    "))
        out.append("\n")
        out.append(self._content._repr(indent + "    ", "<content>", "</content>\n"))
        out.append(indent + "</RegularArray>")
        out.append(post)
        return "".join(out)

    def toListOffsetArray64(self, start_at_zero=False):
        offsets = self._compact_offsets64(start_at_zero)
        return self._broadcast_tooffsets64(offsets)

    def toRegularArray(self):
        return self

    def _getitem_nothing(self):
        return self._content._getitem_range(slice(0, 0))

    def _getitem_at(self, where):
        if where < 0:
            where += len(self)
        if not (0 <= where < len(self)):
            raise NestedIndexError(self, where)
        start, stop = (where) * self._size, (where + 1) * self._size
        return self._content._getitem_range(slice(start, stop))

    def _getitem_range(self, where):
        start, stop, step = where.indices(len(self))
        assert step == 1
        zeros_length = stop - start
        substart, substop = start * self._size, stop * self._size
        return RegularArray(
            self._content._getitem_range(slice(substart, substop)),
            self._size,
            zeros_length,
            self._range_identifier(start, stop),
            self._parameters,
        )

    def _getitem_field(self, where, only_fields=()):
        return RegularArray(
            self._content._getitem_field(where, only_fields),
            self._size,
            self._length,
            self._field_identifier(where),
            None,
        )

    def _getitem_fields(self, where, only_fields=()):
        return RegularArray(
            self._content._getitem_fields(where, only_fields),
            self._size,
            self._length,
            self._fields_identifier(where),
            None,
        )

    def _carry(self, carry, allow_lazy, exception):
        assert isinstance(carry, ak._v2.index.Index)

        nplike, where = carry.nplike, carry.data

        copied = allow_lazy == "copied"
        if not issubclass(where.dtype.type, np.int64):
            where = where.astype(np.int64)
            copied = True

        negative = where < 0
        if nplike.any(negative):
            if not copied:
                where = where.copy()
                copied = True
            where[negative] += self._length

        if nplike.any(where >= self._length):
            raise NestedIndexError(self, where)

        nextcarry = ak._v2.index.Index64.empty(len(where) * self._size, nplike)

        self._handle_error(
            nplike[
                "awkward_RegularArray_getitem_carry",
                nextcarry.dtype.type,
                where.dtype.type,
            ](
                nextcarry.to(nplike),
                where,
                len(where),
                self._size,
            ),
            carry,
        )

        return RegularArray(
            self._content._carry(nextcarry, allow_lazy, exception),
            self._size,
            len(where),
            self._carry_identifier(carry, exception),
            self._parameters,
        )

    def _compact_offsets64(self, start_at_zero):
        nplike = self.nplike
        out = ak._v2.index.Index64.empty(self._length + 1, self.nplike)
        self._handle_error(
            nplike["awkward_RegularArray_compact_offsets", out.dtype.type](
                out.to(nplike),
                self._length,
                self._size,
            )
        )
        return out

    def _broadcast_tooffsets64(self, offsets):
        nplike = self.nplike
        if len(offsets) == 0 or offsets[0] != 0:
            raise AssertionError(
                "broadcast_tooffsets64 can only be used with offsets that start at 0, not {0}".format(
                    "(empty)" if len(offsets) == 0 else str(offsets[0])
                )
            )

        if len(offsets) - 1 != self._length:
            raise AssertionError(
                "cannot broadcast RegularArray of length {0} to length {1}".format(
                    self._length, len(offsets) - 1
                )
            )

        if self._identifier is not None:
            identifier = self._identifier[slice(0, len(offsets) - 1)]
        else:
            identifier = self._identifier

        if self._size == 1:
            carrylen = offsets[-1]
            nextcarry = ak._v2.index.Index64.empty(carrylen, nplike)
            self._handle_error(
                nplike[
                    "awkward_RegularArray_broadcast_tooffsets_size1",
                    nextcarry.dtype.type,
                    offsets.dtype.type,
                ](
                    nextcarry.to(nplike),
                    offsets.to(nplike),
                    len(offsets),
                )
            )
            nextcontent = self._content._carry(nextcarry, True, NestedIndexError)
            return ak._v2.contents.listoffsetarray.ListOffsetArray(
                offsets, nextcontent, identifier, self._parameters
            )

        else:
            self._handle_error(
                nplike["awkward_RegularArray_broadcast_tooffsets", offsets.dtype.type](
                    offsets.to(nplike),
                    len(offsets),
                    self._size,
                )
            )
            return ak._v2.contents.listoffsetarray.ListOffsetArray(
                offsets, self._content, self._identifier, self._parameters
            )

    def _getitem_next_jagged(self, slicestarts, slicestops, slicecontent, tail):
        out = self.toListOffsetArray64(True)
        return out._getitem_next_jagged(slicestarts, slicestops, slicecontent, tail)

    def maybe_to_nplike(self, nplike):
        out = self._content.maybe_to_nplike(nplike)
        if out is None:
            return out
        else:
            return out.reshape((len(self), -1) + out.shape[1:])

    def _getitem_next(self, head, tail, advanced):
        if head == ():
            return self

        elif isinstance(head, int):
            nexthead, nexttail = ak._v2._slicing.headtail(tail)
            nextcarry = ak._v2.index.Index64.empty(self._length, self.nplike)
            self._handle_error(
                self.nplike[
                    "awkward_RegularArray_getitem_next_at", nextcarry.dtype.type
                ](
                    nextcarry.to(self.nplike),
                    head,
                    self._length,
                    self._size,
                ),
                head,
            )
            nextcontent = self._content._carry(nextcarry, True, NestedIndexError)
            return nextcontent._getitem_next(nexthead, nexttail, advanced)

        elif isinstance(head, slice):
            nexthead, nexttail = ak._v2._slicing.headtail(tail)
            start, stop, step = head.indices(self._size)

            nextsize = 0
            if step > 0 and stop - start > 0:
                diff = stop - start
                nextsize = diff // step
                if diff % step != 0:
                    nextsize += 1
            elif step < 0 and stop - start < 0:
                diff = start - stop
                nextsize = diff // (step * -1)
                if diff % step != 0:
                    nextsize += 1

            nextcarry = ak._v2.index.Index64.empty(self._length * nextsize, self.nplike)
            self._handle_error(
                self.nplike[
                    "awkward_RegularArray_getitem_next_range",
                    nextcarry.dtype.type,
                ](
                    nextcarry.to(self.nplike),
                    start,
                    step,
                    self._length,
                    self._size,
                    nextsize,
                ),
                head,
            )

            nextcontent = self._content._carry(nextcarry, True, NestedIndexError)

            if advanced is None or len(advanced) == 0:
                return RegularArray(
                    nextcontent._getitem_next(nexthead, nexttail, advanced),
                    nextsize,
                    self._length,
                    self._identifier,
                    self._parameters,
                )
            else:
                nplike = ak.nplike.of(advanced)
                nextadvanced = ak._v2.index.Index64.empty(
                    self._length * nextsize, nplike
                )
                self._handle_error(
                    nplike[
                        "awkward_RegularArray_getitem_next_range_spreadadvanced",
                        nextadvanced.dtype.type,
                        advanced.dtype.type,
                    ](
                        nextadvanced.to(nplike),
                        advanced.to(nplike),
                        self._length,
                        nextsize,
                    ),
                    head,
                )
                return RegularArray(
                    nextcontent._getitem_next(nexthead, nexttail, nextadvanced),
                    nextsize,
                    self._length,
                    self._identifier,
                    self._parameters,
                )

        elif ak._util.isstr(head):
            return self._getitem_next_field(head, tail, advanced)

        elif isinstance(head, list):
            return self._getitem_next_fields(head, tail, advanced)

        elif head is np.newaxis:
            return self._getitem_next_newaxis(tail, advanced)

        elif head is Ellipsis:
            return self._getitem_next_ellipsis(tail, advanced)

        elif isinstance(head, ak._v2.index.Index64):
            nplike = head.nplike

            nexthead, nexttail = ak._v2._slicing.headtail(tail)
            flathead = nplike.asarray(head.data.reshape(-1))

            regular_flathead = ak._v2.index.Index64.empty(len(flathead), nplike)
            self._handle_error(
                nplike[
                    "awkward_RegularArray_getitem_next_array_regularize",
                    regular_flathead.dtype.type,
                    flathead.dtype.type,
                ](
                    regular_flathead.to(nplike),
                    flathead,
                    len(flathead),
                    self._size,
                ),
                head,
            )

            if advanced is None or len(advanced) == 0:
                nextcarry = ak._v2.index.Index64.empty(
                    self._length * len(flathead), nplike
                )
                nextadvanced = ak._v2.index.Index64.empty(
                    self._length * len(flathead), nplike
                )
                self._handle_error(
                    nplike[
                        "awkward_RegularArray_getitem_next_array",
                        nextcarry.dtype.type,
                        nextadvanced.dtype.type,
                        regular_flathead.dtype.type,
                    ](
                        nextcarry.to(nplike),
                        nextadvanced.to(nplike),
                        regular_flathead.to(nplike),
                        self._length,
                        len(regular_flathead),
                        self._size,
                    ),
                    head,
                )
                nextcontent = self._content._carry(nextcarry, True, NestedIndexError)

                out = nextcontent._getitem_next(nexthead, nexttail, nextadvanced)
                if advanced is None:
                    return ak._v2._slicing.getitem_next_array_wrap(
                        out, head.metadata.get("shape", (len(head),))
                    )
                else:
                    return out

            elif self._size == 0:
                nextcarry = ak._v2.index.Index64.empty(0, nplike)
                nextadvanced = ak._v2.index.Index64.empty(0, nplike)
                nextcontent = self._content._carry(nextcarry, True, NestedIndexError)
                return nextcontent._getitem_next(nexthead, nexttail, nextadvanced)

            else:
                nextcarry = ak._v2.index.Index64.empty(self._length, nplike)
                nextadvanced = ak._v2.index.Index64.empty(self._length, nplike)
                self._handle_error(
                    nplike[
                        "awkward_RegularArray_getitem_next_array_advanced",
                        nextcarry.dtype.type,
                        nextadvanced.dtype.type,
                        advanced.dtype.type,
                        regular_flathead.dtype.type,
                    ](
                        nextcarry.to(nplike),
                        nextadvanced.to(nplike),
                        advanced.to(nplike),
                        regular_flathead.to(nplike),
                        self._length,
                        len(regular_flathead),
                        self._size,
                    ),
                    head,
                )
                nextcontent = self._content._carry(nextcarry, True, NestedIndexError)
                return nextcontent._getitem_next(nexthead, nexttail, nextadvanced)

        elif isinstance(head, ak._v2.contents.ListOffsetArray):
            nplike = head.nplike

            if advanced is not None:
                raise NestedIndexError(
                    self,
                    head,
                    "cannot mix jagged slice with NumPy-style advanced indexing",
                )

            if len(head) != self._size:
                raise NestedIndexError(
                    self,
                    head,
                    "cannot fit jagged slice with length {0} into {1} of size {2}".format(
                        len(head), type(self).__name__, self._size
                    ),
                )

            regularlength = self._length
            singleoffsets = head._offsets
            multistarts = ak._v2.index.Index64.empty(len(head) * regularlength, nplike)
            multistops = ak._v2.index.Index64.empty(len(head) * regularlength, nplike)

            self._handle_error(
                nplike[
                    "awkward_RegularArray_getitem_jagged_expand",
                    multistarts.dtype.type,
                    multistops.dtype.type,
                    singleoffsets.dtype.type,
                ](
                    multistarts.to(nplike),
                    multistops.to(nplike),
                    singleoffsets.to(nplike),
                    len(head),
                    regularlength,
                ),
            )
            down = self._content._getitem_next_jagged(
                multistarts, multistops, head._content, tail
            )

            return RegularArray(down, len(head), self._length, None, self._parameters)

        elif isinstance(head, ak._v2.contents.IndexedOptionArray):
            return self._getitem_next_missing(head, tail, advanced)

        else:
            raise AssertionError(repr(head))

    def _localindex(self, axis, depth):
        posaxis = self._axis_wrap_if_negative(axis)
        if posaxis == depth:
            return self._localindex_axis0()
        elif posaxis == depth + 1:
            localindex = ak._v2.index.Index64.empty(
                self._length * self._size, self.nplike
            )
            self._handle_error(
                localindex.nplike["awkward_RegularArray_localindex", np.int64](
                    localindex.to(localindex.nplike),
                    self._size,
                    self._length,
                )
            )

            return ak._v2.contents.RegularArray(
                ak._v2.contents.numpyarray.NumpyArray(localindex),
                self._size,
                self._length,
                self._identifier,
                self._parameters,
            )
        else:
            return ak._v2.contents.RegularArray(
                self._content._localindex(posaxis, depth + 1),
                self._size,
                self._length,
                self._identifier,
                self._parameters,
            )

    def _sort_next(
        self, negaxis, starts, parents, outlength, ascending, stable, kind, order
    ):
        if self._length == 0:
            return self

        out = self.toListOffsetArray64(True)._sort_next(
            negaxis,
            starts,
            parents,
            outlength,
            ascending,
            stable,
            kind,
            order,
        )

        # FIXME
        # if isinstance(out, ak._v2.contents.RegularArray):
        #     if isinstance(out._content, ak._v2.contents.ListOffsetArray):
        #         return ak._v2.contents.RegularArray(
        #             out._content.toRegularArray(),
        #             out._size,
        #             out._length,
        #             None,
        #             out._parameters,
        #         )

        return out

    def _combinations(self, n, replacement, recordlookup, parameters, axis, depth):
        posaxis = self._axis_wrap_if_negative(axis)
        if posaxis == depth:
            return self._combinations_axis0(n, replacement, recordlookup, parameters)
        elif posaxis == depth + 1:
            if (
                self.parameter("__array__") == "string"
                or self.parameter("__array__") == "bytestring"
            ):
                raise ValueError(
                    "ak.combinations does not compute combinations of the characters of a string; please split it into lists"
                )

            size = self._size
            if replacement:
                size = size + (n - 1)
            thisn = n
            if thisn > size:
                combinationslen = 0
            elif thisn == size:
                combinationslen = 1
            else:
                if thisn * 2 > size:
                    thisn = size - thisn
                combinationslen = size
                for j in range(2, thisn + 1):
                    combinationslen = combinationslen * (size - j + 1)
                    combinationslen = combinationslen // j

            totallen = combinationslen * len(self)
            tocarryraw = self.nplike.empty(n, dtype=np.intp)
            tocarry = []
            for i in range(n):
                ptr = ak._v2.index.Index64.empty(totallen, self.nplike, dtype=np.int64)
                tocarry.append(ptr)
                tocarryraw[i] = ptr.ptr

            toindex = ak._v2.index.Index64.empty(n, self.nplike, dtype=np.int64)
            fromindex = ak._v2.index.Index64.empty(n, self.nplike, dtype=np.int64)

            if self._size != 0:
                self._handle_error(
                    self.nplike[
                        "awkward_RegularArray_combinations_64",
                        np.int64,
                        toindex.to(self.nplike).dtype.type,
                        fromindex.to(self.nplike).dtype.type,
                    ](
                        tocarryraw,
                        toindex.to(self.nplike),
                        fromindex.to(self.nplike),
                        n,
                        replacement,
                        self._size,
                        len(self),
                    )
                )

            contents = []
            for ptr in tocarry:
                contents.append(self._content._carry(ptr, True, NestedIndexError))
            recordarray = ak._v2.contents.recordarray.RecordArray(
                contents, recordlookup, parameters=parameters
            )
            return ak._v2.contents.regulararray.RegularArray(
                recordarray,
                combinationslen,
                len(self),
                self._identifier,
                self._parameters,
            )
        else:
            next = self._content._getitem_range(
                slice(0, len(self) * self._size)
            )._combinations(
                n, replacement, recordlookup, parameters, posaxis, depth + 1
            )
            return ak._v2.contents.regulararray.RegularArray(
                next, self._size, len(self), self._identifier, self._parameters
            )

<<<<<<< HEAD
    def _reduce_next(
        self,
        reducer,
        negaxis,
        starts,
        shifts,
        parents,
        outlength,
        mask,
        keepdims,
    ):
        out = self.toListOffsetArray64(True)._reduce_next(
            reducer,
            negaxis,
            starts,
            shifts,
            parents,
            outlength,
            mask,
            keepdims,
        )

        ### FIXME: need to turn some variable-length dimensions into regular-length dimensions

        # if (!content_.get()->dimension_optiontype()) {
        #   std::pair<bool, int64_t> branchdepth = branch_depth();

        #   bool convert_shallow = (negaxis == branchdepth.second);
        #   bool convert_deep = (negaxis + 2 == branchdepth.second);
        #   if (keepdims) {
        #     convert_shallow = false;
        #     convert_deep = true;
        #   }

        #   if (convert_deep) {
        #     if (ListOffsetArray64* raw1 = dynamic_cast<ListOffsetArray64*>(out.get())) {
        #       if (ListOffsetArray64* raw2 = dynamic_cast<ListOffsetArray64*>(raw1->content().get())) {
        #         out = std::make_shared<ListOffsetArray64>(raw1->identities(),
        #                                                   raw1->parameters(),
        #                                                   raw1->offsets(),
        #                                                   raw2->toRegularArray());
        #       }
        #       else if (ListArray64* raw2 = dynamic_cast<ListArray64*>(raw1->content().get())) {
        #         out = std::make_shared<ListOffsetArray64>(raw1->identities(),
        #                                                   raw1->parameters(),
        #                                                   raw1->offsets(),
        #                                                   raw2->toRegularArray());
        #       }
        #     }
        #     else if (ListArray64* raw1 = dynamic_cast<ListArray64*>(out.get())) {
        #       if (ListOffsetArray64* raw2 = dynamic_cast<ListOffsetArray64*>(raw1->content().get())) {
        #         out = std::make_shared<ListArray64>(raw1->identities(),
        #                                             raw1->parameters(),
        #                                             raw1->starts(),
        #                                             raw1->stops(),
        #                                             raw2->toRegularArray());
        #       }
        #       else if (ListArray64* raw2 = dynamic_cast<ListArray64*>(raw1->content().get())) {
        #         out = std::make_shared<ListArray64>(raw1->identities(),
        #                                             raw1->parameters(),
        #                                             raw1->starts(),
        #                                             raw1->stops(),
        #                                             raw2->toRegularArray());
        #       }
        #     }
        #   }

        #   if (convert_shallow) {
        #     if (ListOffsetArray64* raw1 = dynamic_cast<ListOffsetArray64*>(out.get())) {
        #       out = raw1->toRegularArray();
        #     }
        #     else if (ListArray64* raw1 = dynamic_cast<ListArray64*>(out.get())) {
        #       out = raw1->toRegularArray();
        #     }
        #   }
        # }

        return out
=======
    def _validityerror(self, path):
        if self.size < 0:
            return 'at {0} ("{1}"): size < 0'.format(path, type(self))
        if (
            self.parameter("__array__") == "string"
            or self.parameter("__array__") == "bytestring"
        ):
            return ""
        else:
            return self.content.validityerror(path + ".content")
>>>>>>> 078aa26b
<|MERGE_RESOLUTION|>--- conflicted
+++ resolved
@@ -632,7 +632,6 @@
                 next, self._size, len(self), self._identifier, self._parameters
             )
 
-<<<<<<< HEAD
     def _reduce_next(
         self,
         reducer,
@@ -711,7 +710,7 @@
         # }
 
         return out
-=======
+
     def _validityerror(self, path):
         if self.size < 0:
             return 'at {0} ("{1}"): size < 0'.format(path, type(self))
@@ -721,5 +720,4 @@
         ):
             return ""
         else:
-            return self.content.validityerror(path + ".content")
->>>>>>> 078aa26b
+            return self.content.validityerror(path + ".content")
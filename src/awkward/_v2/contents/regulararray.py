# BSD 3-Clause License; see https://github.com/scikit-hep/awkward-1.0/blob/main/LICENSE

from __future__ import absolute_import

import copy

import awkward as ak
from awkward._v2._slicing import NestedIndexError
from awkward._v2.contents.content import Content
from awkward._v2.forms.regularform import RegularForm
from awkward._v2.forms.form import _parameters_equal

np = ak.nplike.NumpyMetadata.instance()
numpy = ak.nplike.Numpy.instance()


class RegularArray(Content):
    is_ListType = True
    is_RegularType = True

    def __init__(self, content, size, zeros_length=0, identifier=None, parameters=None):
        if not isinstance(content, Content):
            raise TypeError(
                "{0} 'content' must be a Content subtype, not {1}".format(
                    type(self).__name__, repr(content)
                )
            )
        if not (ak._util.isint(size) and size >= 0):
            raise TypeError(
                "{0} 'size' must be a non-negative integer, not {1}".format(
                    type(self).__name__, size
                )
            )
        if not (ak._util.isint(zeros_length) and zeros_length >= 0):
            raise TypeError(
                "{0} 'zeros_length' must be a non-negative integer, not {1}".format(
                    type(self).__name__, zeros_length
                )
            )

        self._content = content
        self._size = int(size)
        if size != 0:
            self._length = len(content) // size  # floor division
        else:
            self._length = zeros_length
        self._init(identifier, parameters)

    @property
    def size(self):
        return self._size

    @property
    def content(self):
        return self._content

    @property
    def nplike(self):
        return self._content.nplike

    Form = RegularForm

    @property
    def form(self):
        return self.Form(
            self._content.form,
            self._size,
            has_identifier=self._identifier is not None,
            parameters=self._parameters,
            form_key=None,
        )

    @property
    def typetracer(self):
        return RegularArray(
            self._content.typetracer,
            self._size,
            self._length,
            self._typetracer_identifier(),
            self._parameters,
        )

    def __len__(self):
        return self._length

    def __repr__(self):
        return self._repr("", "", "")

    def _repr(self, indent, pre, post):
        out = [indent, pre, "<RegularArray size="]
        out.append(repr(str(self._size)))
        out.append(" len=")
        out.append(repr(str(len(self))))
        out.append(">")
        out.extend(self._repr_extra(indent + "    "))
        out.append("\n")
        out.append(self._content._repr(indent + "    ", "<content>", "</content>\n"))
        out.append(indent + "</RegularArray>")
        out.append(post)
        return "".join(out)

    def merge_parameters(self, parameters):
        return RegularArray(
            self._content,
            self._size,
            self._length,
            self._identifier,
            ak._v2._util.merge_parameters(self._parameters, parameters),
        )

    def toListOffsetArray64(self, start_at_zero=False):
        offsets = self._compact_offsets64(start_at_zero)
        return self._broadcast_tooffsets64(offsets)

    def toRegularArray(self):
        return self

    def _getitem_nothing(self):
        return self._content._getitem_range(slice(0, 0))

    def _getitem_at(self, where):
        if where < 0:
            where += len(self)
        if not (0 <= where < len(self)) and self.nplike.known_shape:
            raise NestedIndexError(self, where)
        start, stop = (where) * self._size, (where + 1) * self._size
        return self._content._getitem_range(slice(start, stop))

    def _getitem_range(self, where):
        start, stop, step = where.indices(len(self))
        assert step == 1
        zeros_length = stop - start
        substart, substop = start * self._size, stop * self._size
        return RegularArray(
            self._content._getitem_range(slice(substart, substop)),
            self._size,
            zeros_length,
            self._range_identifier(start, stop),
            self._parameters,
        )

    def _getitem_field(self, where, only_fields=()):
        return RegularArray(
            self._content._getitem_field(where, only_fields),
            self._size,
            self._length,
            self._field_identifier(where),
            None,
        )

    def _getitem_fields(self, where, only_fields=()):
        return RegularArray(
            self._content._getitem_fields(where, only_fields),
            self._size,
            self._length,
            self._fields_identifier(where),
            None,
        )

    def _carry(self, carry, allow_lazy, exception):
        assert isinstance(carry, ak._v2.index.Index)

        nplike, where = carry.nplike, carry.data

        copied = allow_lazy == "copied"
        if not issubclass(where.dtype.type, np.int64):
            where = where.astype(np.int64)
            copied = True

        negative = where < 0
        if nplike.any(negative, prefer=False):
            if not copied:
                where = where.copy()
                copied = True
            where[negative] += self._length

        if nplike.any(where >= self._length, prefer=False):
            raise NestedIndexError(self, where)

        nextcarry = ak._v2.index.Index64.empty(where.shape[0] * self._size, nplike)

        self._handle_error(
            nplike[
                "awkward_RegularArray_getitem_carry",
                nextcarry.dtype.type,
                where.dtype.type,
            ](
                nextcarry.to(nplike),
                where,
                len(where),
                self._size,
            ),
            carry,
        )

        return RegularArray(
            self._content._carry(nextcarry, allow_lazy, exception),
            self._size,
            len(where),
            self._carry_identifier(carry, exception),
            self._parameters,
        )

    def _compact_offsets64(self, start_at_zero):
        nplike = self.nplike
        out = ak._v2.index.Index64.empty(self._length + 1, self.nplike)
        self._handle_error(
            nplike["awkward_RegularArray_compact_offsets", out.dtype.type](
                out.to(nplike),
                self._length,
                self._size,
            )
        )
        if isinstance(out.data, ak._v2._typetracer.TypeTracerArray):
            out.data.fill_other = self._length * self._size
        return out

    def _broadcast_tooffsets64(self, offsets):
        nplike = self.nplike
        if len(offsets) == 0 or offsets[0] != 0:
            raise AssertionError(
                "broadcast_tooffsets64 can only be used with offsets that start at 0, not {0}".format(
                    "(empty)" if len(offsets) == 0 else str(offsets[0])
                )
            )

        if len(offsets) - 1 != self._length:
            raise AssertionError(
                "cannot broadcast RegularArray of length {0} to length {1}".format(
                    self._length, len(offsets) - 1
                )
            )

        if self._identifier is not None:
            identifier = self._identifier[slice(0, len(offsets) - 1)]
        else:
            identifier = self._identifier

        if self._size == 1:
            carrylen = offsets[-1]
            nextcarry = ak._v2.index.Index64.empty(carrylen, nplike)
            self._handle_error(
                nplike[
                    "awkward_RegularArray_broadcast_tooffsets_size1",
                    nextcarry.dtype.type,
                    offsets.dtype.type,
                ](
                    nextcarry.to(nplike),
                    offsets.to(nplike),
                    len(offsets),
                )
            )
            nextcontent = self._content._carry(nextcarry, True, NestedIndexError)
            return ak._v2.contents.listoffsetarray.ListOffsetArray(
                offsets, nextcontent, identifier, self._parameters
            )

        else:
            self._handle_error(
                nplike["awkward_RegularArray_broadcast_tooffsets", offsets.dtype.type](
                    offsets.to(nplike),
                    len(offsets),
                    self._size,
                )
            )
            return ak._v2.contents.listoffsetarray.ListOffsetArray(
                offsets, self._content, self._identifier, self._parameters
            )

    def _getitem_next_jagged(self, slicestarts, slicestops, slicecontent, tail):
        out = self.toListOffsetArray64(True)
        return out._getitem_next_jagged(slicestarts, slicestops, slicecontent, tail)

    def maybe_to_nplike(self, nplike):
        out = self._content.maybe_to_nplike(nplike)
        if out is None:
            return out
        else:
            return out.reshape((len(self), -1) + out.shape[1:])

    def _getitem_next(self, head, tail, advanced):
        if head == ():
            return self

        elif isinstance(head, int):
            nexthead, nexttail = ak._v2._slicing.headtail(tail)
            nextcarry = ak._v2.index.Index64.empty(self._length, self.nplike)
            self._handle_error(
                self.nplike[
                    "awkward_RegularArray_getitem_next_at", nextcarry.dtype.type
                ](
                    nextcarry.to(self.nplike),
                    head,
                    self._length,
                    self._size,
                ),
                head,
            )
            nextcontent = self._content._carry(nextcarry, True, NestedIndexError)
            return nextcontent._getitem_next(nexthead, nexttail, advanced)

        elif isinstance(head, slice):
            nexthead, nexttail = ak._v2._slicing.headtail(tail)
            start, stop, step = head.indices(self._size)

            nextsize = 0
            if step > 0 and stop - start > 0:
                diff = stop - start
                nextsize = diff // step
                if diff % step != 0:
                    nextsize += 1
            elif step < 0 and stop - start < 0:
                diff = start - stop
                nextsize = diff // (step * -1)
                if diff % step != 0:
                    nextsize += 1

            nextcarry = ak._v2.index.Index64.empty(self._length * nextsize, self.nplike)
            self._handle_error(
                self.nplike[
                    "awkward_RegularArray_getitem_next_range",
                    nextcarry.dtype.type,
                ](
                    nextcarry.to(self.nplike),
                    start,
                    step,
                    self._length,
                    self._size,
                    nextsize,
                ),
                head,
            )

            nextcontent = self._content._carry(nextcarry, True, NestedIndexError)

            if advanced is None or len(advanced) == 0:
                return RegularArray(
                    nextcontent._getitem_next(nexthead, nexttail, advanced),
                    nextsize,
                    self._length,
                    self._identifier,
                    self._parameters,
                )
            else:
                nplike = ak.nplike.of(advanced)
                nextadvanced = ak._v2.index.Index64.empty(
                    self._length * nextsize, nplike
                )
                self._handle_error(
                    nplike[
                        "awkward_RegularArray_getitem_next_range_spreadadvanced",
                        nextadvanced.dtype.type,
                        advanced.dtype.type,
                    ](
                        nextadvanced.to(nplike),
                        advanced.to(nplike),
                        self._length,
                        nextsize,
                    ),
                    head,
                )
                return RegularArray(
                    nextcontent._getitem_next(nexthead, nexttail, nextadvanced),
                    nextsize,
                    self._length,
                    self._identifier,
                    self._parameters,
                )

        elif ak._util.isstr(head):
            return self._getitem_next_field(head, tail, advanced)

        elif isinstance(head, list):
            return self._getitem_next_fields(head, tail, advanced)

        elif head is np.newaxis:
            return self._getitem_next_newaxis(tail, advanced)

        elif head is Ellipsis:
            return self._getitem_next_ellipsis(tail, advanced)

        elif isinstance(head, ak._v2.index.Index64):
            nplike = self._content.nplike

            nexthead, nexttail = ak._v2._slicing.headtail(tail)
            flathead = nplike.asarray(head.data.reshape(-1))

            regular_flathead = ak._v2.index.Index64.empty(len(flathead), nplike)
            self._handle_error(
                nplike[
                    "awkward_RegularArray_getitem_next_array_regularize",
                    regular_flathead.dtype.type,
                    flathead.dtype.type,
                ](
                    regular_flathead.to(nplike),
                    flathead,
                    len(flathead),
                    self._size,
                ),
                head,
            )

            if advanced is None or len(advanced) == 0:
                nextcarry = ak._v2.index.Index64.empty(
                    self._length * len(flathead), nplike
                )
                nextadvanced = ak._v2.index.Index64.empty(
                    self._length * len(flathead), nplike
                )
                self._handle_error(
                    nplike[
                        "awkward_RegularArray_getitem_next_array",
                        nextcarry.dtype.type,
                        nextadvanced.dtype.type,
                        regular_flathead.dtype.type,
                    ](
                        nextcarry.to(nplike),
                        nextadvanced.to(nplike),
                        regular_flathead.to(nplike),
                        self._length,
                        len(regular_flathead),
                        self._size,
                    ),
                    head,
                )
                nextcontent = self._content._carry(nextcarry, True, NestedIndexError)

                out = nextcontent._getitem_next(nexthead, nexttail, nextadvanced)
                if advanced is None:
                    return ak._v2._slicing.getitem_next_array_wrap(
                        out, head.metadata.get("shape", (len(head),))
                    )
                else:
                    return out

            elif self._size == 0:
                nextcarry = ak._v2.index.Index64.empty(0, nplike)
                nextadvanced = ak._v2.index.Index64.empty(0, nplike)
                nextcontent = self._content._carry(nextcarry, True, NestedIndexError)
                return nextcontent._getitem_next(nexthead, nexttail, nextadvanced)

            else:
                nextcarry = ak._v2.index.Index64.empty(self._length, nplike)
                nextadvanced = ak._v2.index.Index64.empty(self._length, nplike)
                self._handle_error(
                    nplike[
                        "awkward_RegularArray_getitem_next_array_advanced",
                        nextcarry.dtype.type,
                        nextadvanced.dtype.type,
                        advanced.dtype.type,
                        regular_flathead.dtype.type,
                    ](
                        nextcarry.to(nplike),
                        nextadvanced.to(nplike),
                        advanced.to(nplike),
                        regular_flathead.to(nplike),
                        self._length,
                        len(regular_flathead),
                        self._size,
                    ),
                    head,
                )
                nextcontent = self._content._carry(nextcarry, True, NestedIndexError)
                return nextcontent._getitem_next(nexthead, nexttail, nextadvanced)

        elif isinstance(head, ak._v2.contents.ListOffsetArray):
            nplike = self.nplike

            if advanced is not None:
                raise NestedIndexError(
                    self,
                    head,
                    "cannot mix jagged slice with NumPy-style advanced indexing",
                )

            if len(head) != self._size and nplike.known_shape:
                raise NestedIndexError(
                    self,
                    head,
                    "cannot fit jagged slice with length {0} into {1} of size {2}".format(
                        len(head), type(self).__name__, self._size
                    ),
                )

            regularlength = self._length
            singleoffsets = head._offsets
            multistarts = ak._v2.index.Index64.empty(len(head) * regularlength, nplike)
            multistops = ak._v2.index.Index64.empty(len(head) * regularlength, nplike)

            self._handle_error(
                nplike[
                    "awkward_RegularArray_getitem_jagged_expand",
                    multistarts.dtype.type,
                    multistops.dtype.type,
                    singleoffsets.dtype.type,
                ](
                    multistarts.to(nplike),
                    multistops.to(nplike),
                    singleoffsets.to(nplike),
                    len(head),
                    regularlength,
                ),
            )
            down = self._content._getitem_next_jagged(
                multistarts, multistops, head._content, tail
            )

            return RegularArray(down, len(head), self._length, None, self._parameters)

        elif isinstance(head, ak._v2.contents.IndexedOptionArray):
            return self._getitem_next_missing(head, tail, advanced)

        else:
            raise AssertionError(repr(head))

    def mergeable(self, other, mergebool):
        if not _parameters_equal(self._parameters, other._parameters):
            return False

        if isinstance(
            other,
            (
                ak._v2.contents.emptyarray.EmptyArray,
                ak._v2.contents.unionarray.UnionArray,
            ),
        ):
            return True

        elif isinstance(
            other,
            (
                ak._v2.contents.indexedarray.IndexedArray,
                ak._v2.contents.indexedoptionarray.IndexedOptionArray,
                ak._v2.contents.bytemaskedarray.ByteMaskedArray,
                ak._v2.contents.bitmaskedarray.BitMaskedArray,
                ak._v2.contents.unmaskedarray.UnmaskedArray,
            ),
        ):
            return self.mergeable(other.content, mergebool)

        elif isinstance(
            other,
            (
                ak._v2.contents.regulararray.RegularArray,
                ak._v2.contents.listarray.ListArray,
                ak._v2.contents.listoffsetarray.ListOffsetArray,
            ),
        ):
            return self.content.mergeable(other.content, mergebool)

        else:
            return False

    def mergemany(self, others):
        if len(others) == 0:
            return self
        return self.toListOffsetArray64(True).mergemany(others)

    def _localindex(self, axis, depth):
        posaxis = self.axis_wrap_if_negative(axis)
        if posaxis == depth:
            return self._localindex_axis0()
        elif posaxis == depth + 1:
            localindex = ak._v2.index.Index64.empty(
                self._length * self._size, self.nplike
            )
            self._handle_error(
                localindex.nplike["awkward_RegularArray_localindex", np.int64](
                    localindex.to(localindex.nplike),
                    self._size,
                    self._length,
                )
            )
            return ak._v2.contents.RegularArray(
                ak._v2.contents.numpyarray.NumpyArray(localindex),
                self._size,
                self._length,
                self._identifier,
                self._parameters,
            )
        else:
            return ak._v2.contents.RegularArray(
                self._content._localindex(posaxis, depth + 1),
                self._size,
                self._length,
                self._identifier,
                self._parameters,
            )

    def _argsort_next(
        self,
        negaxis,
        starts,
        shifts,
        parents,
        outlength,
        ascending,
        stable,
        kind,
        order,
    ):
        if self._length == 0:
            return ak._v2.contents.NumpyArray(self.nplike.empty(0, np.int64))

        next = self.toListOffsetArray64(True)
        out = next._argsort_next(
            negaxis,
            starts,
            shifts,
            parents,
            outlength,
            ascending,
            stable,
            kind,
            order,
        )

        if isinstance(out, ak._v2.contents.RegularArray):
            if isinstance(out._content, ak._v2.contents.ListOffsetArray):
                return ak._v2.contents.RegularArray(
                    out._content.toRegularArray(),
                    out._size,
                    out._length,
                    None,
                    out._parameters,
                )

        return out

    def _sort_next(
        self, negaxis, starts, parents, outlength, ascending, stable, kind, order
    ):
        out = self.toListOffsetArray64(True)._sort_next(
            negaxis,
            starts,
            parents,
            outlength,
            ascending,
            stable,
            kind,
            order,
        )

        # FIXME
        # if isinstance(out, ak._v2.contents.RegularArray):
        #     if isinstance(out._content, ak._v2.contents.ListOffsetArray):
        #         return ak._v2.contents.RegularArray(
        #             out._content.toRegularArray(),
        #             out._size,
        #             out._length,
        #             None,
        #             out._parameters,
        #         )

        return out

    def _combinations(self, n, replacement, recordlookup, parameters, axis, depth):
        posaxis = self.axis_wrap_if_negative(axis)
        if posaxis == depth:
            return self._combinations_axis0(n, replacement, recordlookup, parameters)
        elif posaxis == depth + 1:
            if (
                self.parameter("__array__") == "string"
                or self.parameter("__array__") == "bytestring"
            ):
                raise ValueError(
                    "ak.combinations does not compute combinations of the characters of a string; please split it into lists"
                )

            size = self._size
            if replacement:
                size = size + (n - 1)
            thisn = n
            if thisn > size:
                combinationslen = 0
            elif thisn == size:
                combinationslen = 1
            else:
                if thisn * 2 > size:
                    thisn = size - thisn
                combinationslen = size
                for j in range(2, thisn + 1):
                    combinationslen = combinationslen * (size - j + 1)
                    combinationslen = combinationslen // j

            totallen = combinationslen * len(self)
            tocarryraw = self.nplike.empty(n, dtype=np.intp)
            tocarry = []
            for i in range(n):
                ptr = ak._v2.index.Index64.empty(totallen, self.nplike, dtype=np.int64)
                tocarry.append(ptr)
                tocarryraw[i] = ptr.ptr

            toindex = ak._v2.index.Index64.empty(n, self.nplike, dtype=np.int64)
            fromindex = ak._v2.index.Index64.empty(n, self.nplike, dtype=np.int64)

            if self._size != 0:
                self._handle_error(
                    self.nplike[
                        "awkward_RegularArray_combinations_64",
                        np.int64,
                        toindex.to(self.nplike).dtype.type,
                        fromindex.to(self.nplike).dtype.type,
                    ](
                        tocarryraw,
                        toindex.to(self.nplike),
                        fromindex.to(self.nplike),
                        n,
                        replacement,
                        self._size,
                        len(self),
                    )
                )

            contents = []
            for ptr in tocarry:
                contents.append(self._content._carry(ptr, True, NestedIndexError))
            recordarray = ak._v2.contents.recordarray.RecordArray(
                contents, recordlookup, parameters=parameters
            )
            return ak._v2.contents.regulararray.RegularArray(
                recordarray,
                combinationslen,
                len(self),
                self._identifier,
                self._parameters,
            )
        else:
            next = self._content._getitem_range(
                slice(0, len(self) * self._size)
            )._combinations(
                n, replacement, recordlookup, parameters, posaxis, depth + 1
            )
            return ak._v2.contents.regulararray.RegularArray(
                next, self._size, len(self), self._identifier, self._parameters
            )

    def _reduce_next(
        self,
        reducer,
        negaxis,
        starts,
        shifts,
        parents,
        outlength,
        mask,
        keepdims,
    ):
        out = self.toListOffsetArray64(True)._reduce_next(
            reducer,
            negaxis,
            starts,
            shifts,
            parents,
            outlength,
            mask,
            keepdims,
        )

        if not self._content.dimension_optiontype:
            branch, depth = self._content.branch_depth
            convert_shallow = negaxis == depth
            convert_deep = negaxis + 2 == depth

            if keepdims:
                convert_shallow = False
                convert_deep = True

            if convert_deep:
                if isinstance(out, ak._v2.contents.ListOffsetArray):
                    if isinstance(out.content, ak._v2.contents.ListOffsetArray):
                        out = ak._v2.contents.ListOffsetArray(
                            out.offsets,
                            out.content.toRegularArray(),
                            out.identifier,
                            out.parameters,
                        )
                    elif isinstance(out.content, ak._v2.contents.ListArray):
                        out = ak._v2.contents.ListOffsetArray(
                            out.offsets,
                            out.content.toRegularArray(),
                            out.identifier,
                            out.parameters,
                        )
                elif isinstance(out, ak._v2.contents.ListArray):
                    if isinstance(out.content, ak._v2.contents.ListOffsetArray):
                        out = ak._v2.contents.ListOffsetArray(
                            out.offsets,
                            out.content.toRegularArray(),
                            out.identifier,
                            out.parameters,
                        )
                    elif isinstance(out.content, ak._v2.contents.ListArray):
                        out = ak._v2.contents.ListOffsetArray(
                            out.offsets,
                            out.content.toRegularArray(),
                            out.identifier,
                            out.parameters,
                        )

            if convert_shallow:
                if isinstance(out, ak._v2.contents.ListOffsetArray):
                    out = out.toRegularArray()
                elif isinstance(out, ak._v2.contents.ListArray):
                    out = out.toRegularArray()

        return out

    def _validityerror(self, path):
        if self.size < 0:
            return 'at {0} ("{1}"): size < 0'.format(path, type(self))
        if (
            self.parameter("__array__") == "string"
            or self.parameter("__array__") == "bytestring"
        ):
            return ""
        else:
            return self.content.validityerror(path + ".content")

<<<<<<< HEAD
    def _rpad(self, target, axis, depth):
        posaxis = self.axis_wrap_if_negative(axis)
        if posaxis == depth:
            return self.rpad_axis0(target, False)
        elif posaxis == depth + 1:
            if target < self._size:
                return self
            else:
                return self._rpad_and_clip(target, posaxis, depth)
        else:
            return ak._v2.contents.regulararray.RegularArray(
                self._content._rpad(target, posaxis, depth + 1),
                self._size,
                len(self),
                None,
                self._parameters,
            )

    def _rpad_and_clip(self, target, axis, depth):
        posaxis = self.axis_wrap_if_negative(axis)
        if posaxis == depth:
            return self.rpad_axis0(target, True)
        elif posaxis == depth + 1:
            index = ak._v2.index.Index64.empty(len(self) * target, self.nplike)
            self._handle_error(
                self.nplike[
                    "awkward_RegularArray_rpad_and_clip_axis1", index.dtype.type
                ](index.to(self.nplike), target, self._size, len(self))
            )
            next = ak._v2.contents.indexedoptionarray.IndexedOptionArray(
                index,
                self._content,
                None,
                self._parameters,
            )
            return ak._v2.contents.regulararray.RegularArray(
                next.simplify_optiontype(),
                target,
                len(self),
                None,
                self._parameters,
            )
        else:
            return ak._v2.contents.regulararray.RegularArray(
                self._content._rpad_and_clip(target, posaxis, depth + 1),
                self._size,
                len(self),
                None,
                self._parameters,
            )
=======
    def _to_arrow(self, pyarrow, mask_node, validbytes, length, options):
        if self.parameter("__array__") == "string":
            return self.toListOffsetArray64(False)._to_arrow(
                pyarrow, mask_node, validbytes, length, options
            )

        is_bytestring = self.parameter("__array__") == "bytestring"

        akcontent = self._content[: self._length * self._size]

        if is_bytestring:
            assert isinstance(akcontent, ak._v2.contents.NumpyArray)

            return pyarrow.Array.from_buffers(
                ak._v2._connect.pyarrow.to_awkwardarrow_type(
                    pyarrow.binary(self._size),
                    options["extensionarray"],
                    mask_node,
                    self,
                ),
                self._length,
                [
                    ak._v2._connect.pyarrow.to_validbits(validbytes),
                    pyarrow.py_buffer(akcontent.to(numpy)),
                ],
            )

        else:
            paarray = akcontent._to_arrow(
                pyarrow, None, None, self._length * self._size, options
            )

            content_type = pyarrow.list_(paarray.type).value_field.with_nullable(
                akcontent.is_OptionType
            )

            return pyarrow.Array.from_buffers(
                ak._v2._connect.pyarrow.to_awkwardarrow_type(
                    pyarrow.list_(content_type, self._size),
                    options["extensionarray"],
                    mask_node,
                    self,
                ),
                self._length,
                [
                    ak._v2._connect.pyarrow.to_validbits(validbytes),
                ],
                children=[paarray],
                null_count=ak._v2._connect.pyarrow.to_null_count(
                    validbytes, options["count_nulls"]
                ),
            )

    def _completely_flatten(self, nplike, options):
        if (
            self.parameter("__array__") == "string"
            or self.parameter("__array__") == "bytestring"
        ):
            return [ak._v2.operations.convert.to_numpy(self)]
        else:
            flat = self._content[: self._length * self._size]
            return flat._completely_flatten(nplike, options)

    def _recursively_apply(
        self, action, depth, depth_context, lateral_context, options
    ):
        if options["return_array"]:

            def continuation():
                return RegularArray(
                    self._content._recursively_apply(
                        action,
                        depth + 1,
                        copy.copy(depth_context),
                        lateral_context,
                        options,
                    ),
                    self._size,
                    self._length,
                    self._identifier,
                    self._parameters if options["keep_parameters"] else None,
                )

        else:

            def continuation():
                self._content._recursively_apply(
                    action,
                    depth + 1,
                    copy.copy(depth_context),
                    lateral_context,
                    options,
                )

        result = action(
            self,
            depth=depth,
            depth_context=depth_context,
            lateral_context=lateral_context,
            continuation=continuation,
            options=options,
        )

        if isinstance(result, Content):
            return result
        elif result is None:
            return continuation()
        else:
            raise AssertionError(result)
>>>>>>> 45154ea8
<|MERGE_RESOLUTION|>--- conflicted
+++ resolved
@@ -817,7 +817,6 @@
         else:
             return self.content.validityerror(path + ".content")
 
-<<<<<<< HEAD
     def _rpad(self, target, axis, depth):
         posaxis = self.axis_wrap_if_negative(axis)
         if posaxis == depth:
@@ -868,7 +867,6 @@
                 None,
                 self._parameters,
             )
-=======
     def _to_arrow(self, pyarrow, mask_node, validbytes, length, options):
         if self.parameter("__array__") == "string":
             return self.toListOffsetArray64(False)._to_arrow(
@@ -977,5 +975,4 @@
         elif result is None:
             return continuation()
         else:
-            raise AssertionError(result)
->>>>>>> 45154ea8
+            raise AssertionError(result)
# BSD 3-Clause License; see https://github.com/scikit-hep/awkward-1.0/blob/main/LICENSE

from __future__ import absolute_import

import copy

import awkward as ak
from awkward._v2.index import Index
from awkward._v2._slicing import NestedIndexError
from awkward._v2.contents.content import Content
from awkward._v2.forms.listoffsetform import ListOffsetForm
from awkward._v2.forms.form import _parameters_equal

np = ak.nplike.NumpyMetadata.instance()
numpy = ak.nplike.Numpy.instance()


class ListOffsetArray(Content):
    is_ListType = True

    def __init__(self, offsets, content, identifier=None, parameters=None):
        if not isinstance(offsets, Index) and offsets.dtype in (
            np.dtype(np.int32),
            np.dtype(np.uint32),
            np.dtype(np.int64),
        ):
            raise TypeError(
                "{0} 'offsets' must be an Index with dtype in (int32, uint32, int64), "
                "not {1}".format(type(self).__name__, repr(offsets))
            )
        if not isinstance(content, Content):
            raise TypeError(
                "{0} 'content' must be a Content subtype, not {1}".format(
                    type(self).__name__, repr(content)
                )
            )
        if not len(offsets) >= 1:
            raise ValueError(
                "{0} len(offsets) ({1}) must be >= 1".format(
                    type(self).__name__, len(offsets)
                )
            )

        self._offsets = offsets
        self._content = content
        self._init(identifier, parameters)

    @property
    def starts(self):
        return self._offsets[:-1]

    @property
    def stops(self):
        return self._offsets[1:]

    @property
    def offsets(self):
        return self._offsets

    @property
    def content(self):
        return self._content

    @property
    def nplike(self):
        return self._offsets.nplike

    Form = ListOffsetForm

    @property
    def form(self):
        return self.Form(
            self._offsets.form,
            self._content.form,
            has_identifier=self._identifier is not None,
            parameters=self._parameters,
            form_key=None,
        )

    @property
    def typetracer(self):
        tt = ak._v2._typetracer.TypeTracer.instance()
        return ListOffsetArray(
            ak._v2.index.Index(self._offsets.to(tt)),
            self._content.typetracer,
            self._typetracer_identifier(),
            self._parameters,
        )

    def __len__(self):
        return len(self._offsets) - 1

    def __repr__(self):
        return self._repr("", "", "")

    def _repr(self, indent, pre, post):
        out = [indent, pre, "<ListOffsetArray len="]
        out.append(repr(str(len(self))))
        out.append(">")
        out.extend(self._repr_extra(indent + "    "))
        out.append("\n")
        out.append(self._offsets._repr(indent + "    ", "<offsets>", "</offsets>\n"))
        out.append(self._content._repr(indent + "    ", "<content>", "</content>\n"))
        out.append(indent + "</ListOffsetArray>")
        out.append(post)
        return "".join(out)

    def merge_parameters(self, parameters):
        return ListOffsetArray(
            self._offsets,
            self._content,
            self._identifier,
            ak._v2._util.merge_parameters(self._parameters, parameters),
        )

    def toListOffsetArray64(self, start_at_zero=False):
        if issubclass(self._offsets.dtype.type, np.int64):
            if not start_at_zero or self._offsets[0] == 0:
                return self

            if start_at_zero:
                offsets = ak._v2.index.Index64(
                    self._offsets.to(self.nplike) - self._offsets[0]
                )
                content = self._content[self._offsets[0] :]
            else:
                offsets, content = self._offsets, self._content

            return ListOffsetArray(offsets, content, self._identifier, self._parameters)

        else:
            offsets = self._compact_offsets64(start_at_zero)
            return self._broadcast_tooffsets64(offsets)

    def toRegularArray(self):
        nplike = self.nplike

        start, stop = self._offsets[0], self._offsets[len(self._offsets) - 1]
        content = self._content._getitem_range(slice(start, stop))
        size = ak._v2.index.Index64.empty(1, nplike)
        self._handle_error(
            nplike[
                "awkward_ListOffsetArray_toRegularArray",
                size.dtype.type,
                self._offsets.dtype.type,
            ](
                size.to(nplike),
                self._offsets.to(nplike),
                len(self._offsets),
            )
        )

        return ak._v2.contents.RegularArray(
            content,
            size[0],
            len(self._offsets),
            self._identifier,
            self._parameters,
        )

    def _getitem_nothing(self):
        return self._content._getitem_range(slice(0, 0))

    def _getitem_at(self, where):
        if where < 0:
            where += len(self)
        if not (0 <= where < len(self)) and self.nplike.known_shape:
            raise NestedIndexError(self, where)
        start, stop = self._offsets[where], self._offsets[where + 1]
        return self._content._getitem_range(slice(start, stop))

    def _getitem_range(self, where):
        start, stop, step = where.indices(len(self))
        offsets = self._offsets[start : stop + 1]
        if len(offsets) == 0:
            offsets = Index(self.nplike.array([0], dtype=self._offsets.dtype))
        return ListOffsetArray(
            offsets,
            self._content,
            self._range_identifier(start, stop),
            self._parameters,
        )

    def _getitem_field(self, where, only_fields=()):
        return ListOffsetArray(
            self._offsets,
            self._content._getitem_field(where, only_fields),
            self._field_identifier(where),
            None,
        )

    def _getitem_fields(self, where, only_fields=()):
        return ListOffsetArray(
            self._offsets,
            self._content._getitem_fields(where, only_fields),
            self._fields_identifier(where),
            None,
        )

    def _carry(self, carry, allow_lazy, exception):
        assert isinstance(carry, ak._v2.index.Index)

        try:
            nextstarts = self.starts[carry.data]
            nextstops = self.stops[carry.data]
        except IndexError as err:
            if issubclass(exception, NestedIndexError):
                raise exception(self, carry.data, str(err))
            else:
                raise exception(str(err))

        return ak._v2.contents.listarray.ListArray(
            nextstarts,
            nextstops,
            self._content,
            self._carry_identifier(carry, exception),
            self._parameters,
        )

    def _compact_offsets64(self, start_at_zero):
        offsets_len = len(self._offsets) - 1
        out = ak._v2.index.Index64.empty(offsets_len + 1, self.nplike)
        self._handle_error(
            self.nplike[
                "awkward_ListOffsetArray_compact_offsets",
                out.dtype.type,
                self._offsets.dtype.type,
            ](out.to(self.nplike), self._offsets.to(self.nplike), offsets_len)
        )
        if isinstance(out.data, ak._v2._typetracer.TypeTracerArray):
            out.data.fill_other = len(self._content)
        return out

    def _broadcast_tooffsets64(self, offsets):
        nplike = self.nplike
        if len(offsets) == 0 or offsets[0] != 0:
            raise AssertionError(
                "broadcast_tooffsets64 can only be used with offsets that start at 0, not {0}".format(
                    "(empty)" if len(offsets) == 0 else str(offsets[0])
                )
            )

        if len(offsets) - 1 != len(self):
            raise AssertionError(
                "cannot broadcast {0} of length {1} to length {2}".format(
                    type(self).__name__, len(self), len(offsets) - 1
                )
            )

        if self._identifier is not None:
            identifier = self._identifier[slice(0, len(offsets) - 1)]
        else:
            identifier = self._identifier

        starts, stops = self.starts, self.stops

        nextcarry = ak._v2.index.Index64.empty(offsets[-1], nplike)
        self._handle_error(
            nplike[
                "awkward_ListArray_broadcast_tooffsets",
                nextcarry.dtype.type,
                offsets.dtype.type,
                starts.dtype.type,
                stops.dtype.type,
            ](
                nextcarry.to(nplike),
                offsets.to(nplike),
                len(offsets),
                starts.to(nplike),
                stops.to(nplike),
                len(self._content),
            )
        )

        nextcontent = self._content._carry(nextcarry, True, NestedIndexError)

        return ListOffsetArray(offsets, nextcontent, identifier, self._parameters)

    def _getitem_next_jagged(self, slicestarts, slicestops, slicecontent, tail):
        out = ak._v2.contents.listarray.ListArray(
            self.starts, self.stops, self._content, self._identifier, self._parameters
        )
        return out._getitem_next_jagged(slicestarts, slicestops, slicecontent, tail)

    def _getitem_next(self, head, tail, advanced):
        nplike = self.nplike

        if head == ():
            return self

        elif isinstance(head, int):
            assert advanced is None
            lenstarts = len(self._offsets) - 1
            starts, stops = self.starts, self.stops
            nexthead, nexttail = ak._v2._slicing.headtail(tail)
            nextcarry = ak._v2.index.Index64.empty(lenstarts, nplike)

            self._handle_error(
                nplike[
                    "awkward_ListArray_getitem_next_at",
                    nextcarry.dtype.type,
                    starts.dtype.type,
                    stops.dtype.type,
                ](
                    nextcarry.to(nplike),
                    starts.to(nplike),
                    stops.to(nplike),
                    lenstarts,
                    head,
                )
            )
            nextcontent = self._content._carry(nextcarry, True, NestedIndexError)
            return nextcontent._getitem_next(nexthead, nexttail, advanced)

        elif isinstance(head, slice):
            nexthead, nexttail = ak._v2._slicing.headtail(tail)
            lenstarts = len(self._offsets) - 1
            start, stop, step = head.start, head.stop, head.step

            step = 1 if step is None else step
            start = ak._util.kSliceNone if start is None else start
            stop = ak._util.kSliceNone if stop is None else stop

            carrylength = ak._v2.index.Index64.empty(1, nplike)
            self._handle_error(
                nplike[
                    "awkward_ListArray_getitem_next_range_carrylength",
                    carrylength.dtype.type,
                    self.starts.dtype.type,
                    self.stops.dtype.type,
                ](
                    carrylength.to(nplike),
                    self.starts.to(nplike),
                    self.stops.to(nplike),
                    lenstarts,
                    start,
                    stop,
                    step,
                )
            )

            if self._starts.dtype == "int64":
                nextoffsets = ak._v2.index.Index64.empty(lenstarts + 1, nplike)
            elif self._starts.dtype == "int32":
                nextoffsets = ak._v2.index.Index32.empty(lenstarts + 1, nplike)
            elif self._starts.dtype == "uint32":
                nextoffsets = ak._v2.index.IndexU32.empty(lenstarts + 1, nplike)
            nextcarry = ak._v2.index.Index64.empty(carrylength[0], nplike)

            self._handle_error(
                nplike[
                    "awkward_ListArray_getitem_next_range",
                    nextoffsets.dtype.type,
                    nextcarry.dtype.type,
                    self.starts.dtype.type,
                    self.stops.dtype.type,
                ](
                    nextoffsets.to(nplike),
                    nextcarry.to(nplike),
                    self.starts.to(nplike),
                    self.stops.to(nplike),
                    lenstarts,
                    start,
                    stop,
                    step,
                )
            )

            nextcontent = self._content._carry(nextcarry, True, NestedIndexError)

            if advanced is None or len(advanced) == 0:
                return ak._v2.contents.listoffsetarray.ListOffsetArray(
                    nextoffsets,
                    nextcontent._getitem_next(nexthead, nexttail, advanced),
                    self._identifier,
                    self._parameters,
                )

            else:
                total = ak._v2.index.Index64.empty(1, nplike)
                self._handle_error(
                    nplike[
                        "awkward_ListArray_getitem_next_range_counts",
                        total.dtype.type,
                        nextoffsets.dtype.type,
                    ](
                        total.to(nplike),
                        nextoffsets.to(nplike),
                        lenstarts,
                    )
                )

                nextadvanced = ak._v2.index.Index64.empty(total[0], nplike)
                self._handle_error(
                    nplike[
                        "awkward_ListArray_getitem_next_range_spreadadvanced",
                        nextadvanced.dtype.type,
                        advanced.dtype.type,
                        nextoffsets.dtype.type,
                    ](
                        nextadvanced.to(nplike),
                        advanced.to(nplike),
                        nextoffsets.to(nplike),
                        lenstarts,
                    )
                )

                return ak._v2.contents.listoffsetarray.ListOffsetArray(
                    nextoffsets,
                    nextcontent._getitem_next(nexthead, nexttail, nextadvanced),
                    self._identifier,
                    self._parameters,
                )

        elif ak._util.isstr(head):
            return self._getitem_next_field(head, tail, advanced)

        elif isinstance(head, list):
            return self._getitem_next_fields(head, tail, advanced)

        elif head is np.newaxis:
            return self._getitem_next_newaxis(tail, advanced)

        elif head is Ellipsis:
            return self._getitem_next_ellipsis(tail, advanced)

        elif isinstance(head, ak._v2.index.Index64):
            nexthead, nexttail = ak._v2._slicing.headtail(tail)
            flathead = nplike.asarray(head.data.reshape(-1))
            lenstarts = len(self.starts)
            regular_flathead = ak._v2.index.Index64(flathead)
            if advanced is None or len(advanced) == 0:
                nextcarry = ak._v2.index.Index64.empty(
                    lenstarts * len(flathead), nplike
                )
                nextadvanced = ak._v2.index.Index64.empty(
                    lenstarts * len(flathead), nplike
                )
                self._handle_error(
                    nplike[
                        "awkward_ListArray_getitem_next_array",
                        nextcarry.dtype.type,
                        nextadvanced.dtype.type,
                        regular_flathead.dtype.type,
                    ](
                        nextcarry.to(nplike),
                        nextadvanced.to(nplike),
                        self.starts.to(nplike),
                        self.stops.to(nplike),
                        regular_flathead.to(nplike),
                        lenstarts,
                        len(regular_flathead),
                        len(self._content),
                    ),
                    head,
                )
                nextcontent = self._content._carry(nextcarry, True, NestedIndexError)

                out = nextcontent._getitem_next(nexthead, nexttail, nextadvanced)
                if advanced is None:
                    return ak._v2._slicing.getitem_next_array_wrap(
                        out, head.metadata.get("shape", (len(head),))
                    )
                else:
                    return out

            else:
                nextcarry = ak._v2.index.Index64.empty(len(self), nplike)
                nextadvanced = ak._v2.index.Index64.empty(len(self), nplike)
                self._handle_error(
                    nplike[
                        "awkward_ListArray_getitem_next_array_advanced",
                        nextcarry.dtype.type,
                        nextadvanced.dtype.type,
                        self.starts.dtype.type,
                        self.stops.dtype.type,
                        regular_flathead.dtype.type,
                        advanced.dtype.type,
                    ](
                        nextcarry.to(nplike),
                        nextadvanced.to(nplike),
                        self.starts.to(nplike),
                        self.stops.to(nplike),
                        regular_flathead.to(nplike),
                        advanced.to(nplike),
                        lenstarts,
                        len(regular_flathead),
                        len(self._content),
                    ),
                    head,
                )
                nextcontent = self._content._carry(nextcarry, True, NestedIndexError)
                return nextcontent._getitem_next(nexthead, nexttail, nextadvanced)

        elif isinstance(head, ak._v2.contents.ListOffsetArray):
            listarray = ak._v2.contents.listarray.ListArray(
                self.starts,
                self.stops,
                self._content,
                self._identifier,
                self._parameters,
            )
            return listarray._getitem_next(head, tail, advanced)

        elif isinstance(head, ak._v2.contents.IndexedOptionArray):
            return self._getitem_next_missing(head, tail, advanced)

        else:
            raise AssertionError(repr(head))

    def mergeable(self, other, mergebool):
        if not _parameters_equal(self._parameters, other._parameters):
            return False

        if isinstance(
            other,
            (
                ak._v2.contents.emptyarray.EmptyArray,
                ak._v2.contents.unionarray.UnionArray,
            ),
        ):
            return True

        elif isinstance(
            other,
            (
                ak._v2.contents.indexedarray.IndexedArray,
                ak._v2.contents.indexedoptionarray.IndexedOptionArray,
                ak._v2.contents.bytemaskedarray.ByteMaskedArray,
                ak._v2.contents.bitmaskedarray.BitMaskedArray,
                ak._v2.contents.unmaskedarray.UnmaskedArray,
            ),
        ):
            return self.mergeable(other.content, mergebool)

        if isinstance(
            other,
            (
                ak._v2.contents.regulararray.RegularArray,
                ak._v2.contents.listarray.ListArray,
                ak._v2.contents.listoffsetarray.ListOffsetArray,
            ),
        ):
            return self.content.mergeable(other.content, mergebool)

        else:
            return False

    def mergemany(self, others):
        if len(others) == 0:
            return self
        listarray = ak._v2.contents.listarray.ListArray(
            self.starts, self.stops, self.content, None, self.parameters
        )
        return listarray.mergemany(others)

    def _localindex(self, axis, depth):
        posaxis = self.axis_wrap_if_negative(axis)
        if posaxis == depth:
            return self._localindex_axis0()
        elif posaxis == depth + 1:
            offsets = self._compact_offsets64(True)
            innerlength = offsets[len(offsets) - 1]
            localindex = ak._v2.index.Index64.empty(innerlength, self.nplike)
            self._handle_error(
                self.nplike[
                    "awkward_ListArray_localindex",
                    localindex.dtype.type,
                    offsets.dtype.type,
                ](localindex.to(self.nplike), offsets.to(self.nplike), len(offsets) - 1)
            )
            return ak._v2.contents.listoffsetarray.ListOffsetArray(
                offsets,
                ak._v2.contents.NumpyArray(localindex),
                self._identifier,
                self._parameters,
            )
        else:
            return ak._v2.contents.listoffsetarray.ListOffsetArray(
                self._offsets,
                self._content._localindex(posaxis, depth + 1),
                self._identifier,
                self._parameters,
            )

    def _argsort_next(
        self,
        negaxis,
        starts,
        shifts,
        parents,
        outlength,
        ascending,
        stable,
        kind,
        order,
    ):
        if len(self._offsets) - 1 == 0:
            return ak._v2.contents.NumpyArray(self.nplike.empty(0, np.int64))

        nplike = self.nplike

        branch, depth = self.branch_depth

        if (
            self.parameter("__array__") == "string"
            or self.parameter("__array__") == "bytestring"
        ):
            if branch or (negaxis != depth):
                raise ValueError("array with strings can only be sorted with axis=-1")

            # FIXME: check validity error

            if isinstance(self._content, ak._v2.contents.NumpyArray):
                nextcarry = ak._v2.index.Index64.empty(len(self._offsets) - 1, nplike)

                self_starts, self_stops = self._offsets[:-1], self._offsets[1:]
                self._handle_error(
                    nplike[
                        "awkward_ListOffsetArray_argsort_strings",
                        nextcarry.dtype.type,
                        parents.dtype.type,
                        self._content.dtype.type,
                        self_starts.dtype.type,
                        self_stops.dtype.type,
                    ](
                        nextcarry.to(nplike),
                        parents.to(nplike),
                        len(parents),
                        self._content._data,
                        self_starts.to(nplike),
                        self_stops.to(nplike),
                        stable,
                        ascending,
                        False,
                    )
                )
                return ak._v2.contents.NumpyArray(nextcarry)

        if not branch and (negaxis == depth):
            if (
                self.parameter("__array__") == "string"
                or self.parameter("__array__") == "bytestring"
            ):
                raise ValueError("array with strings can only be sorted with axis=-1")
            if len(self._offsets) - 1 != len(parents):
                raise ValueError(
                    "length of self._offsets_ - 1 is not equal to parents length"
                )

            maxcount = ak._v2.index.Index64.empty(1, nplike)
            offsetscopy = ak._v2.index.Index64.empty(len(self._offsets), nplike)
            self._handle_error(
                nplike[
                    "awkward_ListOffsetArray_reduce_nonlocal_maxcount_offsetscopy_64",
                    maxcount.dtype.type,
                    offsetscopy.dtype.type,
                    self._offsets.dtype.type,
                ](
                    maxcount.to(nplike),
                    offsetscopy.to(nplike),
                    self._offsets.to(nplike),
                    len(self._offsets) - 1,
                )
            )

            maxcount = maxcount[0]
            nextlen = self._offsets[-1] - self._offsets[0]

            nextcarry = ak._v2.index.Index64.empty(nextlen, nplike)
            nextparents = ak._v2.index.Index64.empty(nextlen, nplike)
            maxnextparents = ak._v2.index.Index64.empty(1, nplike)
            distincts = ak._v2.index.Index64.empty(maxcount * outlength, nplike)
            self._handle_error(
                nplike[
                    "awkward_ListOffsetArray_reduce_nonlocal_preparenext_64",
                    nextcarry.dtype.type,
                    nextparents.dtype.type,
                    maxnextparents.dtype.type,
                    distincts.dtype.type,
                    self._offsets.dtype.type,
                    offsetscopy.dtype.type,
                    parents.dtype.type,
                ](
                    nextcarry.to(nplike),
                    nextparents.to(nplike),
                    nextlen,
                    maxnextparents.to(nplike),
                    distincts.to(nplike),
                    maxcount * outlength,
                    offsetscopy.to(nplike),
                    self._offsets.to(nplike),
                    len(self._offsets) - 1,
                    parents.to(nplike),
                    maxcount,
                )
            )

            nextstarts_length = maxnextparents[0] + 1
            nextstarts = ak._v2.index.Index64.empty(nextstarts_length, nplike, np.int64)
            self._handle_error(
                nplike[
                    "awkward_ListOffsetArray_reduce_nonlocal_nextstarts_64",
                    nextstarts.dtype.type,
                    nextparents.dtype.type,
                ](
                    nextstarts.to(nplike),
                    nextparents.to(nplike),
                    nextlen,
                )
            )

            nummissing = ak._v2.index.Index64.empty(maxcount, nplike)
            missing = ak._v2.index.Index64.empty(self._offsets[-1], nplike)
            nextshifts = ak._v2.index.Index64.empty(nextlen, nplike)
            self._handle_error(
                nplike[
                    "awkward_ListOffsetArray_reduce_nonlocal_nextshifts_64",
                    nummissing.dtype.type,
                    missing.dtype.type,
                    nextshifts.dtype.type,
                    self._offsets.dtype.type,
                    starts.dtype.type,
                    parents.dtype.type,
                    nextcarry.dtype.type,
                ](
                    nummissing.to(nplike),
                    missing.to(nplike),
                    nextshifts.to(nplike),
                    self._offsets.to(nplike),
                    len(self._offsets) - 1,
                    starts.to(nplike),
                    parents.to(nplike),
                    maxcount,
                    nextlen,
                    nextcarry.to(nplike),
                )
            )

            nextcontent = self._content._carry(nextcarry, False, NestedIndexError)
            outcontent = nextcontent._argsort_next(
                negaxis - 1,
                nextstarts,
                nextshifts,
                nextparents,
                nextstarts_length,
                ascending,
                stable,
                kind,
                order,
            )

            outcarry = ak._v2.index.Index64.empty(nextlen, nplike)
            self._handle_error(
                nplike[
                    "awkward_ListOffsetArray_local_preparenext_64",
                    outcarry.dtype.type,
                    nextcarry.dtype.type,
                ](
                    outcarry.to(nplike),
                    nextcarry.to(nplike),
                    nextlen,
                )
            )

            out_offsets = self._compact_offsets64(True)
            out = outcontent._carry(outcarry, False, NestedIndexError)
            return ak._v2.contents.ListOffsetArray(
                out_offsets,
                out,
                None,
                self._parameters,
            )
        else:
            nextparents = ak._v2.index.Index64.empty(
                self._offsets[-1] - self._offsets[0], nplike
            )

            self._handle_error(
                nplike[
                    "awkward_ListOffsetArray_reduce_local_nextparents_64",
                    nextparents.dtype.type,
                    self._offsets.dtype.type,
                ](
                    nextparents.to(nplike),
                    self._offsets.to(nplike),
                    len(self._offsets) - 1,
                )
            )

            trimmed = self._content[self._offsets[0] : self._offsets[-1]]
            outcontent = trimmed._argsort_next(
                negaxis,
                self._offsets[:-1],
                shifts,
                nextparents,
                len(self._offsets) - 1,
                ascending,
                stable,
                kind,
                order,
            )
            outoffsets = self._compact_offsets64(True)
            return ak._v2.contents.ListOffsetArray(
                outoffsets,
                outcontent,
                None,
                self._parameters,
            )

    def _sort_next(
        self, negaxis, starts, parents, outlength, ascending, stable, kind, order
    ):
        nplike = self.nplike

        branch, depth = self.branch_depth

        if (
            self.parameter("__array__") == "string"
            or self.parameter("__array__") == "bytestring"
        ):
            if branch or (negaxis != depth):
                raise ValueError("array with strings can only be sorted with axis=-1")

            # FIXME: check validity error

            if isinstance(self._content, ak._v2.contents.NumpyArray):
                nextcarry = ak._v2.index.Index64.empty(len(self._offsets) - 1, nplike)

                starts, stops = self._offsets[:-1], self._offsets[1:]
                self._handle_error(
                    nplike[
                        "awkward_ListOffsetArray_argsort_strings",
                        nextcarry.dtype.type,
                        parents.dtype.type,
                        self._content.dtype.type,
                        starts.dtype.type,
                        stops.dtype.type,
                    ](
                        nextcarry.to(nplike),
                        parents.to(nplike),
                        len(parents),
                        self._content._data,
                        starts.to(nplike),
                        stops.to(nplike),
                        stable,
                        ascending,
                        False,
                    )
                )
                return self._carry(nextcarry, False, NestedIndexError)

        if not branch and (negaxis == depth):
            if (
                self.parameter("__array__") == "string"
                or self.parameter("__array__") == "bytestring"
            ):
                raise ValueError("array with strings can only be sorted with axis=-1")
            if len(self._offsets) - 1 != len(parents):
                raise ValueError(
                    "length of self._offsets_ - 1 is not equal to parents length"
                )

            nextlen = self._offsets[-1] - self._offsets[0]
            maxcount = ak._v2.index.Index64.empty(1, nplike)
            offsetscopy = ak._v2.index.Index64.empty(len(self._offsets), nplike)
            self._handle_error(
                nplike[
                    "awkward_ListOffsetArray_reduce_nonlocal_maxcount_offsetscopy_64",
                    maxcount.dtype.type,
                    offsetscopy.dtype.type,
                    self._offsets.dtype.type,
                ](
                    maxcount.to(nplike),
                    offsetscopy.to(nplike),
                    self._offsets.to(nplike),
                    len(self._offsets) - 1,
                )
            )

            distincts_length = outlength * maxcount[0]
            nextcarry = ak._v2.index.Index64.empty(nextlen, nplike)
            nextparents = ak._v2.index.Index64.empty(nextlen, nplike)
            maxnextparents = ak._v2.index.Index64.empty(1, nplike)
            distincts = ak._v2.index.Index64.empty(distincts_length, nplike)
            self._handle_error(
                nplike[
                    "awkward_ListOffsetArray_reduce_nonlocal_preparenext_64",
                    nextcarry.dtype.type,
                    nextparents.dtype.type,
                    maxnextparents.dtype.type,
                    distincts.dtype.type,
                    self._offsets.dtype.type,
                    offsetscopy.dtype.type,
                    parents.dtype.type,
                ](
                    nextcarry.to(nplike),
                    nextparents.to(nplike),
                    nextlen,
                    maxnextparents.to(nplike),
                    distincts.to(nplike),
                    distincts_length,
                    offsetscopy.to(nplike),
                    self._offsets.to(nplike),
                    len(self._offsets) - 1,
                    parents.to(nplike),
                    maxcount[0],
                )
            )

            nextstarts = ak._v2.index.Index64.empty(maxnextparents[0] + 1, nplike)
            self._handle_error(
                nplike[
                    "awkward_ListOffsetArray_reduce_nonlocal_nextstarts_64",
                    nextstarts.dtype.type,
                    nextparents.dtype.type,
                ](
                    nextstarts.to(nplike),
                    nextparents.to(nplike),
                    nextlen,
                )
            )

            nextcontent = self._content._carry(nextcarry, False, NestedIndexError)
            outcontent = nextcontent._sort_next(
                negaxis - 1,
                nextstarts,
                nextparents,
                maxnextparents[0] + 1,
                ascending,
                stable,
                kind,
                order,
            )

            outcarry = ak._v2.index.Index64.empty(nextlen, nplike)
            self._handle_error(
                nplike[
                    "awkward_ListOffsetArray_local_preparenext_64",
                    outcarry.dtype.type,
                    nextcarry.dtype.type,
                ](
                    outcarry.to(nplike),
                    nextcarry.to(nplike),
                    nextlen,
                )
            )

            return ak._v2.contents.ListOffsetArray(
                self._compact_offsets64(True),
                outcontent._carry(outcarry, False, NestedIndexError),
                None,
                self._parameters,
            )
        else:
            nextparents = ak._v2.index.Index64.empty(
                self._offsets[-1] - self._offsets[0], nplike
            )

            self._handle_error(
                nplike[
                    "awkward_ListOffsetArray_reduce_local_nextparents_64",
                    nextparents.dtype.type,
                    self._offsets.dtype.type,
                ](
                    nextparents.to(nplike),
                    self._offsets.to(nplike),
                    len(self._offsets) - 1,
                )
            )

            trimmed = self._content[self._offsets[0] : self._offsets[-1]]
            outcontent = trimmed._sort_next(
                negaxis,
                self._offsets[:-1],
                nextparents,
                len(self._offsets) - 1,
                ascending,
                stable,
                kind,
                order,
            )
            outoffsets = self._compact_offsets64(True)
            return ak._v2.contents.ListOffsetArray(
                outoffsets,
                outcontent,
                None,
                self._parameters,
            )

    def _combinations(self, n, replacement, recordlookup, parameters, axis, depth):
        posaxis = self.axis_wrap_if_negative(axis)
        if posaxis == depth:
            return self._combinations_axis0(n, replacement, recordlookup, parameters)
        elif posaxis == depth + 1:
            if (
                self.parameter("__array__") == "string"
                or self.parameter("__array__") == "bytestring"
            ):
                raise ValueError(
                    "ak.combinations does not compute combinations of the characters of a string; please split it into lists"
                )

            starts = self.starts
            stops = self.stops

            nplike = self.nplike
            totallen = ak._v2.index.Index64.empty(1, nplike, dtype=np.int64)
            offsets = ak._v2.index.Index64.empty(len(self) + 1, nplike, dtype=np.int64)
            self._handle_error(
                nplike[
                    "awkward_ListArray_combinations_length",
                    totallen.to(nplike).dtype.type,
                    offsets.to(nplike).dtype.type,
                    starts.to(nplike).dtype.type,
                    stops.to(nplike).dtype.type,
                ](
                    totallen.to(nplike),
                    offsets.to(nplike),
                    n,
                    replacement,
                    starts.to(nplike),
                    stops.to(nplike),
                    len(self),
                )
            )

            tocarryraw = nplike.empty(n, dtype=np.intp)
            tocarry = []

            for i in range(n):
                ptr = ak._v2.index.Index64.empty(totallen[0], nplike, dtype=np.int64)
                tocarry.append(ptr)
                tocarryraw[i] = ptr.ptr

            toindex = ak._v2.index.Index64.empty(n, nplike, dtype=np.int64)
            fromindex = ak._v2.index.Index64.empty(n, nplike, dtype=np.int64)
            self._handle_error(
                nplike[
                    "awkward_ListArray_combinations",
                    np.int64,
                    toindex.to(nplike).dtype.type,
                    fromindex.to(nplike).dtype.type,
                    starts.to(nplike).dtype.type,
                    stops.to(nplike).dtype.type,
                ](
                    tocarryraw,
                    toindex.to(nplike),
                    fromindex.to(nplike),
                    n,
                    replacement,
                    starts.to(nplike),
                    stops.to(nplike),
                    len(self),
                )
            )
            contents = []

            for ptr in tocarry:
                contents.append(self._content._carry(ptr, True, NestedIndexError))

            recordarray = ak._v2.contents.recordarray.RecordArray(
                contents, recordlookup, parameters=parameters
            )
            return ak._v2.contents.listoffsetarray.ListOffsetArray(
                offsets, recordarray, self._identifier, self._parameters
            )
        else:
            compact = self.toListOffsetArray64(True)
            next = compact._content._combinations(
                n, replacement, recordlookup, parameters, posaxis, depth + 1
            )
            return ak._v2.contents.listoffsetarray.ListOffsetArray(
                compact.offsets, next, self._identifier, self._parameters
            )

    def _reduce_next(
        self,
        reducer,
        negaxis,
        starts,
        shifts,
        parents,
        outlength,
        mask,
        keepdims,
    ):
        if self.offsets[0] != 0:
            next = self.toListOffsetArray64(True)
            return next._reduce_next(
                reducer,
                negaxis,
                starts,
                shifts,
                parents,
                outlength,
                mask,
                keepdims,
            )

        nplike = self.nplike

        branch, depth = self.branch_depth
        globalstarts_length = len(self._offsets) - 1
        parents_length = len(parents)
        nextlen = self._offsets[-1] - self._offsets[0]

        if not branch and negaxis == depth:
            maxcount = ak._v2.index.Index64.empty(1, nplike)
            offsetscopy = ak._v2.index.Index64.empty(len(self.offsets), nplike)
            self._handle_error(
                nplike[
                    "awkward_ListOffsetArray_reduce_nonlocal_maxcount_offsetscopy_64",
                    maxcount.dtype.type,
                    offsetscopy.dtype.type,
                    self._offsets.dtype.type,
                ](
                    maxcount.to(nplike),
                    offsetscopy.to(nplike),
                    self._offsets.to(nplike),
                    globalstarts_length,
                )
            )

            distincts_length = outlength * maxcount[0]
            nextcarry = ak._v2.index.Index64.empty(nextlen, nplike)
            nextparents = ak._v2.index.Index64.empty(nextlen, nplike)
            maxnextparents = ak._v2.index.Index64.empty(1, nplike)
            distincts = ak._v2.index.Index64.empty(distincts_length, nplike)
            self._handle_error(
                nplike[
                    "awkward_ListOffsetArray_reduce_nonlocal_preparenext_64",
                    nextcarry.dtype.type,
                    nextparents.dtype.type,
                    maxnextparents.dtype.type,
                    distincts.dtype.type,
                    self._offsets.dtype.type,
                    offsetscopy.dtype.type,
                    parents.dtype.type,
                ](
                    nextcarry.to(nplike),
                    nextparents.to(nplike),
                    nextlen,
                    maxnextparents.to(nplike),
                    distincts.to(nplike),
                    distincts_length,
                    offsetscopy.to(nplike),
                    self._offsets.to(nplike),
                    globalstarts_length,
                    parents.to(nplike),
                    maxcount[0],
                )
            )

            nextstarts = ak._v2.index.Index64.empty(maxnextparents[0] + 1, nplike)
            self._handle_error(
                nplike[
                    "awkward_ListOffsetArray_reduce_nonlocal_nextstarts_64",
                    nextstarts.dtype.type,
                    nextparents.dtype.type,
                ](
                    nextstarts.to(nplike),
                    nextparents.to(nplike),
                    nextlen,
                )
            )

            gaps = ak._v2.index.Index64.empty(outlength, nplike)
            self._handle_error(
                nplike[
                    "awkward_ListOffsetArray_reduce_nonlocal_findgaps_64",
                    gaps.dtype.type,
                    parents.dtype.type,
                ](
                    gaps.to(nplike),
                    parents.to(nplike),
                    parents_length,
                )
            )

            outstarts = ak._v2.index.Index64.empty(outlength, nplike)
            outstops = ak._v2.index.Index64.empty(outlength, nplike)
            self._handle_error(
                nplike[
                    "awkward_ListOffsetArray_reduce_nonlocal_outstartsstops_64",
                    outstarts.dtype.type,
                    outstops.dtype.type,
                    distincts.dtype.type,
                    gaps.dtype.type,
                ](
                    outstarts.to(nplike),
                    outstops.to(nplike),
                    distincts.to(nplike),
                    distincts_length,
                    gaps.to(nplike),
                    outlength,
                )
            )

            if reducer.needs_position:
                nextshifts = ak._v2.index.Index64.empty(nextlen, nplike)
                nummissing = ak._v2.index.Index64.empty(maxcount[0], nplike)
                missing = ak._v2.index.Index64.empty(self._offsets[-1], nplike)
                self._handle_error(
                    nplike[
                        "awkward_ListOffsetArray_reduce_nonlocal_nextshifts_64",
                        nummissing.dtype.type,
                        missing.dtype.type,
                        nextshifts.dtype.type,
                        self._offsets.dtype.type,
                        starts.dtype.type,
                        parents.dtype.type,
                        nextcarry.dtype.type,
                    ](
                        nummissing.to(nplike),
                        missing.to(nplike),
                        nextshifts.to(nplike),
                        self._offsets.to(nplike),
                        globalstarts_length,
                        starts.to(nplike),
                        parents.to(nplike),
                        maxcount[0],
                        nextlen,
                        nextcarry.to(nplike),
                    )
                )
            else:
                nextshifts = None

            nextcontent = self._content._carry(nextcarry, False, NestedIndexError)
            outcontent = nextcontent._reduce_next(
                reducer,
                negaxis - 1,
                nextstarts,
                nextshifts,
                nextparents,
                maxnextparents[0] + 1,
                mask,
                False,
            )

            out = ak._v2.contents.ListArray(
                outstarts,
                outstops,
                outcontent,
                None,
                None,
            )

            if keepdims:
                out = ak._v2.contents.RegularArray(
                    out,
                    1,
                    len(self),
                    None,
                    None,
                ).toListOffsetArray64(False)

            return out

        else:
            nextparents = ak._v2.index.Index64.empty(nextlen, nplike)

            self._handle_error(
                nplike[
                    "awkward_ListOffsetArray_reduce_local_nextparents_64",
                    nextparents.dtype.type,
                    self._offsets.dtype.type,
                ](
                    nextparents.to(nplike),
                    self._offsets.to(nplike),
                    globalstarts_length,
                )
            )

            trimmed = self._content[self.offsets[0] : self.offsets[-1]]
            nextstarts = self.offsets[:-1]
            outcontent = trimmed._reduce_next(
                reducer,
                negaxis,
                nextstarts,
                shifts,
                nextparents,
                globalstarts_length,
                mask,
                keepdims,
            )
            outoffsets = ak._v2.index.Index64.empty(outlength + 1, nplike)
            self._handle_error(
                nplike[
                    "awkward_ListOffsetArray_reduce_local_outoffsets_64",
                    outoffsets.dtype.type,
                    parents.dtype.type,
                ](
                    outoffsets.to(nplike),
                    parents.to(nplike),
                    len(parents),
                    outlength,
                )
            )

            if (
                keepdims and self._content.dimension_optiontype
            ):  # FIXME not self._represents_regular
                if isinstance(outcontent, ak._v2.contents.RegularArray):
                    outcontent = outcontent.toListOffsetArray64(False)

            return ak._v2.contents.ListOffsetArray(
                outoffsets,
                outcontent,
                None,
                None,
            )

    def _validityerror(self, path):
        if len(self.offsets) < 1:
            return 'at {0} ("{1}"): len(offsets) < 1'.format(path, type(self))
        error = self.nplike[
            "awkward_ListArray_validity", self.starts.dtype.type, self.stops.dtype.type
        ](
            self.starts.to(self.nplike),
            self.stops.to(self.nplike),
            len(self.starts),
            len(self.content),
        )
        if error.str is not None:
            if error.filename is None:
                filename = ""
            else:
                filename = " (in compiled code: " + error.filename.decode(
                    errors="surrogateescape"
                ).lstrip("\n").lstrip("(")
            message = error.str.decode(errors="surrogateescape")
            return 'at {0} ("{1}"): {2} at i={3}{4}'.format(
                path, type(self), message, error.id, filename
            )
        else:
            if (
                self.parameter("__array__") == "string"
                or self.parameter("__array__") == "bytestring"
            ):
                return ""
            else:
                return self.content.validityerror(path + ".content")

<<<<<<< HEAD
    def _rpad(self, target, axis, depth):
        posaxis = self.axis_wrap_if_negative(axis)
        if posaxis == depth:
            return self.rpad_axis0(target, False)
        if posaxis == depth + 1:
            tolength = ak._v2.index.Index64.zeros(1, self.nplike)
            offsets_ = ak._v2.index.Index64.empty(len(self._offsets), self.nplike)
            self._handle_error(
                self.nplike[
                    "awkward_ListOffsetArray_rpad_length_axis1",
                    offsets_.dtype.type,
                    self._offsets.dtype.type,
                    tolength.dtype.type,
                ](
                    offsets_.to(self.nplike),
                    self._offsets.to(self.nplike),
                    len(self._offsets) - 1,
                    target,
                    tolength.to(self.nplike),
                )
            )

            outindex = ak._v2.index.Index64.empty(tolength, self.nplike)
            self._handle_error(
                self.nplike[
                    "awkward_ListOffsetArray_rpad_axis1",
                    outindex.dtype.type,
                    self._offsets.dtype.type,
                ](
                    outindex.to(self.nplike),
                    self._offsets.to(self.nplike),
                    len(self._offsets) - 1,
                    target,
                )
            )
            next = ak._v2.contents.indexedoptionarray.IndexedOptionArray(
                outindex, self._content, self._identifier, self._parameters
            )
            return ak._v2.contents.listoffsetarray.ListOffsetArray(
                offsets_,
                next.simplify_optiontype(),
                self._identifier,
                self._parameters,
            )
        else:
            return ak._v2.contents.listoffsetarray.ListOffsetArray(
                self._offsets,
                self._content._rpad(target, posaxis, depth + 1),
                None,
                self._parameters,
            )

    def _rpad_and_clip(self, target, axis, depth):
        posaxis = self.axis_wrap_if_negative(axis)
        if posaxis == depth:
            return self.rpad_axis0(target, True)
        if posaxis == depth + 1:
            starts_ = ak._v2.index.Index64.empty(len(self._offsets) - 1, self.nplike)
            stops_ = ak._v2.index.Index64.empty(len(self._offsets) - 1, self.nplike)
            self._handle_error(
                self.nplike[
                    "awkward_index_rpad_and_clip_axis1",
                    starts_.dtype.type,
                    stops_.dtype.type,
                ](starts_.to(self.nplike), stops_.to(self.nplike), target, len(starts_))
            )

            outindex = ak._v2.index.Index64.empty(
                target * (len(self._offsets) - 1), self.nplike
            )
            self._handle_error(
                self.nplike[
                    "awkward_ListOffsetArray_rpad_and_clip_axis1",
                    outindex.dtype.type,
                    self._offsets.dtype.type,
                ](
                    outindex.to(self.nplike),
                    self._offsets.to(self.nplike),
                    len(self._offsets) - 1,
                    target,
                )
            )
            next = ak._v2.contents.indexedoptionarray.IndexedOptionArray(
                outindex,
                self._content,
                self._identifier,
                self._parameters,
            )
            return ak._v2.contents.regulararray.RegularArray(
                next.simplify_optiontype(),
                target,
                len(self),
                None,
                self._parameters,
            )
        else:
            return ak._v2.contents.listoffsetarray.ListOffsetArray(
                self._offsets,
                self._content._rpad_and_clip(target, posaxis, depth + 1),
                None,
                self._parameters,
            )
=======
    def _to_arrow(self, pyarrow, mask_node, validbytes, length, options):
        is_string = self.parameter("__array__") == "string"
        is_bytestring = self.parameter("__array__") == "bytestring"
        if is_string:
            downsize = options["string_to32"]
        elif is_bytestring:
            downsize = options["bytestring_to32"]
        else:
            downsize = options["list_to32"]

        npoffsets = self._offsets.to(numpy)
        akcontent = self._content[npoffsets[0] : npoffsets[length]]
        if len(npoffsets) > length + 1:
            npoffsets = npoffsets[: length + 1]

        # ArrowNotImplementedError: Lists with non-zero length null components
        # are not supported. So make the null'ed lists empty.
        if validbytes is not None:
            nonzeros = npoffsets[1:] != npoffsets[:-1]
            maskedbytes = validbytes == 0
            if numpy.any(maskedbytes & nonzeros):  # null and count > 0
                new_starts = numpy.array(npoffsets[:-1], copy=True)
                new_stops = numpy.array(npoffsets[1:], copy=True)
                new_starts[maskedbytes] = 0
                new_stops[maskedbytes] = 0
                next = ak._v2.contents.ListArray(
                    ak._v2.index.Index(new_starts),
                    ak._v2.index.Index(new_stops),
                    self._content,
                    parameters=self._parameters,
                )
                return next.toListOffsetArray64(True)._to_arrow(
                    pyarrow, mask_node, validbytes, length, options
                )

        if issubclass(npoffsets.dtype.type, np.int64):
            if downsize and npoffsets[-1] < np.iinfo(np.int32).max:
                npoffsets = npoffsets.astype(np.int32)

        if issubclass(npoffsets.dtype.type, np.uint32):
            if npoffsets[-1] < np.iinfo(np.int32).max:
                npoffsets = npoffsets.astype(np.int32)
            else:
                npoffsets = npoffsets.astype(np.int64)

        if is_string or is_bytestring:
            assert isinstance(akcontent, ak._v2.contents.NumpyArray)

            if issubclass(npoffsets.dtype.type, np.int32):
                if is_string:
                    string_type = pyarrow.string()
                else:
                    string_type = pyarrow.binary()
            else:
                if is_string:
                    string_type = pyarrow.large_string()
                else:
                    string_type = pyarrow.large_binary()

            return pyarrow.Array.from_buffers(
                ak._v2._connect.pyarrow.to_awkwardarrow_type(
                    string_type, options["extensionarray"], mask_node, self
                ),
                length,
                [
                    ak._v2._connect.pyarrow.to_validbits(validbytes),
                    pyarrow.py_buffer(npoffsets),
                    pyarrow.py_buffer(akcontent.to(numpy)),
                ],
            )

        else:
            paarray = akcontent._to_arrow(pyarrow, None, None, len(akcontent), options)

            content_type = pyarrow.list_(paarray.type).value_field.with_nullable(
                akcontent.is_OptionType
            )

            if issubclass(npoffsets.dtype.type, np.int32):
                list_type = pyarrow.list_(content_type)
            else:
                list_type = pyarrow.large_list(content_type)

            return pyarrow.Array.from_buffers(
                ak._v2._connect.pyarrow.to_awkwardarrow_type(
                    list_type, options["extensionarray"], mask_node, self
                ),
                length,
                [
                    ak._v2._connect.pyarrow.to_validbits(validbytes),
                    pyarrow.py_buffer(npoffsets),
                ],
                children=[paarray],
                null_count=ak._v2._connect.pyarrow.to_null_count(
                    validbytes, options["count_nulls"]
                ),
            )

    def _completely_flatten(self, nplike, options):
        if (
            self.parameter("__array__") == "string"
            or self.parameter("__array__") == "bytestring"
        ):
            return [ak._v2.operations.convert.to_numpy(self)]
        else:
            flat = self._content[self._offsets[0] : self._offsets[-1]]
            return flat._completely_flatten(nplike, options)

    def _recursively_apply(
        self, action, depth, depth_context, lateral_context, options
    ):
        if options["return_array"]:

            def continuation():
                return ListOffsetArray(
                    self._offsets,
                    self._content._recursively_apply(
                        action,
                        depth + 1,
                        copy.copy(depth_context),
                        lateral_context,
                        options,
                    ),
                    self._identifier,
                    self._parameters if options["keep_parameters"] else None,
                )

        else:

            def continuation():
                self._content._recursively_apply(
                    action,
                    depth + 1,
                    copy.copy(depth_context),
                    lateral_context,
                    options,
                )

        result = action(
            self,
            depth=depth,
            depth_context=depth_context,
            lateral_context=lateral_context,
            continuation=continuation,
            options=options,
        )

        if isinstance(result, Content):
            return result
        elif result is None:
            return continuation()
        else:
            raise AssertionError(result)
>>>>>>> 45154ea8
<|MERGE_RESOLUTION|>--- conflicted
+++ resolved
@@ -1343,7 +1343,6 @@
             else:
                 return self.content.validityerror(path + ".content")
 
-<<<<<<< HEAD
     def _rpad(self, target, axis, depth):
         posaxis = self.axis_wrap_if_negative(axis)
         if posaxis == depth:
@@ -1446,7 +1445,6 @@
                 None,
                 self._parameters,
             )
-=======
     def _to_arrow(self, pyarrow, mask_node, validbytes, length, options):
         is_string = self.parameter("__array__") == "string"
         is_bytestring = self.parameter("__array__") == "bytestring"
@@ -1599,5 +1597,4 @@
         elif result is None:
             return continuation()
         else:
-            raise AssertionError(result)
->>>>>>> 45154ea8
+            raise AssertionError(result)
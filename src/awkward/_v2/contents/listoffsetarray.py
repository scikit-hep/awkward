--- conflicted
+++ resolved
@@ -757,7 +757,6 @@
                 compact.offsets, next, self._identifier, self._parameters
             )
 
-<<<<<<< HEAD
     def _reduce_next(
         self,
         reducer,
@@ -994,7 +993,7 @@
                 None,
                 None,
             )
-=======
+
     def _validityerror(self, path):
         if len(self.offsets) < 1:
             return 'at {0} ("{1}"): len(offsets) < 1'.format(path, type(self))
@@ -1024,5 +1023,4 @@
             ):
                 return ""
             else:
-                return self.content.validityerror(path + ".content")
->>>>>>> 8aa771b0
+                return self.content.validityerror(path + ".content")
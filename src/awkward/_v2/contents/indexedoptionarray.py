--- conflicted
+++ resolved
@@ -478,7 +478,6 @@
             )
             return out2._simplify_optiontype()
 
-<<<<<<< HEAD
     def _reduce_next(
         self,
         reducer,
@@ -619,7 +618,7 @@
                     )
 
         return out
-=======
+
     def _validityerror(self, path):
         error = self.nplike["awkward_IndexedArray_validity", self.index.dtype.type](
             self.index.to(self.nplike), len(self.index), len(self.content), True
@@ -648,5 +647,4 @@
         ):
             return "{0} contains \"{1}\", the operation that made it might have forgotten to call 'simplify_optiontype()'"
         else:
-            return self.content.validityerror(path + ".content")
->>>>>>> 8aa771b0
+            return self.content.validityerror(path + ".content")
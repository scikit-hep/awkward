# BSD 3-Clause License; see https://github.com/scikit-hep/awkward-1.0/blob/main/LICENSE

from __future__ import absolute_import

import awkward as ak
from awkward._v2.index import Index
from awkward._v2._slicing import NestedIndexError
from awkward._v2.contents.content import Content
from awkward._v2.forms.indexedoptionform import IndexedOptionForm

np = ak.nplike.NumPyMetadata.instance()


class IndexedOptionArray(Content):
    def __init__(self, index, content, identifier=None, parameters=None):
        if not (
            isinstance(index, Index)
            and index.dtype
            in (
                np.dtype(np.int32),
                np.dtype(np.int64),
            )
        ):
            raise TypeError(
                "{0} 'index' must be an Index with dtype in (int32, uint32, int64), "
                "not {1}".format(type(self).__name__, repr(index))
            )
        if not isinstance(content, Content):
            raise TypeError(
                "{0} 'content' must be a Content subtype, not {1}".format(
                    type(self).__name__, repr(content)
                )
            )

        self._index = index
        self._content = content
        self._init(identifier, parameters)

    @property
    def index(self):
        return self._index

    @property
    def content(self):
        return self._content

    @property
    def nplike(self):
        return self._index.nplike

    @property
    def nonvirtual_nplike(self):
        return self._index.nplike

    Form = IndexedOptionForm

    @property
    def form(self):
        return self.Form(
            self._index.form,
            self._content.form,
            has_identifier=self._identifier is not None,
            parameters=self._parameters,
            form_key=None,
        )

    def __len__(self):
        return len(self._index)

    def __repr__(self):
        return self._repr("", "", "")

    def _repr(self, indent, pre, post):
        out = [indent, pre, "<IndexedOptionArray len="]
        out.append(repr(str(len(self))))
        out.append(">")
        out.extend(self._repr_extra(indent + "    "))
        out.append("\n")
        out.append(self._index._repr(indent + "    ", "<index>", "</index>\n"))
        out.append(self._content._repr(indent + "    ", "<content>", "</content>\n"))
        out.append(indent + "</IndexedOptionArray>")
        out.append(post)
        return "".join(out)

    def toIndexedOptionArray64(self):
        if self._index.dtype == np.dtype(np.int64):
            return self
        else:
            return IndexedOptionArray(
                self._index.astype(np.int64),
                self._content,
                identifier=self._identifier,
                parameters=self._parameters,
            )

    def mask_as_bool(self, valid_when=True):
        if valid_when:
            return self._index.data >= 0
        else:
            return self._index.data < 0

    def _getitem_nothing(self):
        return self._content._getitem_range(slice(0, 0))

    def _getitem_at(self, where):
        if where < 0:
            where += len(self)
        if not (0 <= where < len(self)):
            raise NestedIndexError(self, where)
        if self._index[where] < 0:
            return None
        else:
            return self._content._getitem_at(self._index[where])

    def _getitem_range(self, where):
        start, stop, step = where.indices(len(self))
        assert step == 1
        return IndexedOptionArray(
            self._index[start:stop],
            self._content,
            self._range_identifier(start, stop),
            self._parameters,
        )

    def _getitem_field(self, where, only_fields=()):
        return IndexedOptionArray(
            self._index,
            self._content._getitem_field(where, only_fields),
            self._field_identifier(where),
            None,
        )

    def _getitem_fields(self, where, only_fields=()):
        return IndexedOptionArray(
            self._index,
            self._content._getitem_fields(where, only_fields),
            self._fields_identifier(where),
            None,
        )

    def _carry(self, carry, allow_lazy, exception):
        assert isinstance(carry, ak._v2.index.Index)

        try:
            nextindex = self._index[carry.data]
        except IndexError as err:
            if issubclass(exception, NestedIndexError):
                raise exception(self, carry.data, str(err))
            else:
                raise exception(str(err))

        return IndexedOptionArray(
            nextindex,
            self._content,
            self._carry_identifier(carry, exception),
            self._parameters,
        )

    def _nextcarry_outindex(self, nplike):
        numnull = ak._v2.index.Index64.empty(1, nplike)

        self._handle_error(
            nplike[
                "awkward_IndexedArray_numnull",
                numnull.dtype.type,
                self._index.dtype.type,
            ](
                numnull.to(nplike),
                self._index.to(nplike),
                len(self._index),
            )
        )
        nextcarry = ak._v2.index.Index64.empty(len(self._index) - numnull[0], nplike)
        outindex = ak._v2.index.Index.empty(len(self._index), nplike, self._index.dtype)

        self._handle_error(
            nplike[
                "awkward_IndexedArray_getitem_nextcarry_outindex",
                nextcarry.dtype.type,
                outindex.dtype.type,
                self._index.dtype.type,
            ](
                nextcarry.to(nplike),
                outindex.to(nplike),
                self._index.to(nplike),
                len(self._index),
                len(self._content),
            )
        )

        return numnull[0], nextcarry, outindex

    def _getitem_next_jagged_generic(self, slicestarts, slicestops, slicecontent, tail):
        nplike = self.nplike
        if len(slicestarts) != len(self):
            raise NestedIndexError(
                self,
                ak._v2.contents.ListArray(slicestarts, slicestops, slicecontent),
                "cannot fit jagged slice with length {0} into {1} of size {2}".format(
                    len(slicestarts), type(self).__name__, len(self)
                ),
            )

        numnull, nextcarry, outindex = self._nextcarry_outindex(nplike)

        reducedstarts = ak._v2.index.Index64.empty(len(self) - numnull, nplike)
        reducedstops = ak._v2.index.Index64.empty(len(self) - numnull, nplike)
        self._handle_error(
            nplike[
                "awkward_MaskedArray_getitem_next_jagged_project",
                outindex.dtype.type,
                slicestarts.dtype.type,
                slicestops.dtype.type,
                reducedstarts.dtype.type,
                reducedstops.dtype.type,
            ](
                outindex.to(nplike),
                slicestarts.to(nplike),
                slicestops.to(nplike),
                reducedstarts.to(nplike),
                reducedstops.to(nplike),
                len(self),
            )
        )
        next = self._content._carry(nextcarry, True, NestedIndexError)
        out = next._getitem_next_jagged(reducedstarts, reducedstops, slicecontent, tail)
        out2 = ak._v2.contents.indexedoptionarray.IndexedOptionArray(
            outindex, out, self._identifier, self._parameters
        )
        return out2._simplify_optiontype()

    def _getitem_next_jagged(self, slicestarts, slicestops, slicecontent, tail):
        return self._getitem_next_jagged_generic(
            slicestarts, slicestops, slicecontent, tail
        )

    def _getitem_next(self, head, tail, advanced):
        if head == ():
            return self

        elif isinstance(head, (int, slice, ak._v2.index.Index64)):
            nexthead, nexttail = ak._v2._slicing.headtail(tail)

            numnull, nextcarry, outindex = self._nextcarry_outindex(self.nplike)

            next = self._content._carry(nextcarry, True, NestedIndexError)
            out = next._getitem_next(head, tail, advanced)
            out2 = IndexedOptionArray(outindex, out, self._identifier, self._parameters)
            return out2._simplify_optiontype()

        elif ak._util.isstr(head):
            return self._getitem_next_field(head, tail, advanced)

        elif isinstance(head, list) and ak._util.isstr(head[0]):
            return self._getitem_next_fields(head, tail, advanced)

        elif head is np.newaxis:
            return self._getitem_next_newaxis(tail, advanced)

        elif head is Ellipsis:
            return self._getitem_next_ellipsis(tail, advanced)

        elif isinstance(head, ak._v2.contents.ListOffsetArray):
            raise NotImplementedError

        elif isinstance(head, ak._v2.contents.IndexedOptionArray):
            return self._getitem_next_missing(head, tail, advanced)

        else:
            raise AssertionError(repr(head))

    def project(self):
        numnull = ak._v2.index.Index64.empty(1, self.nplike)

        self._handle_error(
            self.nplike[
                "awkward_IndexedArray_numnull",
                numnull.dtype.type,
                self._index.dtype.type,
            ](numnull.to(self.nplike), self._index.to(self.nplike), len(self._index))
        )

        nextcarry = ak._v2.index.Index64.empty(len(self) - numnull[0], self.nplike)

        self._handle_error(
            self.nplike[
                "awkward_IndexedArray_flatten_nextcarry",
                nextcarry.dtype.type,
                self._index.dtype.type,
            ](
                nextcarry.to(self.nplike),
                self._index.to(self.nplike),
                len(self._index),
                len(self._content),
            )
        )

        return self._content._carry(nextcarry, False, NestedIndexError)

    def _localindex(self, axis, depth):
        posaxis = self._axis_wrap_if_negative(axis)
        if posaxis == depth:
            return self._localindex_axis0()
        else:
            _, nextcarry, outindex = self._nextcarry_outindex(self.nplike)

            next = self._content._carry(nextcarry, False, NestedIndexError)
            out = next._localindex(posaxis, depth)
            out2 = ak._v2.contents.indexedoptionarray.IndexedOptionArray(
                outindex,
                out,
                self._identifier,
                self._parameters,
            )
            return out2

<<<<<<< HEAD
    def _sort_next(
        self, negaxis, starts, parents, outlength, ascending, stable, kind, order
    ):
        if len(self._index) == 0:
            return self

        nplike = self.nplike
        branch, depth = self.branch_depth

        index_length = len(self._index)
        parents_length = len(parents)

        starts_length = len(starts)
        numnull = ak._v2.index.Index64.zeros(1, nplike)
        self._handle_error(
            nplike[
                "awkward_IndexedArray_numnull",
                numnull.dtype.type,
                self._index.dtype.type,
            ](
                numnull.to(nplike),
                self._index.to(nplike),
                index_length,
            )
        )

        next_length = index_length - numnull[0]
        nextparents = ak._v2.index.Index64.zeros(next_length, nplike)
        nextcarry = ak._v2.index.Index64.zeros(next_length, nplike)
        outindex = ak._v2.index.Index64.zeros(index_length, nplike)
        self._handle_error(
            nplike[
                "awkward_IndexedArray_reduce_next_64",
                nextcarry.dtype.type,
                nextparents.dtype.type,
                outindex.dtype.type,
                self._index.dtype.type,
                parents.dtype.type,
            ](
                nextcarry.to(nplike),
                nextparents.to(nplike),
                outindex.to(nplike),
                self._index.to(nplike),
                parents.to(nplike),
                index_length,
            )
        )

        next = self._content._carry(nextcarry, False, NestedIndexError)

        inject_nones = True if not branch and negaxis != depth else False

        out = next._sort_next(
            negaxis,
            starts,
            nextparents,
            outlength,
            ascending,
            stable,
            kind,
            order,
        )

        nextoutindex = ak._v2.index.Index64.zeros(parents_length, nplike)
        self._handle_error(
            nplike[
                "awkward_IndexedArray_local_preparenext_64",
                nextoutindex.dtype.type,
                starts.dtype.type,
                parents.dtype.type,
                nextparents.dtype.type,
            ](
                nextoutindex.to(nplike),
                starts.to(nplike),
                parents.to(nplike),
                parents_length,
                nextparents.to(nplike),
                next_length,
            )
        )

        out = ak._v2.contents.IndexedOptionArray(
            nextoutindex,
            out,
            None,
            self._parameters,
        )._simplify_optiontype()

        if inject_nones:
            out = ak._v2.contents.RegularArray(
                out,
                parents_length,
                0,
                None,
                self._parameters,
            )

        if not branch and negaxis == depth:
            return out
        else:
            if isinstance(out, ak._v2.contents.RegularArray):
                out = out.toListOffsetArray64(True)
            if isinstance(out, ak._v2.contents.ListOffsetArray):
                if len(starts) > 0 and starts[0] != 0:
                    raise RuntimeError(
                        "sort_next with unbranching depth > negaxis expects a "
                        "ListOffsetArray64 whose offsets start at zero"
                    )
                outoffsets = ak._v2.index.Index64.zeros(len(starts) + 1, nplike)
                self._handle_error(
                    nplike[
                        "awkward_IndexedArray_reduce_next_fix_offsets_64",
                        outoffsets.dtype.type,
                        starts.dtype.type,
                    ](
                        outoffsets.to(nplike),
                        starts.to(nplike),
                        starts_length,
                        len(outindex),
                    )
                )

                tmp = ak._v2.contents.IndexedOptionArray(
                    outindex,
                    out._content,
                    None,
                    self._parameters,
                )._simplify_optiontype()

                if inject_nones:
                    return tmp

                return ak._v2.contents.ListOffsetArray(
                    outoffsets,
                    tmp,
                    None,
                    self._parameters,
                )

            if isinstance(out, ak._v2.contents.IndexedOptionArray):
                return out
            else:
                raise RuntimeError(
                    "sort_next with unbranching depth > negaxis is only "
                    "expected to return RegularArray or ListOffsetArray or "
                    "IndexedOptionArray; "
                    "instead, it returned " + out
                )
=======
    def _combinations(self, n, replacement, recordlookup, parameters, axis, depth):
        posaxis = self._axis_wrap_if_negative(axis)
        if posaxis == depth:
            return self._combinations_axis0(n, replacement, recordlookup, parameters)
        else:
            _, nextcarry, outindex = self._nextcarry_outindex(self.nplike)
            next = self._content._carry(nextcarry, True, NestedIndexError)
            out = next._combinations(
                n, replacement, recordlookup, parameters, posaxis, depth
            )
            out2 = ak._v2.contents.indexedoptionarray.IndexedOptionArray(
                outindex, out, parameters=parameters
            )
            return out2._simplify_optiontype()
>>>>>>> 79349ed9
<|MERGE_RESOLUTION|>--- conflicted
+++ resolved
@@ -314,7 +314,6 @@
             )
             return out2
 
-<<<<<<< HEAD
     def _sort_next(
         self, negaxis, starts, parents, outlength, ascending, stable, kind, order
     ):
@@ -463,7 +462,7 @@
                     "IndexedOptionArray; "
                     "instead, it returned " + out
                 )
-=======
+
     def _combinations(self, n, replacement, recordlookup, parameters, axis, depth):
         posaxis = self._axis_wrap_if_negative(axis)
         if posaxis == depth:
@@ -478,4 +477,3 @@
                 outindex, out, parameters=parameters
             )
             return out2._simplify_optiontype()
->>>>>>> 79349ed9

# BSD 3-Clause License; see https://github.com/scikit-hep/awkward-1.0/blob/main/LICENSE

from __future__ import absolute_import

import json

import awkward as ak
from awkward._v2.index import Index
from awkward._v2._slicing import NestedIndexError
from awkward._v2.contents.content import Content
from awkward._v2.forms.bytemaskedform import ByteMaskedForm

np = ak.nplike.NumpyMetadata.instance()


class ByteMaskedArray(Content):
    def __init__(self, mask, content, valid_when, identifier=None, parameters=None):
        if not (isinstance(mask, Index) and mask.dtype == np.dtype(np.int8)):
            raise TypeError(
                "{0} 'mask' must be an Index with dtype=int8, not {1}".format(
                    type(self).__name__, repr(mask)
                )
            )
        if not isinstance(content, Content):
            raise TypeError(
                "{0} 'content' must be a Content subtype, not {1}".format(
                    type(self).__name__, repr(content)
                )
            )
        if not isinstance(valid_when, bool):
            raise TypeError(
                "{0} 'valid_when' must be boolean, not {1}".format(
                    type(self).__name__, repr(valid_when)
                )
            )
        if not len(mask) <= len(content):
            raise ValueError(
                "{0} len(mask) ({1}) must be <= len(content) ({2})".format(
                    type(self).__name__, len(mask), len(content)
                )
            )

        self._mask = mask
        self._content = content
        self._valid_when = valid_when
        self._init(identifier, parameters)

    @property
    def mask(self):
        return self._mask

    @property
    def content(self):
        return self._content

    @property
    def valid_when(self):
        return self._valid_when

    @property
    def nplike(self):
        return self._mask.nplike

    @property
    def nonvirtual_nplike(self):
        return self._mask.nplike

    Form = ByteMaskedForm

    @property
    def form(self):
        return self.Form(
            self._mask.form,
            self._content.form,
            self._valid_when,
            has_identifier=self._identifier is not None,
            parameters=self._parameters,
            form_key=None,
        )

    def __len__(self):
        return len(self._mask)

    def __repr__(self):
        return self._repr("", "", "")

    def _repr(self, indent, pre, post):
        out = [indent, pre, "<ByteMaskedArray valid_when="]
        out.append(repr(json.dumps(self._valid_when)))
        out.append(" len=")
        out.append(repr(str(len(self))))
        out.append(">")
        out.extend(self._repr_extra(indent + "    "))
        out.append("\n")
        out.append(self._mask._repr(indent + "    ", "<mask>", "</mask>\n"))
        out.append(self._content._repr(indent + "    ", "<content>", "</content>\n"))
        out.append(indent + "</ByteMaskedArray>")
        out.append(post)
        return "".join(out)

    def toIndexedOptionArray64(self):
        nplike = self.nplike
        index = ak._v2.index.Index64.empty(len(self._mask), nplike)
        self._handle_error(
            nplike[
                "awkward_ByteMaskedArray_toIndexedOptionArray",
                index.dtype.type,
                self._mask.dtype.type,
            ](
                index.to(nplike),
                self._mask.to(nplike),
                len(self._mask),
                self._valid_when,
            ),
        )

        return ak._v2.contents.indexedoptionarray.IndexedOptionArray(
            index, self._content, self._identifier, self._parameters
        )

    def mask_as_bool(self, valid_when=None):
        if valid_when is None:
            valid_when = self._valid_when
        if valid_when == self._valid_when:
            return self._mask.data != 0
        else:
            return self._mask.data != 1

    def _getitem_nothing(self):
        return self._content._getitem_range(slice(0, 0))

    def _getitem_at(self, where):
        if where < 0:
            where += len(self)
        if not (0 <= where < len(self)):
            raise NestedIndexError(self, where)
        if self._mask[where] == self._valid_when:
            return self._content._getitem_at(where)
        else:
            return None

    def _getitem_range(self, where):
        start, stop, step = where.indices(len(self))
        assert step == 1
        return ByteMaskedArray(
            self._mask[start:stop],
            self._content._getitem_range(slice(start, stop)),
            self._valid_when,
            self._range_identifier(start, stop),
            self._parameters,
        )

    def _getitem_field(self, where, only_fields=()):
        return ByteMaskedArray(
            self._mask,
            self._content._getitem_field(where, only_fields),
            self._valid_when,
            self._field_identifier(where),
            None,
        )

    def _getitem_fields(self, where, only_fields=()):
        return ByteMaskedArray(
            self._mask,
            self._content._getitem_fields(where, only_fields),
            self._valid_when,
            self._fields_identifier(where),
            None,
        )

    def _carry(self, carry, allow_lazy, exception):
        assert isinstance(carry, ak._v2.index.Index)

        try:
            nextmask = self._mask[carry.data]
        except IndexError as err:
            if issubclass(exception, NestedIndexError):
                raise exception(self, carry.data, str(err))
            else:
                raise exception(str(err))

        return ByteMaskedArray(
            nextmask,
            self._content._carry(carry, allow_lazy, exception),
            self._valid_when,
            self._carry_identifier(carry, exception),
            self._parameters,
        )

    def _nextcarry_outindex(self, numnull):
        nplike = self.nplike
        self._handle_error(
            nplike[
                "awkward_ByteMaskedArray_numnull",
                numnull.dtype.type,
                self._mask.dtype.type,
            ](
                numnull.to(nplike),
                self._mask.to(nplike),
                len(self._mask),
                self._valid_when,
            )
        )
        nextcarry = ak._v2.index.Index64.empty(len(self) - numnull[0], nplike)
        outindex = ak._v2.index.Index64.empty(len(self), nplike)
        self._handle_error(
            nplike[
                "awkward_ByteMaskedArray_getitem_nextcarry_outindex",
                nextcarry.dtype.type,
                outindex.dtype.type,
                self._mask.dtype.type,
            ](
                nextcarry.to(nplike),
                outindex.to(nplike),
                self._mask.to(nplike),
                len(self._mask),
                self._valid_when,
            )
        )
        return nextcarry, outindex

    def _getitem_next_jagged_generic(self, slicestarts, slicestops, slicecontent, tail):
        nplike = self.nplike
        if len(slicestarts) != len(self):
            raise NestedIndexError(
                self,
                ak._v2.contents.ListArray(slicestarts, slicestops, slicecontent),
                "cannot fit jagged slice with length {0} into {1} of size {2}".format(
                    len(slicestarts), type(self).__name__, len(self)
                ),
            )

        numnull = ak._v2.index.Index64.empty(1, nplike)
        nextcarry, outindex = self._nextcarry_outindex(numnull)

        reducedstarts = ak._v2.index.Index64.empty(len(self) - numnull[0], nplike)
        reducedstops = ak._v2.index.Index64.empty(len(self) - numnull[0], nplike)

        self._handle_error(
            nplike[
                "awkward_MaskedArray_getitem_next_jagged_project",
                outindex.dtype.type,
                slicestarts.dtype.type,
                slicestops.dtype.type,
                reducedstarts.dtype.type,
                reducedstops.dtype.type,
            ](
                outindex.to(nplike),
                slicestarts.to(nplike),
                slicestops.to(nplike),
                reducedstarts.to(nplike),
                reducedstops.to(nplike),
                len(self),
            )
        )

        next = self._content._carry(nextcarry, True, NestedIndexError)
        out = next._getitem_next_jagged(reducedstarts, reducedstops, slicecontent, tail)

        out2 = ak._v2.contents.indexedoptionarray.IndexedOptionArray(
            outindex, out, self._identifier, self._parameters
        )
        return out2._simplify_optiontype()

    def _getitem_next_jagged(self, slicestarts, slicestops, slicecontent, tail):
        return self._getitem_next_jagged_generic(
            slicestarts, slicestops, slicecontent, tail
        )

    def _getitem_next(self, head, tail, advanced):
        if head == ():
            return self

        elif isinstance(head, (int, slice, ak._v2.index.Index64)):
            nexthead, nexttail = ak._v2._slicing.headtail(tail)
            numnull = ak._v2.index.Index64.empty(1, self.nplike)
            nextcarry, outindex = self._nextcarry_outindex(numnull)

            next = self._content._carry(nextcarry, True, NestedIndexError)
            out = next._getitem_next(head, tail, advanced)
            out2 = ak._v2.contents.indexedoptionarray.IndexedOptionArray(
                outindex,
                out,
                self._identifier,
                self._parameters,
            )
            return out2._simplify_optiontype()

        elif ak._util.isstr(head):
            return self._getitem_next_field(head, tail, advanced)

        elif isinstance(head, list):
            return self._getitem_next_fields(head, tail, advanced)

        elif head is np.newaxis:
            return self._getitem_next_newaxis(tail, advanced)

        elif head is Ellipsis:
            return self._getitem_next_ellipsis(tail, advanced)

        elif isinstance(head, ak._v2.contents.ListOffsetArray):
            return self._getitem_next_jagged_generic(head, tail, advanced)

        elif isinstance(head, ak._v2.contents.IndexedOptionArray):
            return self._getitem_next_missing(head, tail, advanced)

        else:
            raise AssertionError(repr(head))

    def _localindex(self, axis, depth):
        posaxis = self._axis_wrap_if_negative(axis)
        if posaxis == depth:
            return self._localindex_axis0()
        else:
            numnull = ak._v2.index.Index64.empty(1, self.nplike)
            nextcarry, outindex = self._nextcarry_outindex(numnull)

            next = self.content._carry(nextcarry, False, NestedIndexError)
            out = next._localindex(posaxis, depth)
            out2 = ak._v2.contents.indexedoptionarray.IndexedOptionArray(
                outindex,
                out,
                self._identifier,
                self._parameters,
            )
            return out2._simplify_optiontype()

    def toIndexedOptionArray(self):
        nplike = self._mask.nplike
        index = ak._v2.index.Index64.empty(len(self._mask), nplike)
        self._handle_error(
            nplike[
                "awkward_ByteMaskedArray_toIndexedOptionArray",
                index.dtype.type,
                self._mask.dtype.type,
            ](
                index.to(nplike),
                self._mask.to(nplike),
                len(self._mask),
                self._valid_when,
            )
        )
        return ak._v2.contents.IndexedOptionArray(
            index,
            self._content,
            self._identifier,
            self._parameters,
        )

    def _sort_next(
        self, negaxis, starts, parents, outlength, ascending, stable, kind, order
    ):
        return self.toIndexedOptionArray()._sort_next(
            negaxis,
            starts,
            parents,
            outlength,
            ascending,
            stable,
            kind,
            order,
        )

    def _combinations(self, n, replacement, recordlookup, parameters, axis, depth):
        if n < 1:
            raise ValueError("in combinations, 'n' must be at least 1")
        posaxis = self._axis_wrap_if_negative(axis)
        if posaxis == depth:
            return self._combinations_axis0(n, replacement, recordlookup, parameters)
        else:
            numnull = ak._v2.index.Index64.empty(1, self.nplike, dtype=np.int64)
            nextcarry, outindex = self._nextcarry_outindex(numnull)

            next = self._content._carry(nextcarry, True, NestedIndexError)
            out = next._combinations(
                n, replacement, recordlookup, parameters, posaxis, depth
            )
            out2 = ak._v2.contents.indexedoptionarray.IndexedOptionArray(
                outindex, out, parameters=parameters
            )
            return out2._simplify_optiontype()

<<<<<<< HEAD
    def _reduce_next(
        self,
        reducer,
        negaxis,
        starts,
        shifts,
        parents,
        outlength,
        mask,
        keepdims,
    ):
        raise NotImplementedError

    ### FIXME: implementation should look like this:

    # int64_t numnull;
    # struct Error err1 = kernel::ByteMaskedArray_numnull(
    #   kernel::lib::cpu,   // DERIVE
    #   &numnull,
    #   mask_.data(),
    #   mask_.length(),
    #   valid_when_);
    # util::handle_error(err1, classname(), identities_.get());

    # Index64 nextparents(mask_.length() - numnull);
    # Index64 nextcarry(mask_.length() - numnull);
    # Index64 outindex(mask_.length());
    # struct Error err2 = kernel::ByteMaskedArray_reduce_next_64(
    #   kernel::lib::cpu,   // DERIVE
    #   nextcarry.data(),
    #   nextparents.data(),
    #   outindex.data(),
    #   mask_.data(),
    #   parents.data(),
    #   mask_.length(),
    #   valid_when_);
    # util::handle_error(err2, classname(), identities_.get());

    # std::pair<bool, int64_t> branchdepth = branch_depth();

    # bool make_shifts = (reducer.returns_positions()  &&
    #                     !branchdepth.first  && negaxis == branchdepth.second);

    # Index64 nextshifts(make_shifts ? mask_.length() - numnull : 0);
    # if (make_shifts) {
    #   if (shifts.length() == 0) {
    #     struct Error err3 =
    #         kernel::ByteMaskedArray_reduce_next_nonlocal_nextshifts_64(
    #       kernel::lib::cpu,   // DERIVE
    #       nextshifts.data(),
    #       mask_.data(),
    #       mask_.length(),
    #       valid_when_);
    #     util::handle_error(err3, classname(), identities_.get());
    #   }
    #   else {
    #     struct Error err3 =
    #         kernel::ByteMaskedArray_reduce_next_nonlocal_nextshifts_fromshifts_64(
    #       kernel::lib::cpu,   // DERIVE
    #       nextshifts.data(),
    #       mask_.data(),
    #       mask_.length(),
    #       valid_when_,
    #       shifts.data());
    #     util::handle_error(err3, classname(), identities_.get());
    #   }
    # }

    # ContentPtr next = content_.get()->carry(nextcarry, false);
    # if (RegularArray* raw = dynamic_cast<RegularArray*>(next.get())) {
    #   next = raw->toListOffsetArray64(true);
    # }

    # ContentPtr out = next.get()->reduce_next(reducer,
    #                                          negaxis,
    #                                          starts,
    #                                          nextshifts,
    #                                          nextparents,
    #                                          outlength,
    #                                          mask,
    #                                          keepdims);

    # if (!branchdepth.first  &&  negaxis == branchdepth.second) {
    #   return out;
    # }
    # else {
    #   if (RegularArray* raw =
    #       dynamic_cast<RegularArray*>(out.get())) {
    #     out = raw->toListOffsetArray64(true);
    #   }
    #   if (ListOffsetArray64* raw =
    #       dynamic_cast<ListOffsetArray64*>(out.get())) {
    #     Index64 outoffsets(starts.length() + 1);
    #     if (starts.length() > 0  &&  starts.getitem_at_nowrap(0) != 0) {
    #       throw std::runtime_error(
    #         std::string("reduce_next with unbranching depth > negaxis expects "
    #                     "a ListOffsetArray64 whose offsets start at zero")
    #         + FILENAME(__LINE__));
    #     }
    #     struct Error err4 = kernel::IndexedArray_reduce_next_fix_offsets_64(
    #       kernel::lib::cpu,   // DERIVE
    #       outoffsets.data(),
    #       starts.data(),
    #       starts.length(),
    #       outindex.length());
    #     util::handle_error(err4, classname(), identities_.get());

    #     return std::make_shared<ListOffsetArray64>(
    #       raw->identities(),
    #       raw->parameters(),
    #       outoffsets,
    #       IndexedOptionArray64(Identities::none(),
    #                            util::Parameters(),
    #                            outindex,
    #                            raw->content()).simplify_optiontype());
    #   }
    #   else {
    #     throw std::runtime_error(
    #       std::string("reduce_next with unbranching depth > negaxis is only "
    #                   "expected to return RegularArray or ListOffsetArray64; "
    #                   "instead, it returned ")
    #       + out.get()->classname() + FILENAME(__LINE__));
    #   }
    # }
=======
    def _validityerror(self, path):
        if len(self.content) < len(self.mask):
            return 'at {0} ("{1}"): len(content) < len(mask)'.format(path, type(self))
        elif isinstance(
            self.content,
            (
                ak._v2.contents.bitmaskedarray.BitMaskedArray,
                ak._v2.contents.bytemaskedarray.ByteMaskedArray,
                ak._v2.contents.indexedarray.IndexedArray,
                ak._v2.contents.indexedoptionarray.IndexedOptionArray,
                ak._v2.contents.unmaskedarray.UnmaskedArray,
            ),
        ):
            return "{0} contains \"{1}\", the operation that made it might have forgotten to call 'simplify_optiontype()'"
        else:
            return self.content.validityerror(path + ".content")
>>>>>>> 078aa26b
<|MERGE_RESOLUTION|>--- conflicted
+++ resolved
@@ -380,7 +380,6 @@
             )
             return out2._simplify_optiontype()
 
-<<<<<<< HEAD
     def _reduce_next(
         self,
         reducer,
@@ -505,7 +504,7 @@
     #       + out.get()->classname() + FILENAME(__LINE__));
     #   }
     # }
-=======
+
     def _validityerror(self, path):
         if len(self.content) < len(self.mask):
             return 'at {0} ("{1}"): len(content) < len(mask)'.format(path, type(self))
@@ -522,4 +521,3 @@
             return "{0} contains \"{1}\", the operation that made it might have forgotten to call 'simplify_optiontype()'"
         else:
             return self.content.validityerror(path + ".content")
->>>>>>> 078aa26b

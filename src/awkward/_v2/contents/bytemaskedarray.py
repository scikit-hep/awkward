# BSD 3-Clause License; see https://github.com/scikit-hep/awkward-1.0/blob/main/LICENSE

from __future__ import absolute_import

import json

import awkward as ak
from awkward._v2.index import Index
from awkward._v2._slicing import NestedIndexError
from awkward._v2.contents.content import Content
from awkward._v2.forms.bytemaskedform import ByteMaskedForm

np = ak.nplike.NumPyMetadata.instance()


class ByteMaskedArray(Content):
    def __init__(self, mask, content, valid_when, identifier=None, parameters=None):
        if not (isinstance(mask, Index) and mask.dtype == np.dtype(np.int8)):
            raise TypeError(
                "{0} 'mask' must be an Index with dtype=int8, not {1}".format(
                    type(self).__name__, repr(mask)
                )
            )
        if not isinstance(content, Content):
            raise TypeError(
                "{0} 'content' must be a Content subtype, not {1}".format(
                    type(self).__name__, repr(content)
                )
            )
        if not isinstance(valid_when, bool):
            raise TypeError(
                "{0} 'valid_when' must be boolean, not {1}".format(
                    type(self).__name__, repr(valid_when)
                )
            )
        if not len(mask) <= len(content):
            raise ValueError(
                "{0} len(mask) ({1}) must be <= len(content) ({2})".format(
                    type(self).__name__, len(mask), len(content)
                )
            )

        self._mask = mask
        self._content = content
        self._valid_when = valid_when
        self._init(identifier, parameters)

    @property
    def mask(self):
        return self._mask

    @property
    def content(self):
        return self._content

    @property
    def valid_when(self):
        return self._valid_when

    @property
    def nplike(self):
        return self._mask.nplike

    @property
    def nonvirtual_nplike(self):
        return self._mask.nplike

    Form = ByteMaskedForm

    @property
    def form(self):
        return self.Form(
            self._mask.form,
            self._content.form,
            self._valid_when,
            has_identifier=self._identifier is not None,
            parameters=self._parameters,
            form_key=None,
        )

    def __len__(self):
        return len(self._mask)

    def __repr__(self):
        return self._repr("", "", "")

    def _repr(self, indent, pre, post):
        out = [indent, pre, "<ByteMaskedArray valid_when="]
        out.append(repr(json.dumps(self._valid_when)))
        out.append(" len=")
        out.append(repr(str(len(self))))
        out.append(">")
        out.extend(self._repr_extra(indent + "    "))
        out.append("\n")
        out.append(self._mask._repr(indent + "    ", "<mask>", "</mask>\n"))
        out.append(self._content._repr(indent + "    ", "<content>", "</content>\n"))
        out.append(indent + "</ByteMaskedArray>")
        out.append(post)
        return "".join(out)

    def toIndexedOptionArray64(self):
        nplike = self.nplike
        index = ak._v2.index.Index64.empty(len(self._mask), nplike)
        self._handle_error(
            nplike[
                "awkward_ByteMaskedArray_toIndexedOptionArray",
                index.dtype.type,
                self._mask.dtype.type,
            ](
                index.to(nplike),
                self._mask.to(nplike),
                len(self._mask),
                self._valid_when,
            ),
        )

        return ak._v2.contents.indexedoptionarray.IndexedOptionArray(
            index, self._content, self._identifier, self._parameters
        )

    def mask_as_bool(self, valid_when=None):
        if valid_when is None:
            valid_when = self._valid_when
        if valid_when == self._valid_when:
            return self._mask.data != 0
        else:
            return self._mask.data != 1

    def _getitem_nothing(self):
        return self._content._getitem_range(slice(0, 0))

    def _getitem_at(self, where):
        if where < 0:
            where += len(self)
        if not (0 <= where < len(self)):
            raise NestedIndexError(self, where)
        if self._mask[where] == self._valid_when:
            return self._content._getitem_at(where)
        else:
            return None

    def _getitem_range(self, where):
        start, stop, step = where.indices(len(self))
        assert step == 1
        return ByteMaskedArray(
            self._mask[start:stop],
            self._content._getitem_range(slice(start, stop)),
            self._valid_when,
            self._range_identifier(start, stop),
            self._parameters,
        )

    def _getitem_field(self, where, only_fields=()):
        return ByteMaskedArray(
            self._mask,
            self._content._getitem_field(where, only_fields),
            self._valid_when,
            self._field_identifier(where),
            None,
        )

    def _getitem_fields(self, where, only_fields=()):
        return ByteMaskedArray(
            self._mask,
            self._content._getitem_fields(where, only_fields),
            self._valid_when,
            self._fields_identifier(where),
            None,
        )

    def _carry(self, carry, allow_lazy, exception):
        assert isinstance(carry, ak._v2.index.Index)

        try:
            nextmask = self._mask[carry.data]
        except IndexError as err:
            if issubclass(exception, NestedIndexError):
                raise exception(self, carry.data, str(err))
            else:
                raise exception(str(err))

        return ByteMaskedArray(
            nextmask,
            self._content._carry(carry, allow_lazy, exception),
            self._valid_when,
            self._carry_identifier(carry, exception),
            self._parameters,
        )

    def _nextcarry_outindex(self, numnull):
        nplike = self.nplike
        self._handle_error(
            nplike[
                "awkward_ByteMaskedArray_numnull",
                numnull.dtype.type,
                self._mask.dtype.type,
            ](
                numnull.to(nplike),
                self._mask.to(nplike),
                len(self._mask),
                self._valid_when,
            )
        )
        nextcarry = ak._v2.index.Index64.empty(len(self) - numnull[0], nplike)
        outindex = ak._v2.index.Index64.empty(len(self), nplike)
        self._handle_error(
            nplike[
                "awkward_ByteMaskedArray_getitem_nextcarry_outindex",
                nextcarry.dtype.type,
                outindex.dtype.type,
                self._mask.dtype.type,
            ](
                nextcarry.to(nplike),
                outindex.to(nplike),
                self._mask.to(nplike),
                len(self._mask),
                self._valid_when,
            )
        )
        return nextcarry, outindex

    def _getitem_next_jagged_generic(self, slicestarts, slicestops, slicecontent, tail):
        nplike = self.nplike
        if len(slicestarts) != len(self):
            raise NestedIndexError(
                self,
                ak._v2.contents.ListArray(slicestarts, slicestops, slicecontent),
                "cannot fit jagged slice with length {0} into {1} of size {2}".format(
                    len(slicestarts), type(self).__name__, len(self)
                ),
            )

        numnull = ak._v2.index.Index64.empty(1, nplike)
        nextcarry, outindex = self._nextcarry_outindex(numnull)

        reducedstarts = ak._v2.index.Index64.empty(len(self) - numnull[0], nplike)
        reducedstops = ak._v2.index.Index64.empty(len(self) - numnull[0], nplike)

        self._handle_error(
            nplike[
                "awkward_MaskedArray_getitem_next_jagged_project",
                outindex.dtype.type,
                slicestarts.dtype.type,
                slicestops.dtype.type,
                reducedstarts.dtype.type,
                reducedstops.dtype.type,
            ](
                outindex.to(nplike),
                slicestarts.to(nplike),
                slicestops.to(nplike),
                reducedstarts.to(nplike),
                reducedstops.to(nplike),
                len(self),
            )
        )

        next = self._content._carry(nextcarry, True, NestedIndexError)
        out = next._getitem_next_jagged(reducedstarts, reducedstops, slicecontent, tail)

        out2 = ak._v2.contents.indexedoptionarray.IndexedOptionArray(
            outindex, out, self._identifier, self._parameters
        )
        return out2._simplify_optiontype()

    def _getitem_next_jagged(self, slicestarts, slicestops, slicecontent, tail):
        return self._getitem_next_jagged_generic(
            slicestarts, slicestops, slicecontent, tail
        )

    def _getitem_next(self, head, tail, advanced):
        if head == ():
            return self

        elif isinstance(head, (int, slice, ak._v2.index.Index64)):
            nexthead, nexttail = ak._v2._slicing.headtail(tail)
            numnull = ak._v2.index.Index64.empty(1, self.nplike)
            nextcarry, outindex = self._nextcarry_outindex(numnull)

            next = self._content._carry(nextcarry, True, NestedIndexError)
            out = next._getitem_next(head, tail, advanced)
            out2 = ak._v2.contents.indexedoptionarray.IndexedOptionArray(
                outindex,
                out,
                self._identifier,
                self._parameters,
            )
            return out2._simplify_optiontype()

        elif ak._util.isstr(head):
            return self._getitem_next_field(head, tail, advanced)

        elif isinstance(head, list):
            return self._getitem_next_fields(head, tail, advanced)

        elif head is np.newaxis:
            return self._getitem_next_newaxis(tail, advanced)

        elif head is Ellipsis:
            return self._getitem_next_ellipsis(tail, advanced)

        elif isinstance(head, ak._v2.contents.ListOffsetArray):
            return self._getitem_next_jagged_generic(head, tail, advanced)

        elif isinstance(head, ak._v2.contents.IndexedOptionArray):
            return self._getitem_next_missing(head, tail, advanced)

        else:
            raise AssertionError(repr(head))

    def _localindex(self, axis, depth):
        posaxis = self._axis_wrap_if_negative(axis)
        if posaxis == depth:
            return self._localindex_axis0()
        else:
            numnull = ak._v2.index.Index64.empty(1, self.nplike)
            nextcarry, outindex = self._nextcarry_outindex(numnull)

            next = self.content._carry(nextcarry, False, NestedIndexError)
            out = next._localindex(posaxis, depth)
            out2 = ak._v2.contents.indexedoptionarray.IndexedOptionArray(
                outindex,
                out,
                self._identifier,
                self._parameters,
            )
            return out2._simplify_optiontype()

<<<<<<< HEAD
    def toIndexedOptionArray(self):
        nplike = self._mask.nplike
        index = ak._v2.index.Index64.empty(len(self._mask), nplike)
        self._handle_error(
            nplike[
                "awkward_ByteMaskedArray_toIndexedOptionArray",
                index.dtype.type,
                self._mask.dtype.type,
            ](
                index.to(nplike),
                self._mask.to(nplike),
                len(self._mask),
                self._valid_when,
            )
        )
        return ak._v2.contents.IndexedOptionArray(
            index,
            self._content,
            self._identifier,
            self._parameters,
        )

    def _sort_next(
        self, negaxis, starts, parents, outlength, ascending, stable, kind, order
    ):
        return self.toIndexedOptionArray()._sort_next(
            negaxis,
            starts,
            parents,
            outlength,
            ascending,
            stable,
            kind,
            order,
        )
=======
    def _combinations(self, n, replacement, recordlookup, parameters, axis, depth):
        if n < 1:
            raise ValueError("in combinations, 'n' must be at least 1")
        posaxis = self._axis_wrap_if_negative(axis)
        if posaxis == depth:
            return self._combinations_axis0(n, replacement, recordlookup, parameters)
        else:
            numnull = ak._v2.index.Index64.empty(1, self.nplike, dtype=np.int64)
            nextcarry, outindex = self._nextcarry_outindex(numnull)

            next = self._content._carry(nextcarry, True, NestedIndexError)
            out = next._combinations(
                n, replacement, recordlookup, parameters, posaxis, depth
            )
            out2 = ak._v2.contents.indexedoptionarray.IndexedOptionArray(
                outindex, out, parameters=parameters
            )
            return out2._simplify_optiontype()
>>>>>>> 79349ed9
<|MERGE_RESOLUTION|>--- conflicted
+++ resolved
@@ -325,7 +325,6 @@
             )
             return out2._simplify_optiontype()
 
-<<<<<<< HEAD
     def toIndexedOptionArray(self):
         nplike = self._mask.nplike
         index = ak._v2.index.Index64.empty(len(self._mask), nplike)
@@ -361,7 +360,7 @@
             kind,
             order,
         )
-=======
+
     def _combinations(self, n, replacement, recordlookup, parameters, axis, depth):
         if n < 1:
             raise ValueError("in combinations, 'n' must be at least 1")
@@ -380,4 +379,3 @@
                 outindex, out, parameters=parameters
             )
             return out2._simplify_optiontype()
->>>>>>> 79349ed9

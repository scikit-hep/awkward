--- conflicted
+++ resolved
@@ -164,7 +164,6 @@
                 self._parameters,
             )
 
-<<<<<<< HEAD
     def _sort_next(
         self, negaxis, starts, parents, outlength, ascending, stable, kind, order
     ):
@@ -196,7 +195,7 @@
 
         else:
             return out
-=======
+
     def _combinations(self, n, replacement, recordlookup, parameters, axis, depth):
         posaxis = self._axis_wrap_if_negative(axis)
         if posaxis == depth:
@@ -209,4 +208,3 @@
                 self._identifier,
                 self._parameters,
             )
->>>>>>> 79349ed9

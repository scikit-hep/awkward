# BSD 3-Clause License; see https://github.com/scikit-hep/awkward-1.0/blob/main/LICENSE

from __future__ import absolute_import

import awkward as ak
from awkward._v2.index import Index
from awkward._v2._slicing import NestedIndexError
from awkward._v2.contents.content import Content
from awkward._v2.contents.bytemaskedarray import ByteMaskedArray
from awkward._v2.forms.bitmaskedform import BitMaskedForm

np = ak.nplike.NumpyMetadata.instance()


class BitMaskedArray(Content):
    def __init__(
        self,
        mask,
        content,
        valid_when,
        length,
        lsb_order,
        identifier=None,
        parameters=None,
    ):
        if not (isinstance(mask, Index) and mask.dtype == np.dtype(np.uint8)):
            raise TypeError(
                "{0} 'mask' must be an Index with dtype=uint8, not {1}".format(
                    type(self).__name__, repr(mask)
                )
            )
        if not isinstance(content, Content):
            raise TypeError(
                "{0} 'content' must be a Content subtype, not {1}".format(
                    type(self).__name__, repr(content)
                )
            )
        if not isinstance(valid_when, bool):
            raise TypeError(
                "{0} 'valid_when' must be boolean, not {1}".format(
                    type(self).__name__, repr(valid_when)
                )
            )
        if not ak._util.isint(length):
            raise TypeError(
                "{0} 'length' must be an integer, not {1}".format(
                    type(self).__name__, repr(length)
                )
            )
        if not isinstance(lsb_order, bool):
            raise TypeError(
                "{0} 'lsb_order' must be boolean, not {1}".format(
                    type(self).__name__, repr(lsb_order)
                )
            )
        if not length <= len(mask) * 8:
            raise ValueError(
                "{0} 'length' ({1}) must be <= len(mask) * 8 ({2})".format(
                    type(self).__name__, length, len(mask) * 8
                )
            )
        if not length <= len(content):
            raise ValueError(
                "{0} 'length' ({1}) must be <= len(content) ({2})".format(
                    type(self).__name__, length, len(content)
                )
            )

        self._mask = mask
        self._content = content
        self._valid_when = valid_when
        self._length = length
        self._lsb_order = lsb_order
        self._init(identifier, parameters)

    @property
    def mask(self):
        return self._mask

    @property
    def content(self):
        return self._content

    @property
    def valid_when(self):
        return self._valid_when

    @property
    def lsb_order(self):
        return self._lsb_order

    @property
    def nplike(self):
        return self._mask.nplike

    Form = BitMaskedForm

    @property
    def form(self):
        return self.Form(
            self._mask.form,
            self._content.form,
            self._valid_when,
            self._lsb_order,
            has_identifier=self._identifier is not None,
            parameters=self._parameters,
            form_key=None,
        )

    def __len__(self):
        return self._length

    def __repr__(self):
        return self._repr("", "", "")

    def _repr(self, indent, pre, post):
        out = [indent, pre, "<BitMaskedArray len="]
        out.append(repr(str(len(self))))
        out.append(" valid_when=")
        out.append(repr(str(self._valid_when)))
        out.append(" lsb_order=")
        out.append(repr(str(self._lsb_order)))
        out.append(">\n")
        out.append(self._mask._repr(indent + "    ", "<mask>", "</mask>\n"))
        out.append(self._content._repr(indent + "    ", "<content>", "</content>\n"))
        out.append(indent)
        out.append("</BitMaskedArray>")
        out.append(post)
        return "".join(out)

    def bytemask(self):
        nplike = self._mask.nplike
        bytemask = ak._v2.index.Index8.empty(len(self._mask) * 8, nplike)
        self._handle_error(
            nplike[
                "awkward_BitMaskedArray_to_ByteMaskedArray",
                bytemask.dtype.type,
                self._mask.dtype.type,
            ](
                bytemask.to(nplike),
                self._mask.to(nplike),
                len(self._mask),
                self._valid_when,
                self._lsb_order,
            )
        )
        return bytemask.data[: self._length]

    def toByteMaskedArray(self):
        nplike = self._mask.nplike
        bytemask = ak._v2.index.Index8.empty(len(self._mask) * 8, nplike)
        self._handle_error(
            nplike[
                "awkward_BitMaskedArray_to_ByteMaskedArray",
                bytemask.dtype.type,
                self._mask.dtype.type,
            ](
                bytemask.to(nplike),
                self._mask.to(nplike),
                len(self._mask),
                False,  # this differs from the kernel call in 'bytemask'
                self._lsb_order,
            )
        )
        return ByteMaskedArray(
            bytemask[: self._length],
            self._content,
            self._valid_when,
            self._identifier,
            self._parameters,
        )

    def _getitem_nothing(self):
        return self._content._getitem_range(slice(0, 0))

    def _getitem_at(self, where):
        if where < 0:
            where += len(self)
        if not (0 <= where < len(self)):
            raise NestedIndexError(self, where)
        if self._lsb_order:
            bit = bool(self._mask[where // 8] & (1 << (where % 8)))
        else:
            bit = bool(self._mask[where // 8] & (128 >> (where % 8)))
        if bit == self._valid_when:
            return self._content._getitem_at(where)
        else:
            return None

    def _getitem_range(self, where):
        return self.toByteMaskedArray()._getitem_range(where)

    def _getitem_field(self, where, only_fields=()):
        return BitMaskedArray(
            self._mask,
            self._content._getitem_field(where, only_fields),
            self._valid_when,
            self._length,
            self._lsb_order,
            self._field_identifier(where),
            None,
        )

    def _getitem_fields(self, where, only_fields=()):
        return BitMaskedArray(
            self._mask,
            self._content._getitem_fields(where, only_fields),
            self._valid_when,
            self._length,
            self._lsb_order,
            self._fields_identifier(where),
            None,
        )

    def _carry(self, carry, allow_lazy, exception):
        assert isinstance(carry, ak._v2.index.Index)
        return self.toByteMaskedArray()._carry(carry, allow_lazy, exception)

    def _getitem_next_jagged(self, slicestarts, slicestops, slicecontent, tail):
        return self.toByteMaskedArray()._getitem_next_jagged(
            slicestarts, slicestops, slicecontent, tail
        )

    def _getitem_next(self, head, tail, advanced):
        nplike = self.nplike  # noqa: F841

        if head == ():
            return self

        elif isinstance(head, (int, slice, ak._v2.index.Index64)):
            return self.toByteMaskedArray()._getitem_next(head, tail, advanced)

        elif ak._util.isstr(head):
            return self._getitem_next_field(head, tail, advanced)

        elif isinstance(head, list):
            return self._getitem_next_fields(head, tail, advanced)

        elif head is np.newaxis:
            return self._getitem_next_newaxis(tail, advanced)

        elif head is Ellipsis:
            return self._getitem_next_ellipsis(tail, advanced)

        elif isinstance(head, ak._v2.contents.ListOffsetArray):
            return self.toByteMaskedArray()._getitem_next(head, tail, advanced)

        elif isinstance(head, ak._v2.contents.IndexedOptionArray):
            return self._getitem_next_missing(head, tail, advanced)

        else:
            raise AssertionError(repr(head))

    def _localindex(self, axis, depth):
        return self.toByteMaskedArray()._localindex(axis, depth)

<<<<<<< HEAD
    def toIndexedOptionArray64(self):
        nplike = self._mask.nplike
        index = ak._v2.index.Index64.empty(len(self._mask) * 8, nplike)
        self._handle_error(
            nplike[
                "awkward_BitMaskedArray_to_IndexedOptionArray64",
                index.dtype.type,
                self._mask.dtype.type,
            ](
                index.to(nplike),
                self._mask.to(nplike),
                len(self._mask),
                self._valid_when,
                self._lsb_order,
            ),
        )

        return ak._v2.contents.indexedoptionarray.IndexedOptionArray(
            index._getitem_range(0, self, self._length),
            self._content,
            self._identifier,
            self._parameters,
=======
    def _combinations(self, n, replacement, recordlookup, parameters, axis, depth):
        return self.toByteMaskedArray()._combinations(
            n, replacement, recordlookup, parameters, axis, depth
>>>>>>> b5c2cadf
        )<|MERGE_RESOLUTION|>--- conflicted
+++ resolved
@@ -254,7 +254,6 @@
     def _localindex(self, axis, depth):
         return self.toByteMaskedArray()._localindex(axis, depth)
 
-<<<<<<< HEAD
     def toIndexedOptionArray64(self):
         nplike = self._mask.nplike
         index = ak._v2.index.Index64.empty(len(self._mask) * 8, nplike)
@@ -277,9 +276,8 @@
             self._content,
             self._identifier,
             self._parameters,
-=======
+
     def _combinations(self, n, replacement, recordlookup, parameters, axis, depth):
         return self.toByteMaskedArray()._combinations(
             n, replacement, recordlookup, parameters, axis, depth
->>>>>>> b5c2cadf
         )
# BSD 3-Clause License; see https://github.com/scikit-hep/awkward-1.0/blob/main/LICENSE

from __future__ import absolute_import

try:
    from collections.abc import Iterable
except ImportError:
    from collections import Iterable

import awkward as ak
from awkward._v2.contents.content import Content
from awkward._v2.record import Record


class RecordArray(Content):
    def __init__(self, contents, keys, length=None, identifier=None, parameters=None):
        if not isinstance(contents, Iterable):
            raise TypeError(
                "{0} 'contents' must be iterable, not {1}".format(
                    type(self).__name__, repr(contents)
                )
            )
        if not isinstance(contents, list):
            contents = list(contents)

        if len(contents) == 0 and length is None:
            raise TypeError(
                "{0} if len(contents) == 0, a 'length' must be specified".format(
                    type(self).__name__
                )
            )
        elif length is None:
            length = min(len(x) for x in contents)
        if not (ak._util.isint(length) and length >= 0):
            raise TypeError(
                "{0} 'length' must be a non-negative integer or None, not {1}".format(
                    type(self).__name__, repr(length)
                )
            )
        for content in contents:
            if not isinstance(content, Content):
                raise TypeError(
                    "{0} all 'contents' must be Content subclasses, not {1}".format(
                        type(self).__name__, repr(content)
                    )
                )
            if not len(content) >= length:
                raise ValueError(
                    "{0} len(content) ({1}) must be <= length ({2}) for all 'contents'".format(
                        type(self).__name__, len(content), length
                    )
                )

<<<<<<< HEAD
        if isinstance(keys, Iterable):
            if not isinstance(keys, list):
                keys = list(keys)
            if not all(isinstance(x, str) for x in keys):
=======
        if isinstance(recordlookup, Iterable):
            if not isinstance(recordlookup, list):
                recordlookup = list(recordlookup)
            if not all(ak._util.isstr(x) for x in recordlookup):
>>>>>>> 4d4dba98
                raise TypeError(
                    "{0} 'keys' must all be strings, not {1}".format(
                        type(self).__name__, repr(keys)
                    )
                )
            if not len(contents) == len(keys):
                raise ValueError(
                    "{0} len(contents) ({1}) must be equal to len(keys) ({2})".format(
                        type(self).__name__, len(contents), len(keys)
                    )
                )
        elif keys is not None:
            raise TypeError(
                "{0} 'keys' must be iterable or None, not {1}".format(
                    type(self).__name__, repr(keys)
                )
            )

        self._contents = contents
        self._keys = keys
        self._length = length
        self._init(identifier, parameters)

    @property
    def contents(self):
        return self._contents

    @property
    def keys(self):
        return self._keys

    @property
    def is_tuple(self):
        return self._keys is None

    def __len__(self):
        return self._length

    def __repr__(self):
        return self._repr("", "", "")

    def _repr(self, indent, pre, post):
        out = [indent, pre, "<RecordArray len="]
        out.append(repr(str(len(self))))
        out.append(" is_tuple=")
        out.append(repr(str(self.is_tuple)))
        out.append(">\n")
        if self._keys is None:
            for i, x in enumerate(self._contents):
                out.append("{0}    <content index={1}>\n".format(indent, repr(str(i))))
                out.append(x._repr(indent + "        ", "", "\n"))
                out.append("{0}    </content>\n".format(indent))
        else:
            for i, x in enumerate(self._contents):
                out.append(
                    "{0}    <content index={1} key={2}>\n".format(
                        indent, repr(str(i)), repr(self._keys[i])
                    )
                )
                out.append(x._repr(indent + "        ", "", "\n"))
                out.append("{0}    </content>\n".format(indent))
        out.append(indent)
        out.append("</RecordArray>")
        out.append(post)
        return "".join(out)

    def index_to_key(self, index):
        if 0 <= index < len(self._contents):
            if self._keys is None:
                return str(index)
            else:
                return self._keys[index]
        else:
            raise IndexError(
                "no index {0} in record with {1} fields".format(
                    index, len(self._contents)
                )
            )

    def key_to_index(self, key):
        if self._keys is None:
            try:
                i = int(key)
            except ValueError:
                pass
            else:
                if 0 <= i < len(self._contents):
                    return i
        else:
            try:
                i = self._keys.index(key)
            except ValueError:
                pass
            else:
                return i
        raise IndexError(
            "no field {0} in record with {1} fields".format(
                repr(key), len(self._contents)
            )
        )

    def content(self, index_or_key):
        if ak._util.isint(index_or_key):
            index = index_or_key
        elif ak._util.isstr(index_or_key):
            index = self.key_to_index(index_or_key)
        else:
            raise TypeError(
                "index_or_key must be an integer (index) or string (key), not {0}".format(
                    repr(index_or_key)
                )
            )
        return self._contents[index][: self._length]

    def _getitem_at(self, where):
        if where < 0:
            where += len(self)
        if 0 > where or where >= len(self):
            raise IndexError("array index out of bounds")
        return Record(self, where)

    def _getitem_range(self, where):
        start, stop, step = where.indices(len(self))
        if len(self._contents) == 0:
            start = min(max(start, 0), self._length)
            stop = min(max(stop, 0), self._length)
            if stop < start:
                stop = start
            return RecordArray([], self._keys, stop - start)
        else:
            return RecordArray(
                [x[start:stop] for x in self._contents],
                self._keys,
                stop - start,
            )

    def _getitem_field(self, where):
        return self.content(where)

    def _getitem_fields(self, where):
        indexes = [self.key_to_index(key) for key in where]
        if self._keys is None:
            return RecordArray([self.content(i) for i in indexes], None)
        else:
            return RecordArray(
                [self.content(i) for i in indexes],
                [self._keys[i] for i in indexes],
            )<|MERGE_RESOLUTION|>--- conflicted
+++ resolved
@@ -51,17 +51,10 @@
                     )
                 )
 
-<<<<<<< HEAD
         if isinstance(keys, Iterable):
             if not isinstance(keys, list):
                 keys = list(keys)
             if not all(isinstance(x, str) for x in keys):
-=======
-        if isinstance(recordlookup, Iterable):
-            if not isinstance(recordlookup, list):
-                recordlookup = list(recordlookup)
-            if not all(ak._util.isstr(x) for x in recordlookup):
->>>>>>> 4d4dba98
                 raise TypeError(
                     "{0} 'keys' must all be strings, not {1}".format(
                         type(self).__name__, repr(keys)

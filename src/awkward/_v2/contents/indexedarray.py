# BSD 3-Clause License; see https://github.com/scikit-hep/awkward-1.0/blob/main/LICENSE

import copy

import awkward as ak
from awkward._v2.index import Index
from awkward._v2.contents.content import Content
from awkward._v2.forms.indexedform import IndexedForm
from awkward._v2.forms.form import _parameters_equal

np = ak.nplike.NumpyMetadata.instance()
numpy = ak.nplike.Numpy.instance()


class IndexedArray(Content):
    is_IndexedType = True

    def __init__(self, index, content, identifier=None, parameters=None, nplike=None):
        if not (
            isinstance(index, Index)
            and index.dtype
            in (
                np.dtype(np.int32),
                np.dtype(np.uint32),
                np.dtype(np.int64),
            )
        ):
            raise ak._v2._util.error(
                TypeError(
                    "{} 'index' must be an Index with dtype in (int32, uint32, int64), "
                    "not {}".format(type(self).__name__, repr(index))
                )
            )
        if not isinstance(content, Content):
            raise ak._v2._util.error(
                TypeError(
                    "{} 'content' must be a Content subtype, not {}".format(
                        type(self).__name__, repr(content)
                    )
                )
            )
        if nplike is None:
            nplike = content.nplike
        if nplike is None:
            nplike = index.nplike

        self._index = index
        self._content = content
        self._init(identifier, parameters, nplike)

    @property
    def index(self):
        return self._index

    @property
    def content(self):
        return self._content

    Form = IndexedForm

    def _form_with_key(self, getkey):
        form_key = getkey(self)
        return self.Form(
            self._index.form,
            self._content._form_with_key(getkey),
            has_identifier=self._identifier is not None,
            parameters=self._parameters,
            form_key=form_key,
        )

    def _to_buffers(self, form, getkey, container, nplike):
        assert isinstance(form, self.Form)
        key = getkey(self, form, "index")
        container[key] = ak._v2._util.little_endian(self._index.raw(nplike))
        self._content._to_buffers(form.content, getkey, container, nplike)

    @property
    def typetracer(self):
        tt = ak._v2._typetracer.TypeTracer.instance()
        return IndexedArray(
            ak._v2.index.Index(self._index.raw(tt)),
            self._content.typetracer,
            self._typetracer_identifier(),
            self._parameters,
            tt,
        )

    @property
    def length(self):
        return self._index.length

    def _forget_length(self):
        return IndexedArray(
            self._index.forget_length(),
            self._content,
            self._identifier,
            self._parameters,
            self._nplike,
        )

    def __repr__(self):
        return self._repr("", "", "")

    def _repr(self, indent, pre, post):
        out = [indent, pre, "<IndexedArray len="]
        out.append(repr(str(self.length)))
        out.append(">")
        out.extend(self._repr_extra(indent + "    "))
        out.append("\n")
        out.append(self._index._repr(indent + "    ", "<index>", "</index>\n"))
        out.append(self._content._repr(indent + "    ", "<content>", "</content>\n"))
        out.append(indent + "</IndexedArray>")
        out.append(post)
        return "".join(out)

    def merge_parameters(self, parameters):
        return IndexedArray(
            self._index,
            self._content,
            self._identifier,
            ak._v2._util.merge_parameters(self._parameters, parameters),
            self._nplike,
        )

    def toIndexedOptionArray64(self):
        return ak._v2.contents.indexedoptionarray.IndexedOptionArray(
            self._index, self._content, self._identifier, self._parameters, self._nplike
        )

    def mask_as_bool(self, valid_when=True):
        if valid_when:
            return self._index.data >= 0
        else:
            return self._index.data < 0

    def _getitem_nothing(self):
        return self._content._getitem_range(slice(0, 0))

    def _getitem_at(self, where):
        if not self._nplike.known_data:
            return self._content._getitem_at(where)

        if where < 0:
            where += self.length
<<<<<<< HEAD
        if not (0 <= where < self.length) and self._nplike.known_shape:
            raise ak._v2._util.indexerror(self, where)
=======
        if self._nplike.known_shape and not 0 <= where < self.length:
            raise NestedIndexError(self, where)
>>>>>>> a108ed61
        return self._content._getitem_at(self._index[where])

    def _getitem_range(self, where):
        if not self._nplike.known_shape:
            return self

        start, stop, step = where.indices(self.length)
        assert step == 1
        return IndexedArray(
            self._index[start:stop],
            self._content,
            self._range_identifier(start, stop),
            self._parameters,
            self._nplike,
        )

    def _getitem_field(self, where, only_fields=()):
        return IndexedArray(
            self._index,
            self._content._getitem_field(where, only_fields),
            self._field_identifier(where),
            None,
            self._nplike,
        )

    def _getitem_fields(self, where, only_fields=()):
        return IndexedArray(
            self._index,
            self._content._getitem_fields(where, only_fields),
            self._fields_identifier(where),
            None,
            self._nplike,
        )

    def _carry(self, carry, allow_lazy):
        assert isinstance(carry, ak._v2.index.Index)

        try:
            nextindex = self._index[carry.data]
        except IndexError as err:
            raise ak._v2._util.indexerror(self, carry.data, str(err))

        return IndexedArray(
            nextindex,
            self._content,
            self._carry_identifier(carry),
            self._parameters,
            self._nplike,
        )

    def _getitem_next_jagged_generic(self, slicestarts, slicestops, slicecontent, tail):
<<<<<<< HEAD
        if slicestarts.length != self.length and self._nplike.known_shape:
            raise ak._v2._util.indexerror(
=======
        if self._nplike.known_shape and slicestarts.length != self.length:
            raise NestedIndexError(
>>>>>>> a108ed61
                self,
                ak._v2.contents.ListArray(
                    slicestarts, slicestops, slicecontent, None, None, self._nplike
                ),
                "cannot fit jagged slice with length {} into {} of size {}".format(
                    slicestarts.length, type(self).__name__, self.length
                ),
            )

        nextcarry = ak._v2.index.Index64.empty(self.length, self._nplike)
        assert nextcarry.nplike is self._nplike and self._index.nplike is self._nplike
        self._handle_error(
            self._nplike[
                "awkward_IndexedArray_getitem_nextcarry",
                nextcarry.dtype.type,
                self._index.dtype.type,
            ](
                nextcarry.data,
                self._index.data,
                self._index.length,
                self._content.length,
            )
        )
        # an eager carry (allow_lazy = false) to avoid infinite loop (unproven)
        next = self._content._carry(nextcarry, False)
        return next._getitem_next_jagged(slicestarts, slicestops, slicecontent, tail)

    def _getitem_next_jagged(self, slicestarts, slicestops, slicecontent, tail):
        return self._getitem_next_jagged_generic(
            slicestarts, slicestops, slicecontent, tail
        )

    def _getitem_next(self, head, tail, advanced):
        if head == ():
            return self

        elif isinstance(head, (int, slice, ak._v2.index.Index64)):
            nexthead, nexttail = ak._v2._slicing.headtail(tail)

            nextcarry = ak._v2.index.Index64.empty(self._index.length, self._nplike)
            assert (
                nextcarry.nplike is self._nplike and self._index.nplike is self._nplike
            )
            self._handle_error(
                self._nplike[
                    "awkward_IndexedArray_getitem_nextcarry",
                    nextcarry.dtype.type,
                    self._index.dtype.type,
                ](
                    nextcarry.data,
                    self._index.data,
                    self._index.length,
                    self._content.length,
                )
            )

            next = self._content._carry(nextcarry, False)
            return next._getitem_next(head, tail, advanced)

        elif ak._util.isstr(head):
            return self._getitem_next_field(head, tail, advanced)

        elif isinstance(head, list):
            return self._getitem_next_fields(head, tail, advanced)

        elif head is np.newaxis:
            return self._getitem_next_newaxis(tail, advanced)

        elif head is Ellipsis:
            return self._getitem_next_ellipsis(tail, advanced)

        elif isinstance(head, ak._v2.contents.ListOffsetArray):
            raise ak._v2._util.error(NotImplementedError)

        elif isinstance(head, ak._v2.contents.IndexedOptionArray):
            return self._getitem_next_missing(head, tail, advanced)

        else:
            raise ak._v2._util.error(AssertionError(repr(head)))

    def project(self, mask=None):
        if mask is not None:
<<<<<<< HEAD
            if self._index.length != mask.length:
                raise ak._v2._util.error(
                    ValueError(
                        "mask length ({}) is not equal to {} length ({})".format(
                            mask.length(), type(self).__name__, self._index.length
                        )
=======
            if self._nplike.known_shape and self._index.length != mask.length:
                raise ValueError(
                    "mask length ({}) is not equal to {} length ({})".format(
                        mask.length(), type(self).__name__, self._index.length
>>>>>>> a108ed61
                    )
                )
            nextindex = ak._v2.index.Index64.empty(self._index.length, self._nplike)
            assert (
                nextindex.nplike is self._nplike
                and mask.nplike is self._nplike
                and self._index.nplike is self._nplike
            )
            self._handle_error(
                self._nplike[
                    "awkward_IndexedArray_overlay_mask",
                    nextindex.dtype.type,
                    mask.dtype.type,
                    self._index.dtype.type,
                ](
                    nextindex.data,
                    mask.data,
                    self._index.data,
                    self._index.length,
                )
            )
            next = ak._v2.contents.indexedoptionarray.IndexedOptionArray(
                nextindex,
                self._content,
                self._identifier,
                self._parameters,
                self._nplike,
            )
            return next.project()

        else:
            nextcarry = ak._v2.index.Index64.empty(self.length, self._nplike)
            assert (
                nextcarry.nplike is self._nplike and self._index.nplike is self._nplike
            )
            self._handle_error(
                self._nplike[
                    "awkward_IndexedArray_getitem_nextcarry",
                    nextcarry.dtype.type,
                    self._index.dtype.type,
                ](
                    nextcarry.data,
                    self._index.data,
                    self._index.length,
                    self._content.length,
                )
            )
            return self._content._carry(nextcarry, False)

    def simplify_optiontype(self):
        if isinstance(
            self._content,
            (
                ak._v2.contents.indexedarray.IndexedArray,
                ak._v2.contents.indexedoptionarray.IndexedOptionArray,
                ak._v2.contents.bytemaskedarray.ByteMaskedArray,
                ak._v2.contents.bitmaskedarray.BitMaskedArray,
                ak._v2.contents.unmaskedarray.UnmaskedArray,
            ),
        ):

            if isinstance(
                self._content,
                (
                    ak._v2.contents.indexedarray.IndexedArray,
                    ak._v2.contents.indexedoptionarray.IndexedOptionArray,
                ),
            ):
                inner = self._content.index
                result = ak._v2.index.Index64.empty(self.index.length, self._nplike)
            elif isinstance(
                self._content,
                (
                    ak._v2.contents.bytemaskedarray.ByteMaskedArray,
                    ak._v2.contents.bitmaskedarray.BitMaskedArray,
                    ak._v2.contents.unmaskedarray.UnmaskedArray,
                ),
            ):
                rawcontent = self._content.toIndexedOptionArray64()
                inner = rawcontent.index
                result = ak._v2.index.Index64.empty(self.index.length, self._nplike)

            assert (
                result.nplike is self._nplike
                and self._index.nplike is self._nplike
                and inner.nplike is self._nplike
            )
            self._handle_error(
                self._nplike[
                    "awkward_IndexedArray_simplify",
                    result.dtype.type,
                    self._index.dtype.type,
                    inner.dtype.type,
                ](
                    result.data,
                    self._index.data,
                    self._index.length,
                    inner.data,
                    inner.length,
                )
            )
            if isinstance(self._content, ak._v2.contents.indexedarray.IndexedArray):
                return IndexedArray(
                    result,
                    self._content.content,
                    self._identifier,
                    self._parameters,
                    self._nplike,
                )

            if isinstance(
                self._content,
                (
                    ak._v2.contents.indexedoptionarray.IndexedOptionArray,
                    ak._v2.contents.bytemaskedarray.ByteMaskedArray,
                    ak._v2.contents.bitmaskedarray.BitMaskedArray,
                    ak._v2.contents.unmaskedarray.UnmaskedArray,
                ),
            ):
                return ak._v2.contents.indexedoptionarray.IndexedOptionArray(
                    result,
                    self._content.content,
                    self._identifier,
                    self._parameters,
                    self._nplike,
                )

        else:
            return self

    def num(self, axis, depth=0):
        posaxis = self.axis_wrap_if_negative(axis)
        if posaxis == depth:
            out = ak._v2.index.Index64.empty(1, self._nplike)
            out[0] = self.length
            return ak._v2.contents.numpyarray.NumpyArray(out, None, None, self._nplike)[
                0
            ]
        else:
            return self.project().num(posaxis, depth)

    def _offsets_and_flattened(self, axis, depth):
        posaxis = self.axis_wrap_if_negative(axis)
        if posaxis == depth:
            raise ak._v2._util.error(np.AxisError("axis=0 not allowed for flatten"))

        else:
            return self.project()._offsets_and_flattened(posaxis, depth)

    def mergeable(self, other, mergebool):
        if not _parameters_equal(self._parameters, other._parameters):
            return False

        if isinstance(
            other,
            (
                ak._v2.contents.emptyarray.EmptyArray,
                ak._v2.contents.unionarray.UnionArray,
            ),
        ):
            return True

        if isinstance(
            other,
            (
                ak._v2.contents.indexedarray.IndexedArray,
                ak._v2.contents.indexedoptionarray.IndexedOptionArray,
                ak._v2.contents.bytemaskedarray.ByteMaskedArray,
                ak._v2.contents.bitmaskedarray.BitMaskedArray,
                ak._v2.contents.unmaskedarray.UnmaskedArray,
            ),
        ):
            return self._content.mergeable(other.content, mergebool)

        else:
            return self._content.mergeable(other, mergebool)

    def _merging_strategy(self, others):
        if len(others) == 0:
            raise ak._v2._util.error(
                ValueError(
                    "to merge this array with 'others', at least one other must be provided"
                )
            )

        head = [self]
        tail = []

        i = 0
        while i < len(others):
            other = others[i]
            if isinstance(other, ak._v2.contents.unionarray.UnionArray):
                break
            else:
                head.append(other)
            i = i + 1

        while i < len(others):
            tail.append(others[i])
            i = i + 1

        if any(
            isinstance(x.nplike, ak._v2._typetracer.TypeTracer) for x in head + tail
        ):
            head = [
                x
                if isinstance(x.nplike, ak._v2._typetracer.TypeTracer)
                else x.typetracer
                for x in head
            ]
            tail = [
                x
                if isinstance(x.nplike, ak._v2._typetracer.TypeTracer)
                else x.typetracer
                for x in tail
            ]

        return (head, tail)

    def _reverse_merge(self, other):
        theirlength = other.length
        mylength = self.length
        index = ak._v2.index.Index64.empty((theirlength + mylength), self._nplike)

        content = other.merge(self._content)

        assert index.nplike is self._nplike
        self._handle_error(
            self._nplike["awkward_IndexedArray_fill_to64_count", index.dtype.type](
                index.data,
                0,
                theirlength,
                0,
            )
        )
        reinterpreted_index = ak._v2.index.Index(
            np.asarray(index.data.view(self[0].dtype))
        )

        assert (
            index.nplike is self._nplike and reinterpreted_index.nplike is self._nplike
        )
        self._handle_error(
            self._nplike[
                "awkward_IndexedArray_fill",
                index.dtype.type,
                reinterpreted_index.dtype.type,
            ](
                index.data,
                theirlength,
                reinterpreted_index.data,
                mylength,
                theirlength,
            )
        )
        parameters = ak._v2._util.merge_parameters(self._parameters, other._parameters)

        return ak._v2.contents.indexedarray.IndexedArray(
            index, content, None, parameters, self._nplike
        )

    def mergemany(self, others):
        if len(others) == 0:
            return self

        head, tail = self._merging_strategy(others)

        total_length = 0
        for array in head:
            total_length += array.length

        contents = []
        contentlength_so_far = 0
        length_so_far = 0
        nextindex = ak._v2.index.Index64.empty(total_length, self._nplike)
        parameters = self._parameters

        for array in head:
            parameters = ak._v2._util.merge_parameters(
                self._parameters, array._parameters, True
            )

            if isinstance(
                array,
                (
                    ak._v2.contents.bytemaskedarray.ByteMaskedArray,
                    ak._v2.contents.bitmaskedarray.BitMaskedArray,
                    ak._v2.contents.unmaskedarray.UnmaskedArray,
                ),
            ):
                array = array.toIndexedOptionArray64()

            if isinstance(array, ak._v2.contents.indexedarray.IndexedArray):
                contents.append(array.content)
                array_index = array.index
                assert (
                    nextindex.nplike is self._nplike
                    and array_index.nplike is self._nplike
                )
                self._handle_error(
                    self._nplike[
                        "awkward_IndexedArray_fill",
                        nextindex.dtype.type,
                        array_index.dtype.type,
                    ](
                        nextindex.data,
                        length_so_far,
                        array_index.data,
                        array.length,
                        contentlength_so_far,
                    )
                )
                contentlength_so_far += array.content.length
                length_so_far += array.length

            elif isinstance(array, ak._v2.contents.emptyarray.EmptyArray):
                pass
            else:
                contents.append(array)
                assert nextindex.nplike is self._nplike
                self._handle_error(
                    self._nplike[
                        "awkward_IndexedArray_fill_count",
                        nextindex.dtype.type,
                    ](
                        nextindex.data,
                        length_so_far,
                        array.length,
                        contentlength_so_far,
                    )
                )
                contentlength_so_far += array.length
                length_so_far += array.length

        tail_contents = contents[1:]
        nextcontent = contents[0].mergemany(tail_contents)
        next = ak._v2.contents.indexedarray.IndexedArray(
            nextindex, nextcontent, None, parameters, self._nplike
        )

        if len(tail) == 0:
            return next

        reversed = tail[0]._reverse_merge(next)
        if len(tail) == 1:
            return reversed
        else:
            return reversed.mergemany(tail[1:])

        raise ak._v2._util.error(
            NotImplementedError(
                "not implemented: " + type(self).__name__ + " ::mergemany"
            )
        )

    def fillna(self, value):
<<<<<<< HEAD
        if value.length != 1:
            raise ak._v2._util.error(
                ValueError(f"fillna value length ({value.length}) is not equal to 1")
            )
=======
        if value.nplike.known_shape and value.length != 1:
            raise ValueError(f"fillna value length ({value.length}) is not equal to 1")
>>>>>>> a108ed61

        return IndexedArray(
            self._index,
            self._content.fillna(value),
            None,
            self._parameters,
            self._nplike,
        )

    def _localindex(self, axis, depth):
        posaxis = self.axis_wrap_if_negative(axis)
        if posaxis == depth:
            return self._localindex_axis0()
        else:
            return self.project()._localindex(posaxis, depth)

    def _unique_index(self, index, sorted=True):
        next = ak._v2.index.Index64.empty(self.length, self._nplike)
        length = ak._v2.index.Index64.zeros(1, self._nplike)

        if not sorted:
            next = self._index
            offsets = ak._v2.index.Index64.empty(2, self._nplike)
            offsets[0] = 0
            offsets[1] = next.length
            assert next.nplike is self._nplike and offsets.nplike is self._nplike
            self._handle_error(
                self._nplike[
                    "awkward_sort",
                    next.dtype.type,
                    next.dtype.type,
                    offsets.dtype.type,
                ](
                    next.data,
                    next.data,
                    offsets[1],
                    offsets.data,
                    2,
                    offsets[1],
                    True,
                    False,
                )
            )

            assert next.nplike is self._nplike and length.nplike is self._nplike
            self._handle_error(
                self._nplike["awkward_unique", next.dtype.type, length.dtype.type](
                    next.data,
                    self._index.length,
                    length.data,
                )
            )

        else:
            assert (
                self._index.nplike is self._nplike
                and next.nplike is self._nplike
                and length.nplike is self._nplike
            )
            self._handle_error(
                self._nplike[
                    "awkward_unique_copy",
                    self._index.dtype.type,
                    next.dtype.type,
                    length.dtype.type,
                ](
                    self._index.data,
                    next.data,
                    self._index.length,
                    length.data,
                )
            )

        return next[0 : length[0]]

    def numbers_to_type(self, name):
        return ak._v2.contents.indexedarray.IndexedArray(
            self._index,
            self._content.numbers_to_type(name),
            self._identifier,
            self._parameters,
            self._nplike,
        )

    def _is_unique(self, negaxis, starts, parents, outlength):
        if self._index.length == 0:
            return True

        nextindex = self._unique_index(self._index)

        next = self._content._carry(nextindex, False)
        return next._is_unique(negaxis, starts, parents, outlength)

    def _unique(self, negaxis, starts, parents, outlength):
        if self._index.length == 0:
            return self

        branch, depth = self.branch_depth

        index_length = self._index.length
        parents_length = parents.length
        next_length = index_length

        nextcarry = ak._v2.index.Index64.empty(index_length, self._nplike)
        nextparents = ak._v2.index.Index64.empty(index_length, self._nplike)
        outindex = ak._v2.index.Index64.empty(index_length, self._nplike)
        assert (
            nextcarry.nplike is self._nplike
            and nextparents.nplike is self._nplike
            and outindex.nplike is self._nplike
            and self._index.nplike is self._nplike
            and parents.nplike is self._nplike
        )
        self._handle_error(
            self._nplike[
                "awkward_IndexedArray_reduce_next_64",
                nextcarry.dtype.type,
                nextparents.dtype.type,
                outindex.dtype.type,
                self._index.dtype.type,
                parents.dtype.type,
            ](
                nextcarry.data,
                nextparents.data,
                outindex.data,
                self._index.data,
                parents.data,
                index_length,
            )
        )
        next = self._content._carry(nextcarry, False)
        unique = next._unique(
            negaxis,
            starts,
            nextparents,
            outlength,
        )

        if branch or (negaxis is not None and negaxis != depth):
            nextoutindex = ak._v2.index.Index64.empty(parents_length, self._nplike)
            assert (
                nextoutindex.nplike is self._nplike
                and starts.nplike is self._nplike
                and parents.nplike is self._nplike
                and nextparents.nplike is self._nplike
            )
            self._handle_error(
                self._nplike[
                    "awkward_IndexedArray_local_preparenext_64",
                    nextoutindex.dtype.type,
                    starts.dtype.type,
                    parents.dtype.type,
                    nextparents.dtype.type,
                ](
                    nextoutindex.data,
                    starts.data,
                    parents.data,
                    parents_length,
                    nextparents.data,
                    next_length,
                )
            )

            return ak._v2.contents.IndexedOptionArray(
                nextoutindex,
                unique,
                None,
                self._parameters,
                self._nplike,
            ).simplify_optiontype()

        if not branch and negaxis == depth:
            return unique
        else:
            if isinstance(unique, ak._v2.contents.RegularArray):
                unique = unique.toListOffsetArray64(True)

            elif isinstance(unique, ak._v2.contents.ListOffsetArray):
<<<<<<< HEAD
                if starts.length > 0 and starts[0] != 0:
                    raise ak._v2._util.error(
                        AssertionError(
                            "reduce_next with unbranching depth > negaxis expects a "
                            "ListOffsetArray64 whose offsets start at zero ({})".format(
                                starts[0]
                            )
=======
                if starts.nplike.known_data and starts.length > 0 and starts[0] != 0:
                    raise AssertionError(
                        "reduce_next with unbranching depth > negaxis expects a "
                        "ListOffsetArray64 whose offsets start at zero ({})".format(
                            starts[0]
>>>>>>> a108ed61
                        )
                    )

                outoffsets = ak._v2.index.Index64.empty(starts.length + 1, self._nplike)
                assert (
                    outoffsets.nplike is self._nplike and starts.nplike is self._nplike
                )
                self._handle_error(
                    self._nplike[
                        "awkward_IndexedArray_reduce_next_fix_offsets_64",
                        outoffsets.dtype.type,
                        starts.dtype.type,
                    ](
                        outoffsets.data,
                        starts.data,
                        starts.length,
                        self._index.length,
                    )
                )

                tmp = ak._v2.contents.IndexedArray(
                    outindex,
                    unique._content,
                    None,
                    None,
                    self._nplike,
                )

                return ak._v2.contents.ListOffsetArray(
                    outoffsets,
                    tmp,
                    None,
                    None,
                    self._nplike,
                )

            elif isinstance(unique, ak._v2.contents.NumpyArray):
                nextoutindex = ak._v2.index.Index64(
                    self._nplike.arange(unique.length, dtype=np.int64)
                )
                out = ak._v2.contents.IndexedOptionArray(
                    nextoutindex,
                    unique,
                    None,
                    self._parameters,
                    self._nplike,
                ).simplify_optiontype()

                return out

        raise ak._v2._util.error(NotImplementedError)

    def _argsort_next(
        self,
        negaxis,
        starts,
        shifts,
        parents,
        outlength,
        ascending,
        stable,
        kind,
        order,
    ):
        if self._index.length == 0:
            return ak._v2.contents.NumpyArray(
                self._nplike.empty(0, np.int64), None, None, self._nplike
            )

        next = self._content._carry(self._index, False)
        return next._argsort_next(
            negaxis,
            starts,
            shifts,
            parents,
            outlength,
            ascending,
            stable,
            kind,
            order,
        )

    def _sort_next(
        self,
        negaxis,
        starts,
        parents,
        outlength,
        ascending,
        stable,
        kind,
        order,
    ):
        next = self._content._carry(self._index, False)
        return next._sort_next(
            negaxis,
            starts,
            parents,
            outlength,
            ascending,
            stable,
            kind,
            order,
        )

    def _combinations(self, n, replacement, recordlookup, parameters, axis, depth):
        posaxis = self.axis_wrap_if_negative(axis)
        if posaxis == depth:
            return self._combinations_axis0(n, replacement, recordlookup, parameters)
        else:
            return self.project()._combinations(
                n, replacement, recordlookup, parameters, posaxis, depth
            )

    def _reduce_next(
        self,
        reducer,
        negaxis,
        starts,
        shifts,
        parents,
        outlength,
        mask,
        keepdims,
    ):
        branch, depth = self.branch_depth

        index_length = self._index.length

        nextcarry = ak._v2.index.Index64.empty(index_length, self._nplike)
        nextparents = ak._v2.index.Index64.empty(index_length, self._nplike)
        outindex = ak._v2.index.Index64.empty(index_length, self._nplike)
        assert (
            nextcarry.nplike is self._nplike
            and nextparents.nplike is self._nplike
            and outindex.nplike is self._nplike
            and self._index.nplike is self._nplike
            and parents.nplike is self._nplike
        )
        self._handle_error(
            self._nplike[
                "awkward_IndexedArray_reduce_next_64",
                nextcarry.dtype.type,
                nextparents.dtype.type,
                outindex.dtype.type,
                self._index.dtype.type,
                parents.dtype.type,
            ](
                nextcarry.data,
                nextparents.data,
                outindex.data,
                self._index.data,
                parents.data,
                index_length,
            )
        )
        next = self._content._carry(nextcarry, False)
        nextshifts = None
        out = next._reduce_next(
            reducer,
            negaxis,
            starts,
            nextshifts,
            nextparents,
            outlength,
            mask,
            keepdims,
        )

        if not branch and negaxis == depth:
            return out
        else:
            if isinstance(out, ak._v2.contents.RegularArray):
                out = out.toListOffsetArray64(True)

            elif isinstance(out, ak._v2.contents.ListOffsetArray):
<<<<<<< HEAD
                if starts.length > 0 and starts[0] != 0:
                    raise ak._v2._util.error(
                        AssertionError(
                            "reduce_next with unbranching depth > negaxis expects a "
                            "ListOffsetArray64 whose offsets start at zero ({})".format(
                                starts[0]
                            )
=======
                if starts.nplike.known_data and starts.length > 0 and starts[0] != 0:
                    raise AssertionError(
                        "reduce_next with unbranching depth > negaxis expects a "
                        "ListOffsetArray64 whose offsets start at zero ({})".format(
                            starts[0]
>>>>>>> a108ed61
                        )
                    )

                outoffsets = ak._v2.index.Index64.empty(starts.length + 1, self._nplike)
                assert (
                    outoffsets.nplike is self._nplike and starts.nplike is self._nplike
                )
                self._handle_error(
                    self._nplike[
                        "awkward_IndexedArray_reduce_next_fix_offsets_64",
                        outoffsets.dtype.type,
                        starts.dtype.type,
                    ](
                        outoffsets.data,
                        starts.data,
                        starts.length,
                        self._index.length,
                    )
                )

                tmp = ak._v2.contents.IndexedArray(
                    outindex,
                    out._content,
                    None,
                    None,
                    self._nplike,
                )

                return ak._v2.contents.ListOffsetArray(
                    outoffsets,
                    tmp,
                    None,
                    None,
                    self._nplike,
                )

            else:
                raise ak._v2._util.error(
                    AssertionError(
                        "reduce_next with unbranching depth > negaxis is only "
                        "expected to return RegularArray or ListOffsetArray64; "
                        "instead, it returned " + out.classname
                    )
                )

    def _validityerror(self, path):
        error = self._nplike["awkward_IndexedArray_validity", self.index.dtype.type](
            self.index.data, self.index.length, self._content.length, False
        )
        if error.str is not None:
            if error.filename is None:
                filename = ""
            else:
                filename = " (in compiled code: " + error.filename.decode(
                    errors="surrogateescape"
                ).lstrip("\n").lstrip("(")
            message = error.str.decode(errors="surrogateescape")
            return 'at {} ("{}"): {} at i={}{}'.format(
                path, type(self), message, error.id, filename
            )

        elif isinstance(
            self._content,
            (
                ak._v2.contents.bitmaskedarray.BitMaskedArray,
                ak._v2.contents.bytemaskedarray.ByteMaskedArray,
                ak._v2.contents.indexedarray.IndexedArray,
                ak._v2.contents.indexedoptionarray.IndexedOptionArray,
                ak._v2.contents.unmaskedarray.UnmaskedArray,
            ),
        ):
            return "{0} contains \"{1}\", the operation that made it might have forgotten to call 'simplify_optiontype()'"
        else:
            return self._content.validityerror(path + ".content")

    def _nbytes_part(self):
        result = self.index._nbytes_part() + self.content._nbytes_part()
        if self.identifier is not None:
            result = result + self.identifier._nbytes_part()
        return result

    def _rpad(self, target, axis, depth, clip):
        posaxis = self.axis_wrap_if_negative(axis)
        if posaxis == depth:
            return self.rpad_axis0(target, clip)
        elif posaxis == depth + 1:
            return self.project()._rpad(target, posaxis, depth, clip)
        else:
            return ak._v2.contents.indexedarray.IndexedArray(
                self._index,
                self._content._rpad(target, posaxis, depth, clip),
                None,
                self._parameters,
                self._nplike,
            )

    def _to_arrow(self, pyarrow, mask_node, validbytes, length, options):
        if (
            not options["categorical_as_dictionary"]
            and self.parameter("__array__") == "categorical"
        ):
            next_parameters = dict(self._parameters)
            del next_parameters["__array__"]
            next = IndexedArray(
                self._index,
                self._content,
                self._identifier,
                next_parameters,
                self._nplike,
            )
            return next._to_arrow(pyarrow, mask_node, validbytes, length, options)

        index = self._index.raw(numpy)

        if self.parameter("__array__") == "categorical":
            dictionary = self._content._to_arrow(
                pyarrow, None, None, self._content.length, options
            )
            out = pyarrow.DictionaryArray.from_arrays(
                index,
                dictionary,
                None if validbytes is None else ~validbytes,
            )
            if options["extensionarray"]:
                return ak._v2._connect.pyarrow.AwkwardArrowArray.from_storage(
                    ak._v2._connect.pyarrow.to_awkwardarrow_type(
                        out.type, options["extensionarray"], mask_node, self
                    ),
                    out,
                )
            else:
                return out

        else:
            if self._content.length == 0:
                # IndexedOptionArray._to_arrow replaces -1 in the index with 0. So behind
                # every masked value is self._content[0], unless self._content.length == 0.
                # In that case, don't call self._content[index]; it's empty anyway.
                next = self._content
            else:
                next = self._content._carry(ak._v2.index.Index(index), False)

            return next.merge_parameters(self._parameters)._to_arrow(
                pyarrow, mask_node, validbytes, length, options
            )

    def _to_numpy(self, allow_missing):
        return self.project()._to_numpy(allow_missing)

    def _completely_flatten(self, nplike, options):
        return self.project()._completely_flatten(nplike, options)

    def _recursively_apply(
        self, action, depth, depth_context, lateral_context, options
    ):
        if options["return_array"]:

            def continuation():
                return IndexedArray(
                    self._index,
                    self._content._recursively_apply(
                        action,
                        depth,
                        copy.copy(depth_context),
                        lateral_context,
                        options,
                    ),
                    self._identifier,
                    self._parameters if options["keep_parameters"] else None,
                    self._nplike,
                )

        else:

            def continuation():
                self._content._recursively_apply(
                    action,
                    depth,
                    copy.copy(depth_context),
                    lateral_context,
                    options,
                )

        result = action(
            self,
            depth=depth,
            depth_context=depth_context,
            lateral_context=lateral_context,
            continuation=continuation,
            options=options,
        )

        if isinstance(result, Content):
            return result
        elif result is None:
            return continuation()
        else:
            raise ak._v2._util.error(AssertionError(result))

    def packed(self):
        return self.project().packed()

    def _to_list(self, behavior):
        out = self._to_list_custom(behavior)
        if out is not None:
            return out

        index = self._index.raw(numpy)
        content = self._content._to_list(behavior)
        out = [None] * index.length
        for i, ind in enumerate(index):
            out[i] = content[ind]
        return out

    def _to_nplike(self, nplike):
        index = self._index._to_nplike(nplike)
        content = self._content._to_nplike(nplike)
        return IndexedArray(
            index,
            content,
            identifier=self.identifier,
            parameters=self.parameters,
            nplike=nplike,
        )

    def _to_json(
        self,
        nan_string,
        infinity_string,
        minus_infinity_string,
        complex_real_string,
        complex_imag_string,
    ):
        out = self._to_json_custom()
        if out is not None:
            return out

        index = self._index.raw(numpy)
        content = self._content._to_json(
            nan_string,
            infinity_string,
            minus_infinity_string,
            complex_real_string,
            complex_imag_string,
        )
        out = [None] * index.length
        for i, ind in enumerate(index):
            out[i] = content[ind]
        return out<|MERGE_RESOLUTION|>--- conflicted
+++ resolved
@@ -142,13 +142,8 @@
 
         if where < 0:
             where += self.length
-<<<<<<< HEAD
-        if not (0 <= where < self.length) and self._nplike.known_shape:
+        if self._nplike.known_shape and not 0 <= where < self.length:
             raise ak._v2._util.indexerror(self, where)
-=======
-        if self._nplike.known_shape and not 0 <= where < self.length:
-            raise NestedIndexError(self, where)
->>>>>>> a108ed61
         return self._content._getitem_at(self._index[where])
 
     def _getitem_range(self, where):
@@ -200,13 +195,8 @@
         )
 
     def _getitem_next_jagged_generic(self, slicestarts, slicestops, slicecontent, tail):
-<<<<<<< HEAD
-        if slicestarts.length != self.length and self._nplike.known_shape:
+        if self._nplike.known_shape and slicestarts.length != self.length:
             raise ak._v2._util.indexerror(
-=======
-        if self._nplike.known_shape and slicestarts.length != self.length:
-            raise NestedIndexError(
->>>>>>> a108ed61
                 self,
                 ak._v2.contents.ListArray(
                     slicestarts, slicestops, slicecontent, None, None, self._nplike
@@ -289,19 +279,12 @@
 
     def project(self, mask=None):
         if mask is not None:
-<<<<<<< HEAD
-            if self._index.length != mask.length:
+            if self._nplike.known_shape and self._index.length != mask.length:
                 raise ak._v2._util.error(
-                    ValueError(
+                        ValueError(
                         "mask length ({}) is not equal to {} length ({})".format(
                             mask.length(), type(self).__name__, self._index.length
                         )
-=======
-            if self._nplike.known_shape and self._index.length != mask.length:
-                raise ValueError(
-                    "mask length ({}) is not equal to {} length ({})".format(
-                        mask.length(), type(self).__name__, self._index.length
->>>>>>> a108ed61
                     )
                 )
             nextindex = ak._v2.index.Index64.empty(self._index.length, self._nplike)
@@ -658,16 +641,10 @@
         )
 
     def fillna(self, value):
-<<<<<<< HEAD
-        if value.length != 1:
+        if value.nplike.known_shape and value.length != 1:
             raise ak._v2._util.error(
                 ValueError(f"fillna value length ({value.length}) is not equal to 1")
             )
-=======
-        if value.nplike.known_shape and value.length != 1:
-            raise ValueError(f"fillna value length ({value.length}) is not equal to 1")
->>>>>>> a108ed61
-
         return IndexedArray(
             self._index,
             self._content.fillna(value),
@@ -845,21 +822,13 @@
                 unique = unique.toListOffsetArray64(True)
 
             elif isinstance(unique, ak._v2.contents.ListOffsetArray):
-<<<<<<< HEAD
-                if starts.length > 0 and starts[0] != 0:
+                if starts.nplike.known_data and starts.length > 0 and starts[0] != 0:
                     raise ak._v2._util.error(
-                        AssertionError(
+                            AssertionError(
                             "reduce_next with unbranching depth > negaxis expects a "
                             "ListOffsetArray64 whose offsets start at zero ({})".format(
                                 starts[0]
                             )
-=======
-                if starts.nplike.known_data and starts.length > 0 and starts[0] != 0:
-                    raise AssertionError(
-                        "reduce_next with unbranching depth > negaxis expects a "
-                        "ListOffsetArray64 whose offsets start at zero ({})".format(
-                            starts[0]
->>>>>>> a108ed61
                         )
                     )
 
@@ -1036,21 +1005,13 @@
                 out = out.toListOffsetArray64(True)
 
             elif isinstance(out, ak._v2.contents.ListOffsetArray):
-<<<<<<< HEAD
-                if starts.length > 0 and starts[0] != 0:
+                if starts.nplike.known_data and starts.length > 0 and starts[0] != 0:
                     raise ak._v2._util.error(
-                        AssertionError(
+                            AssertionError(
                             "reduce_next with unbranching depth > negaxis expects a "
                             "ListOffsetArray64 whose offsets start at zero ({})".format(
                                 starts[0]
                             )
-=======
-                if starts.nplike.known_data and starts.length > 0 and starts[0] != 0:
-                    raise AssertionError(
-                        "reduce_next with unbranching depth > negaxis expects a "
-                        "ListOffsetArray64 whose offsets start at zero ({})".format(
-                            starts[0]
->>>>>>> a108ed61
                         )
                     )
 

# BSD 3-Clause License; see https://github.com/scikit-hep/awkward-1.0/blob/main/LICENSE

from __future__ import absolute_import

import awkward as ak
from awkward._v2.index import Index
from awkward._v2._slicing import NestedIndexError
from awkward._v2.contents.content import Content
from awkward._v2.forms.indexedform import IndexedForm

np = ak.nplike.NumPyMetadata.instance()


class IndexedArray(Content):
    def __init__(self, index, content, identifier=None, parameters=None):
        if not (
            isinstance(index, Index)
            and index.dtype
            in (
                np.dtype(np.int32),
                np.dtype(np.uint32),
                np.dtype(np.int64),
            )
        ):
            raise TypeError(
                "{0} 'index' must be an Index with dtype in (int32, uint32, int64), "
                "not {1}".format(type(self).__name__, repr(index))
            )
        if not isinstance(content, Content):
            raise TypeError(
                "{0} 'content' must be a Content subtype, not {1}".format(
                    type(self).__name__, repr(content)
                )
            )

        self._index = index
        self._content = content
        self._init(identifier, parameters)

    @property
    def index(self):
        return self._index

    @property
    def content(self):
        return self._content

    @property
    def nplike(self):
        return self._index.nplike

    @property
    def nonvirtual_nplike(self):
        return self._index.nplike

    Form = IndexedForm

    @property
    def form(self):
        return self.Form(
            self._index.form,
            self._content.form,
            has_identifier=self._identifier is not None,
            parameters=self._parameters,
            form_key=None,
        )

    def __len__(self):
        return len(self._index)

    def __repr__(self):
        return self._repr("", "", "")

    def _repr(self, indent, pre, post):
        out = [indent, pre, "<IndexedArray len="]
        out.append(repr(str(len(self))))
        out.append(">")
        out.extend(self._repr_extra(indent + "    "))
        out.append("\n")
        out.append(self._index._repr(indent + "    ", "<index>", "</index>\n"))
        out.append(self._content._repr(indent + "    ", "<content>", "</content>\n"))
        out.append(indent + "</IndexedArray>")
        out.append(post)
        return "".join(out)

    def toIndexedOptionArray64(self):
        return ak._v2.contents.indexedoptionarray.IndexedOptionArray(
            self._index, self._content, self._identifier, self._parameters
        )

    def _getitem_nothing(self):
        return self._content._getitem_range(slice(0, 0))

    def _getitem_at(self, where):
        if where < 0:
            where += len(self)
        if not (0 <= where < len(self)):
            raise NestedIndexError(self, where)
        return self._content._getitem_at(self._index[where])

    def _getitem_range(self, where):
        start, stop, step = where.indices(len(self))
        assert step == 1
        return IndexedArray(
            self._index[start:stop],
            self._content,
            self._range_identifier(start, stop),
            self._parameters,
        )

    def _getitem_field(self, where, only_fields=()):
        return IndexedArray(
            self._index,
            self._content._getitem_field(where, only_fields),
            self._field_identifier(where),
            None,
        )

    def _getitem_fields(self, where, only_fields=()):
        return IndexedArray(
            self._index,
            self._content._getitem_fields(where, only_fields),
            self._fields_identifier(where),
            None,
        )

    def _carry(self, carry, allow_lazy, exception):
        assert isinstance(carry, ak._v2.index.Index)

        try:
            nextindex = self._index[carry.data]
        except IndexError as err:
            if issubclass(exception, NestedIndexError):
                raise exception(self, carry.data, str(err))
            else:
                raise exception(str(err))

        return IndexedArray(
            nextindex,
            self._content,
            self._carry_identifier(carry, exception),
            self._parameters,
        )

    def _getitem_next_jagged_generic(self, slicestarts, slicestops, slicecontent, tail):
        nplike = self.nplike
        if len(slicestarts) != len(self):
            raise NestedIndexError(
                self,
                ak._v2.contents.ListArray(slicestarts, slicestops, slicecontent),
                "cannot fit jagged slice with length {0} into {1} of size {2}".format(
                    len(slicestarts), type(self).__name__, len(self)
                ),
            )

        nextcarry = ak._v2.index.Index64.zeros(len(self), nplike)
        self._handle_error(
            nplike[
                "awkward_IndexedArray_getitem_nextcarry",
                nextcarry.dtype.type,
                self._index.dtype.type,
            ](
                nextcarry.to(nplike),
                self._index.to(nplike),
                len(self._index),
                len(self._content),
            )
        )
        # an eager carry (allow_lazy = false) to avoid infinite loop (unproven)
        next = self._content._carry(nextcarry, False, NestedIndexError)
        return next._getitem_next_jagged(slicestarts, slicestops, slicecontent, tail)

    def _getitem_next_jagged(self, slicestarts, slicestops, slicecontent, tail):
        return self._getitem_next_jagged_generic(
            slicestarts, slicestops, slicecontent, tail
        )

    def _getitem_next(self, head, tail, advanced):
        nplike = self.nplike

        if head == ():
            return self

        elif isinstance(head, (int, slice, ak._v2.index.Index64)):
            nexthead, nexttail = ak._v2._slicing.headtail(tail)

            nextcarry = ak._v2.index.Index64.empty(len(self._index), nplike)
            self._handle_error(
                nplike[
                    "awkward_IndexedArray_getitem_nextcarry",
                    nextcarry.dtype.type,
                    self._index.dtype.type,
                ](
                    nextcarry.to(nplike),
                    self._index.to(nplike),
                    len(self._index),
                    len(self._content),
                )
            )

            next = self._content._carry(nextcarry, False, NestedIndexError)
            return next._getitem_next(head, tail, advanced)

        elif ak._util.isstr(head):
            return self._getitem_next_field(head, tail, advanced)

        elif isinstance(head, list):
            return self._getitem_next_fields(head, tail, advanced)

        elif head is np.newaxis:
            return self._getitem_next_newaxis(tail, advanced)

        elif head is Ellipsis:
            return self._getitem_next_ellipsis(tail, advanced)

        elif isinstance(head, ak._v2.contents.ListOffsetArray):
            raise NotImplementedError

        elif isinstance(head, ak._v2.contents.IndexedOptionArray):
            return self._getitem_next_missing(head, tail, advanced)

        else:
            raise AssertionError(repr(head))

    def project(self):
        nextcarry = ak._v2.index.Index64.empty(len(self), self.nplike)
        self._handle_error(
            self.nplike[
                "awkward_IndexedArray_getitem_nextcarry",
                nextcarry.dtype.type,
                self._index.dtype.type,
            ](
                nextcarry.to(self.nplike),
                self._index.to(self.nplike),
                len(self._index),
                len(self._content),
            )
        )
        return self._content._carry(nextcarry, False, NestedIndexError)

    def _localindex(self, axis, depth):
        posaxis = self._axis_wrap_if_negative(axis)
        if posaxis == depth:
            return self._localindex_axis0()
        else:
            return self.project()._localindex(posaxis, depth)

<<<<<<< HEAD
    def _sort_next(
        self,
        negaxis,
        starts,
        parents,
        outlength,
        ascending,
        stable,
        kind,
        order,
    ):
        if len(self._index) == 0:
            return self

        next = self._content._carry(self._index, False, NestedIndexError)
        return next._sort_next(
            negaxis,
            starts,
            parents,
            outlength,
            ascending,
            stable,
            kind,
            order,
        )
=======
    def _combinations(self, n, replacement, recordlookup, parameters, axis, depth):
        posaxis = self._axis_wrap_if_negative(axis)
        if posaxis == depth:
            return self._combinations_axis0(n, replacement, recordlookup, parameters)
        else:
            return self.project()._combinations(
                n, replacement, recordlookup, parameters, posaxis, depth
            )
>>>>>>> 79349ed9
<|MERGE_RESOLUTION|>--- conflicted
+++ resolved
@@ -245,7 +245,6 @@
         else:
             return self.project()._localindex(posaxis, depth)
 
-<<<<<<< HEAD
     def _sort_next(
         self,
         negaxis,
@@ -271,7 +270,7 @@
             kind,
             order,
         )
-=======
+
     def _combinations(self, n, replacement, recordlookup, parameters, axis, depth):
         posaxis = self._axis_wrap_if_negative(axis)
         if posaxis == depth:
@@ -280,4 +279,3 @@
             return self.project()._combinations(
                 n, replacement, recordlookup, parameters, posaxis, depth
             )
->>>>>>> 79349ed9

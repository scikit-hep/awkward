--- conflicted
+++ resolved
@@ -960,7 +960,6 @@
     def dimension_optiontype(self):
         return self.Form.dimension_optiontype.__get__(self)
 
-<<<<<<< HEAD
     def rpad_axis0(self, target, clip):
         if not clip and target < len(self):
             return self
@@ -992,7 +991,6 @@
 
     def rpad_and_clip(self, length, axis):
         return self._rpad_and_clip(length, axis, 0)
-=======
     def to_arrow(
         self,
         list_to32=False,
@@ -1057,5 +1055,4 @@
                 "return_array": return_array,
                 "function_name": function_name,
             },
-        )
->>>>>>> 45154ea8
+        )
# BSD 3-Clause License; see https://github.com/scikit-hep/awkward-1.0/blob/main/LICENSE

from __future__ import absolute_import

try:
    from collections.abc import Iterable
except ImportError:
    from collections import Iterable

import awkward as ak
from awkward._v2._slicing import NestedIndexError
from awkward._v2.tmp_for_testing import v1_to_v2, v2_to_v1

np = ak.nplike.NumpyMetadata.instance()


class Content(object):
    def _init(self, identifier, parameters):
        if identifier is not None and not isinstance(
            identifier, ak._v2.identifier.Identifier
        ):
            raise TypeError(
                "{0} 'identifier' must be an Identifier or None, not {1}".format(
                    type(self).__name__, repr(identifier)
                )
            )
        if parameters is not None and not isinstance(parameters, dict):
            raise TypeError(
                "{0} 'parameters' must be a dict or None, not {1}".format(
                    type(self).__name__, repr(parameters)
                )
            )

        self._identifier = identifier
        self._parameters = parameters

    @property
    def identifier(self):
        return self._identifier

    @property
    def parameters(self):
        if self._parameters is None:
            self._parameters = {}
        return self._parameters

    def parameter(self, key):
        if self._parameters is None:
            return None
        else:
            return self._parameters.get(key)

<<<<<<< HEAD
    def _repr_extra(self, indent):
        out = []
        if self._parameters is not None:
            for k, v in self._parameters.items():
                out.append(
                    "\n{0}<parameter name={1}>{2}</parameter>".format(
                        indent, repr(k), repr(v)
                    )
                )
        if self._identifier is not None:
            out.append(self._identifier._repr("\n" + indent, "", ""))
        return out

    def _simplify_optiontype(self):
=======
    def _simplify_uniontype(self):
>>>>>>> 3048908f
        return self

    def _simplify_optiontype(self):
        return self

    def maybe_to_nplike(self, nplike):
        return None

    def _handle_error(self, error, slicer=None):
        if error.str is not None:
            if error.filename is None:
                filename = ""
            else:
                filename = " (in compiled code: " + error.filename.decode(
                    errors="surrogateescape"
                ).lstrip("\n").lstrip("(")

            message = error.str.decode(errors="surrogateescape")

            if error.pass_through:
                raise ValueError(message + filename)

            else:
                if error.id != ak._util.kSliceNone and self._identifier is not None:
                    # FIXME https://github.com/scikit-hep/awkward-1.0/blob/45d59ef4ae45eebb02995b8e1acaac0d46fb9573/src/libawkward/util.cpp#L443-L450
                    pass

                if error.attempt != ak._util.kSliceNone:
                    message += " while attempting to get index {0}".format(
                        error.attempt
                    )

                message += filename

                if slicer is None:
                    raise ValueError(message)
                else:
                    raise NestedIndexError(self, slicer, message)

    def _getitem_next_field(self, head, tail, advanced):
        nexthead, nexttail = ak._v2._slicing.headtail(tail)
        return self._getitem_field(head)._getitem_next(nexthead, nexttail, advanced)

    def _getitem_next_fields(self, head, tail, advanced):
        only_fields, not_fields = [], []
        for x in tail:
            if ak._util.isstr(x) or isinstance(x, list):
                only_fields.append(x)
            else:
                not_fields.append(x)
        nexthead, nexttail = ak._v2._slicing.headtail(tuple(not_fields))
        return self._getitem_fields(head, tuple(only_fields))._getitem_next(
            nexthead, nexttail, advanced
        )

    def _getitem_next_newaxis(self, tail, advanced):
        nexthead, nexttail = ak._v2._slicing.headtail(tail)
        return ak._v2.contents.RegularArray(
            self._getitem_next(nexthead, nexttail, advanced),
            1,  # size
            0,  # zeros_length is irrelevant when the size is 1 (!= 0)
            None,
            None,
        )

    def _getitem_next_ellipsis(self, tail, advanced):
        mindepth, maxdepth = self.minmax_depth

        dimlength = sum(
            1 if isinstance(x, (int, slice, ak._v2.index.Index64)) else 0 for x in tail
        )

        if len(tail) == 0 or mindepth - 1 == maxdepth - 1 == dimlength:
            nexthead, nexttail = ak._v2._slicing.headtail(tail)
            return self._getitem_next(nexthead, nexttail, advanced)

        elif mindepth - 1 == dimlength or maxdepth - 1 == dimlength:
            raise NestedIndexError(
                self,
                Ellipsis,
                "ellipsis (`...`) can't be used on data with different numbers of dimensions",
            )

        else:
            return self._getitem_next(slice(None), (Ellipsis,) + tail, advanced)

    def _getitem_next_regular_missing(self, head, tail, advanced, raw, length):
        # if this is in a tuple-slice and really should be 0, it will be trimmed later
        length = 1 if length == 0 else length
        nplike = self.nplike

        index = ak._v2.index.Index64(head._index)
        outindex = ak._v2.index.Index64.empty(len(index) * length, nplike)

        self._handle_error(
            nplike["awkward_missing_repeat", outindex.dtype.type, index.dtype.type](
                outindex.to(nplike),
                index.to(nplike),
                len(index),
                length,
                raw._size,
            )
        )

        out = ak._v2.contents.indexedoptionarray.IndexedOptionArray(
            outindex, raw.content, None, self._parameters
        )

        return ak._v2.contents.regulararray.RegularArray(
            out._simplify_optiontype(), len(index), 1, None, self._parameters
        )

    def _getitem_next_missing_jagged(self, head, tail, advanced, that):
        nplike = self.nplike
        jagged = head.content.toListOffsetArray64()

        index = ak._v2.index.Index64(head._index)
        content = that._getitem_at(0)
        if len(content) < len(index):
            raise NestedIndexError(
                self,
                head,
                "cannot fit masked jagged slice with length {0} into {1} of size {2}".format(
                    len(index), type(that).__name__, len(content)
                ),
            )

        outputmask = ak._v2.index.Index64.empty(len(index), nplike)
        starts = ak._v2.index.Index64.empty(len(index), nplike)
        stops = ak._v2.index.Index64.empty(len(index), nplike)

        self._handle_error(
            nplike[
                "awkward_Content_getitem_next_missing_jagged_getmaskstartstop",
                index.dtype.type,
                jagged._offsets.dtype.type,
                outputmask.dtype.type,
                starts.dtype.type,
                stops.dtype.type,
            ](
                index.to(nplike),
                jagged._offsets.to(nplike),
                outputmask.to(nplike),
                starts.to(nplike),
                stops.to(nplike),
                len(index),
            )
        )

        tmp = content._getitem_next_jagged(starts, stops, jagged.content, tail)
        out = ak._v2.contents.indexedoptionarray.IndexedOptionArray(
            outputmask, tmp, None, self._parameters
        )

        return ak._v2.contents.regulararray.RegularArray(
            out._simplify_optiontype(), len(index), 1, None, self._parameters
        )

    def _getitem_next_missing(self, head, tail, advanced):
        assert isinstance(head, ak._v2.contents.IndexedOptionArray)

        if advanced is not None:
            raise NestedIndexError(
                self,
                head,
                "cannot mix missing values in slice with NumPy-style advanced indexing",
            )

        if isinstance(head.content, ak._v2.contents.listoffsetarray.ListOffsetArray):
            if len(self) != 1:
                raise NotImplementedError("reached a not-well-considered code path")
            return self._getitem_next_missing_jagged(head, tail, advanced, self)

        if isinstance(head.content, ak._v2.contents.numpyarray.NumpyArray):
            headcontent = ak._v2.index.Index64(head.content.data)
            nextcontent = self._getitem_next(headcontent, tail, advanced)
        else:
            nextcontent = self._getitem_next(head.content, tail, advanced)

        if isinstance(nextcontent, ak._v2.contents.regulararray.RegularArray):
            return self._getitem_next_regular_missing(
                head, tail, advanced, nextcontent, len(nextcontent)
            )

        elif isinstance(nextcontent, ak._v2.contents.recordarray.RecordArray):
            if len(nextcontent._keys) == 0:
                return nextcontent

            contents = []

            for content in nextcontent.contents:
                if isinstance(content, ak._v2.contents.regulararray.RegularArray):
                    contents.append(
                        self._getitem_next_regular_missing(
                            head, tail, advanced, content, len(content)
                        )
                    )
                else:
                    raise NotImplementedError(
                        "FIXME: unhandled case of SliceMissing with RecordArray containing {0}".format(
                            content
                        )
                    )

            return ak._v2.contents.recordarray.RecordArray(
                contents, nextcontent._keys, None, None, self._parameters
            )

        else:
            raise NotImplementedError(
                "FIXME: unhandled case of SliceMissing with {0}".format(nextcontent)
            )

    def __getitem__(self, where):
        try:
            if ak._util.isint(where):
                return self._getitem_at(where)

            elif isinstance(where, slice) and where.step is None:
                return self._getitem_range(where)

            elif isinstance(where, slice):
                return self.__getitem__((where,))

            elif ak._util.isstr(where):
                return self._getitem_field(where)

            elif where is np.newaxis:
                return self.__getitem__((where,))

            elif where is Ellipsis:
                return self.__getitem__((where,))

            elif isinstance(where, tuple):
                if len(where) == 0:
                    return self

                nextwhere = ak._v2._slicing.getitem_broadcast(
                    [ak._v2._slicing.prepare_tuple_item(x) for x in where],
                    self.nplike,
                )

                next = ak._v2.contents.RegularArray(self, len(self), 1, None, None)
                out = next._getitem_next(nextwhere[0], nextwhere[1:], None)
                if len(out) == 0:
                    return out._getitem_nothing()
                else:
                    return out._getitem_at(0)

            elif isinstance(where, ak.highlevel.Array):
                return self.__getitem__(where.layout)

            elif isinstance(where, ak.layout.Content):
                return self.__getitem__(v1_to_v2(where))

            elif isinstance(where, ak._v2.contents.emptyarray.EmptyArray):
                return where.toNumpyArray(np.int64)

            elif isinstance(where, ak._v2.contents.numpyarray.NumpyArray):
                if issubclass(where.dtype.type, np.int64):
                    carry = ak._v2.index.Index64(where.data.reshape(-1))
                    allow_lazy = True
                elif issubclass(where.dtype.type, np.integer):
                    carry = ak._v2.index.Index64(
                        where.data.astype(np.int64).reshape(-1)
                    )
                    allow_lazy = "copied"  # True, but also can be modified in-place
                elif issubclass(where.dtype.type, (np.bool_, bool)):
                    if len(where.data.shape) == 1:
                        where = self.nplike.nonzero(where.data)[0]
                        carry = ak._v2.index.Index64(where)
                        allow_lazy = "copied"  # True, but also can be modified in-place
                    else:
                        wheres = self.nplike.nonzero(where.data)
                        return self.__getitem__(wheres)
                else:
                    raise TypeError(
                        "array slice must be an array of integers or booleans, not\n\n    {0}".format(
                            repr(where.data).replace("\n", "\n    ")
                        )
                    )

                out = ak._v2._slicing.getitem_next_array_wrap(
                    self._carry(carry, allow_lazy, NestedIndexError), where.shape
                )
                if len(out) == 0:
                    return out._getitem_nothing()
                else:
                    return out._getitem_at(0)

            elif isinstance(where, Content):
                return self.__getitem__((where,))

            elif isinstance(where, Iterable) and all(ak._util.isstr(x) for x in where):
                return self._getitem_fields(where)

            elif isinstance(where, Iterable):
                layout = v1_to_v2(ak.operations.convert.to_layout(where))
                as_nplike = layout.maybe_to_nplike(layout.nplike)
                if as_nplike is None:
                    return self.__getitem__(layout)
                else:
                    return self.__getitem__(ak._v2.contents.NumpyArray(as_nplike))

            else:
                raise TypeError(
                    "only integers, slices (`:`), ellipsis (`...`), np.newaxis (`None`), "
                    "integer/boolean arrays (possibly with variable-length nested "
                    "lists or missing values), field name (str) or names (non-tuple "
                    "iterable of str) are valid indices for slicing, not\n\n    "
                    + repr(where).replace("\n", "\n    ")
                )

        except NestedIndexError as err:

            def format_slice(x):
                if isinstance(x, slice):
                    if x.step is None:
                        return "{0}:{1}".format(
                            "" if x.start is None else x.start,
                            "" if x.stop is None else x.stop,
                        )
                    else:
                        return "{0}:{1}:{2}".format(
                            "" if x.start is None else x.start,
                            "" if x.stop is None else x.stop,
                            x.step,
                        )
                elif isinstance(x, tuple):
                    return "(" + ", ".join(format_slice(y) for y in x) + ")"
                elif isinstance(x, ak._v2.index.Index64):
                    return str(x.data)
                elif isinstance(x, Content):
                    return str(ak.Array(v2_to_v1(x)))
                else:
                    return repr(x)

            raise IndexError(
                """cannot slice

    {0}

with

    {1}

at inner {2} of length {3}, using sub-slice {4}.{5}""".format(
                    repr(ak.Array(v2_to_v1(self))),
                    format_slice(where),
                    type(err.array).__name__,
                    len(err.array),
                    format_slice(err.slicer),
                    ""
                    if err.details is None
                    else "\n\n{0} error: {1}.".format(
                        type(err.array).__name__, err.details
                    ),
                )
            )

    def _carry_asrange(self, carry):
        assert isinstance(carry, ak._v2.index.Index)

        result = carry.nplike.empty(1, dtype=np.bool_)
        self._handle_error(
            carry.nplike[
                "awkward_Index_iscontiguous",  # badly named
                np.bool_,
                carry.dtype.type,
            ](
                result,
                carry.to(carry.nplike),
                len(carry),
            )
        )
        if result[0]:
            if len(carry) == len(self):
                return self
            elif len(carry) < len(self):
                return self._getitem_range(slice(0, len(carry)))
            else:
                raise IndexError
        else:
            return None

    def _range_identifier(self, start, stop):
        if self._identifier is None:
            return None
        else:
            raise NotImplementedError

    def _field_identifier(self, field):
        if self._identifier is None:
            return None
        else:
            raise NotImplementedError

    def _fields_identifier(self, fields):
        if self._identifier is None:
            return None
        else:
            raise NotImplementedError

    def _carry_identifier(self, carry, exception):
        if self._identifier is None:
            return None
        else:
            raise NotImplementedError

    def _axis_wrap_if_negative(self, axis):
        if axis >= 0:
            return axis
        mindepth, maxdepth = self.minmax_depth
        depth = self.purelist_depth
        if mindepth == depth and maxdepth == depth:
            posaxis = depth + axis
            if posaxis < 0:
                raise np.AxisError(
                    "axis={0} exceeds the depth of this array ({1})".format(axis, depth)
                )
            return posaxis
        elif mindepth + axis == 0:
            raise np.AxisError(
                "axis={0} exceeds the depth of this array ({1})".format(axis, depth)
            )
        return axis

    def _localindex_axis0(self):
        localindex = ak._v2.index.Index64.empty(len(self), self.nplike)
        self._handle_error(
            localindex.nplike["awkward_localindex", np.int64](
                localindex.to(localindex.nplike),
                len(localindex),
            )
        )
        return ak._v2.contents.NumpyArray(localindex)

    def localindex(self, axis):
        return self._localindex(axis, 0)

    def _combinations_axis0(self, n, replacement, recordlookup, parameters):
        size = len(self)
        if replacement:
            size = size + (n - 1)
        thisn = n
        combinationslen = 0
        if thisn > size:
            combinationslen = 0
        elif thisn == size:
            combinationslen = 1
        else:
            if thisn * 2 > size:
                thisn = size - thisn
            combinationslen = size
            for j in range(2, thisn + 1):
                combinationslen = combinationslen * (size - j + 1)
                combinationslen = combinationslen // j

        tocarryraw = self.nplike.empty(n, dtype=np.intp)
        tocarry = []
        for i in range(n):
            ptr = ak._v2.index.Index64.empty(
                combinationslen, self.nplike, dtype=np.int64
            )
            tocarry.append(ptr)
            tocarryraw[i] = ptr.ptr

        toindex = ak._v2.index.Index64.empty(n, self.nplike, dtype=np.int64)
        fromindex = ak._v2.index.Index64.empty(n, self.nplike, dtype=np.int64)

        self._handle_error(
            self.nplike[
                "awkward_RegularArray_combinations_64",
                np.int64,
                toindex.to(self.nplike).dtype.type,
                fromindex.to(self.nplike).dtype.type,
            ](
                tocarryraw,
                toindex.to(self.nplike),
                fromindex.to(self.nplike),
                n,
                replacement,
                len(self),
                1,
            )
        )
        contents = []
        for ptr in tocarry:
            contents.append(ak._v2.contents.IndexedArray(ptr, self))
        return ak._v2.contents.recordarray.RecordArray(
            contents, recordlookup, parameters=parameters
        )

    def combinations(self, n, replacement=False, axis=1, keys=None, parameters=None):
        if n < 1:
            raise ValueError("in combinations, 'n' must be at least 1")

        recordlookup = None
        if keys is not None:
            recordlookup = keys
            if len(recordlookup) != n:
                raise ValueError("if provided, the length of 'keys' must be 'n'")
        return self._combinations(n, replacement, recordlookup, parameters, axis, 0)

    @property
    def purelist_isregular(self):
        return self.Form.purelist_isregular.__get__(self)

    @property
    def purelist_depth(self):
        return self.Form.purelist_depth.__get__(self)

    @property
    def minmax_depth(self):
        return self.Form.minmax_depth.__get__(self)

    @property
    def branch_depth(self):
        return self.Form.branch_depth.__get__(self)

    @property
    def keys(self):
        return self.Form.keys.__get__(self)<|MERGE_RESOLUTION|>--- conflicted
+++ resolved
@@ -50,7 +50,6 @@
         else:
             return self._parameters.get(key)
 
-<<<<<<< HEAD
     def _repr_extra(self, indent):
         out = []
         if self._parameters is not None:
@@ -65,12 +64,9 @@
         return out
 
     def _simplify_optiontype(self):
-=======
+        return self
+
     def _simplify_uniontype(self):
->>>>>>> 3048908f
-        return self
-
-    def _simplify_optiontype(self):
         return self
 
     def maybe_to_nplike(self, nplike):

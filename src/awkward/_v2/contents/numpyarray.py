# BSD 3-Clause License; see https://github.com/scikit-hep/awkward-1.0/blob/main/LICENSE

import awkward as ak
from awkward._v2._slicing import NestedIndexError
from awkward._v2.contents.content import Content
from awkward._v2.forms.numpyform import NumpyForm
from awkward._v2.forms.form import _parameters_equal
from awkward._v2.types.numpytype import primitive_to_dtype

np = ak.nplike.NumpyMetadata.instance()
numpy = ak.nplike.Numpy.instance()


class NumpyArray(Content):
    is_NumpyType = True

    def __init__(self, data, identifier=None, parameters=None, nplike=None):
        if nplike is None:
            nplike = ak.nplike.of(data)
        if isinstance(data, ak._v2.index.Index):
            data = data.data
        self._data = nplike.asarray(data)

        ak._v2.types.numpytype.dtype_to_primitive(self._data.dtype)
        if len(self._data.shape) == 0:
            raise TypeError(
                "{} 'data' must be an array, not {}".format(
                    type(self).__name__, repr(data)
                )
            )

        self._init(identifier, parameters, nplike)

    @property
    def data(self):
        return self._data

    @property
    def shape(self):
        return self._data.shape

    @property
    def inner_shape(self):
        return self._data.shape[1:]

    @property
    def strides(self):
        return self._data.strides

    @property
    def dtype(self):
        return self._data.dtype

    @property
    def ptr(self):
        return self._data.ctypes.data

    Form = NumpyForm

    def _form_with_key(self, getkey):
        return self.Form(
            ak._v2.types.numpytype.dtype_to_primitive(self._data.dtype),
            self._data.shape[1:],
            has_identifier=self._identifier is not None,
            parameters=self._parameters,
            form_key=getkey(self),
        )

    def _to_buffers(self, form, getkey, container, nplike):
        assert isinstance(form, self.Form)
        key = getkey(self, form, "data")
        container[key] = ak._v2._util.little_endian(self.to(nplike))

    @property
    def typetracer(self):
        return NumpyArray(
            self.to(ak._v2._typetracer.TypeTracer.instance()),
            self._typetracer_identifier(),
            self._parameters,
            ak._v2._typetracer.TypeTracer.instance(),
        )

    @property
    def length(self):
        return self._data.shape[0]

    def to(self, nplike):
        return nplike.asarray(self._data)

    def __repr__(self):
        return self._repr("", "", "")

    def _repr(self, indent, pre, post):
        out = [indent, pre, "<NumpyArray dtype="]
        out.append(repr(str(self.dtype)))
        if len(self._data.shape) == 1:
            out.append(" len=" + repr(str(self._data.shape[0])))
        else:
            out.append(
                " shape='({})'".format(", ".join(str(x) for x in self._data.shape))
            )

        extra = self._repr_extra(indent + "    ")
        arraystr_lines = self._nplike.array_str(self._data, max_line_width=30).split(
            "\n"
        )
        if len(extra) != 0 or len(arraystr_lines) > 1:
            arraystr_lines = self._nplike.array_str(
                self._data, max_line_width=max(80 - len(indent) - 4, 40)
            ).split("\n")
            if len(arraystr_lines) > 5:
                arraystr_lines = arraystr_lines[:2] + [" ..."] + arraystr_lines[-2:]
            out.append(">")
            out.extend(extra)
            out.append("\n" + indent + "    ")
            out.append(("\n" + indent + "    ").join(arraystr_lines))
            out.append("\n" + indent + "</NumpyArray>")
        else:
            out.append(">")
            out.append(arraystr_lines[0])
            out.append("</NumpyArray>")

        out.append(post)
        return "".join(out)

    def merge_parameters(self, parameters):
        return NumpyArray(
            self._data,
            self._identifier,
            ak._v2._util.merge_parameters(self._parameters, parameters),
            self._nplike,
        )

    def toRegularArray(self):
        shape = self._data.shape
        zeroslen = [1]
        for x in shape:
            zeroslen.append(zeroslen[-1] * x)

        out = NumpyArray(self._data.reshape(-1), None, None, self._nplike)
        for i in range(len(shape) - 1, 0, -1):
            out = ak._v2.contents.RegularArray(
                out, shape[i], zeroslen[i], None, None, self._nplike
            )
        out._identifier = self._identifier
        out._parameters = self._parameters
        return out

    def _nonfinite_to_union(self, nan_string, infinity_string, minus_infinity_string):
        shape = self._data.shape
        zeroslen = [1]
        for x in shape:
            zeroslen.append(zeroslen[-1] * x)

        out = NumpyArray(self._data.reshape(-1), None, None, self._nplike)

        is_nonfinite = ~self._nplike.isfinite(self._data)  # true for inf, -inf, nan
        is_posinf = is_nonfinite & (self._data > 0)  # true for inf only
        is_neginf = is_nonfinite & (self._data < 0)  # true for -inf only
        is_nan = self._nplike.isnan(self._data)  # true for nan only
        tags = self._nplike.zeros(out.length, np.int8)
        tags[is_nonfinite] = 1
        index = self._nplike.arange(out.length, dtype=np.int64)
        index[is_posinf] = 0
        index[is_neginf] = 1
        index[is_nan] = 2

        out = ak._v2.contents.unionarray.UnionArray(
            tags=ak._v2.index.Index8(tags),
            index=ak._v2.index.Index64(index),
            contents=[
                out,
                ak._v2.operations.convert.from_iter(
                    [
                        infinity_string if infinity_string is not None else "Infinity",
                        minus_infinity_string
                        if minus_infinity_string is not None
                        else "-Infinity",
                        nan_string if nan_string is not None else "NaN",
                    ],
                    highlevel=False,
                ),
            ],
        )
        for i in range(len(shape) - 1, 0, -1):
            out = ak._v2.contents.RegularArray(
                out, shape[i], zeroslen[i], None, None, self._nplike
            )
        out._identifier = self._identifier
        out._parameters = self._parameters

        return out

    def maybe_to_array(self, nplike):
        return nplike.asarray(self._data)

    def __array__(self, **kwargs):
        return numpy.asarray(self._data, **kwargs)

    def __iter__(self):
        return iter(self._data)

    def _getitem_nothing(self):
        tmp = self._data[0:0]
        return NumpyArray(
            tmp.reshape((0,) + tmp.shape[2:]),
            self._range_identifier(0, 0),
            None,
            self._nplike,
        )

    def _getitem_at(self, where):
        if not self._nplike.known_data and len(self._data.shape) == 1:
            return ak._v2._typetracer.UnknownScalar(self._data.dtype)

        try:
            out = self._data[where]
        except IndexError as err:
            raise NestedIndexError(self, where, str(err))

        if hasattr(out, "shape") and len(out.shape) != 0:
            return NumpyArray(out, None, None, self._nplike)
        else:
            return out

    def _getitem_range(self, where):
        if not self._nplike.known_shape:
            return self

        start, stop, step = where.indices(self.length)
        assert step == 1

        try:
            out = self._data[where]
        except IndexError as err:
            raise NestedIndexError(self, where, str(err))

        return NumpyArray(
            out,
            self._range_identifier(start, stop),
            self._parameters,
            self._nplike,
        )

    def _getitem_field(self, where, only_fields=()):
        raise NestedIndexError(self, where, "not an array of records")

    def _getitem_fields(self, where, only_fields=()):
        if len(where) == 0:
            return self._getitem_range(slice(0, 0))
        raise NestedIndexError(self, where, "not an array of records")

    def _carry(self, carry, allow_lazy, exception):
        assert isinstance(carry, ak._v2.index.Index)
        try:
            nextdata = self._data[carry.data]
        except IndexError as err:
            if issubclass(exception, NestedIndexError):
                raise exception(self, carry.data, str(err))
            else:
                raise exception(str(err))
        return NumpyArray(
            nextdata,
            self._carry_identifier(carry, exception),
            self._parameters,
            self._nplike,
        )

    def _getitem_next_jagged(self, slicestarts, slicestops, slicecontent, tail):
        if self._data.ndim == 1:
            raise NestedIndexError(
                self,
                ak._v2.contents.ListArray(
                    slicestarts, slicestops, slicecontent, None, None, self._nplike
                ),
                "too many jagged slice dimensions for array",
            )
        else:
            next = self.toRegularArray()
            return next._getitem_next_jagged(
                slicestarts, slicestops, slicecontent, tail
            )

    def _getitem_next(self, head, tail, advanced):
        if head == ():
            return self

        elif isinstance(head, int):
            where = (slice(None), head) + tail

            try:
                out = self._data[where]
            except IndexError as err:
                raise NestedIndexError(self, (head,) + tail, str(err))

            if hasattr(out, "shape") and len(out.shape) != 0:
                return NumpyArray(out, None, None, self._nplike)
            else:
                return out

        elif isinstance(head, slice) or head is np.newaxis or head is Ellipsis:
            where = (slice(None), head) + tail
            try:
                out = self._data[where]
            except IndexError as err:
                raise NestedIndexError(self, (head,) + tail, str(err))
            out2 = NumpyArray(out, None, self._parameters, self._nplike)
            return out2

        elif ak._util.isstr(head):
            return self._getitem_next_field(head, tail, advanced)

        elif isinstance(head, list):
            return self._getitem_next_fields(head, tail, advanced)

        elif isinstance(head, ak._v2.index.Index64):
            if advanced is None:
                where = (slice(None), head.data) + tail
            else:
                where = (self._nplike.asarray(advanced.data), head.data) + tail

            try:
                out = self._data[where]
            except IndexError as err:
                raise NestedIndexError(self, (head,) + tail, str(err))

            return NumpyArray(out, None, self._parameters, self._nplike)

        elif isinstance(head, ak._v2.contents.ListOffsetArray):
            where = (slice(None), head) + tail
            try:
                out = self._data[where]
            except IndexError as err:
                raise NestedIndexError(self, (head,) + tail, str(err))
            out2 = NumpyArray(out, None, self._parameters, self._nplike)
            return out2

        elif isinstance(head, ak._v2.contents.IndexedOptionArray):
            next = self.toRegularArray()
            return next._getitem_next_missing(head, tail, advanced)

        else:
            raise AssertionError(repr(head))

    def num(self, axis, depth=0):
        posaxis = self.axis_wrap_if_negative(axis)
        if posaxis == depth:
            out = ak._v2.index.Index64.empty(1, self._nplike)
            out[0] = self.length
            print(ak._v2.contents.numpyarray.NumpyArray(out, None, None, self._nplike))
            return ak._v2.contents.numpyarray.NumpyArray(out, None, None, self._nplike)[
                0
            ]
        shape = []
        reps = 1
        size = self.length
        i = 0
        while i < self._data.ndim - 1 and depth < posaxis:
            shape.append(self.shape[i])
            reps *= self.shape[i]
            size = self.shape[i + 1]
            i += 1
            depth += 1
        if posaxis > depth:
            raise np.AxisError(f"axis={axis} exceeds the depth of this array ({depth})")

        tonum = ak._v2.index.Index64.empty(reps, self._nplike)
        self._handle_error(
            self._nplike["awkward_RegularArray_num", tonum.dtype.type](
                tonum.to(self._nplike), size, reps
            )
        )
        return ak._v2.contents.numpyarray.NumpyArray(
            tonum.data.reshape(shape), None, self.parameters, self._nplike
        )

    def _offsets_and_flattened(self, axis, depth):
        posaxis = self.axis_wrap_if_negative(axis)
        if posaxis == depth:
            raise np.AxisError(self, "axis=0 not allowed for flatten")

        elif len(self.shape) != 1:
            return self.toRegularArray()._offsets_and_flattened(posaxis, depth)

        else:
            raise np.AxisError(self, "axis out of range for flatten")

    def mergeable(self, other, mergebool):
        if not _parameters_equal(self._parameters, other._parameters):
            return False

        if isinstance(
            other,
            (
                ak._v2.contents.emptyarray.EmptyArray,
                ak._v2.contents.unionarray.UnionArray,
            ),
        ):
            return True

        elif isinstance(
            other,
            (
                ak._v2.contents.indexedarray.IndexedArray,
                ak._v2.contents.indexedoptionarray.IndexedOptionArray,
                ak._v2.contents.bytemaskedarray.ByteMaskedArray,
                ak._v2.contents.bitmaskedarray.BitMaskedArray,
                ak._v2.contents.unmaskedarray.UnmaskedArray,
            ),
        ):
            return self.mergeable(other._content, mergebool)

        if isinstance(other, ak._v2.contents.numpyarray.NumpyArray):
            if self._data.ndim != other._data.ndim:
                return False

            if (
                not mergebool
                and self._data.dtype != other._data.dtype
                and (
                    self._data.dtype.type is np.bool_
                    or other._data.dtype.type is np.bool_
                )
            ):
                return False

            if self._data.dtype != other._data.dtype and (
                self._data.dtype == np.datetime64 or other._data.dtype == np.datetime64
            ):
                return False

            if self._data.dtype != other._data.dtype and (
                self._data.dtype == np.timedelta64
                or other._data.dtype == np.timedelta64
            ):
                return False

            if (
                len(self._data.shape) > 1
                and self._data.shape[1:] != other._data.shape[1:]
            ):
                return False

            return True

        else:
            return False

    def mergemany(self, others):
        if len(others) == 0:
            return self
        head, tail = self._merging_strategy(others)

        contiguous_arrays = []

        for array in head:
            parameters = ak._v2._util.merge_parameters(
                self._parameters, array._parameters, True
            )
            if isinstance(array, ak._v2.contents.emptyarray.EmptyArray):
                pass
            elif isinstance(array, ak._v2.contents.numpyarray.NumpyArray):
                contiguous_arrays.append(array.data)
            else:
                raise AssertionError(
                    "cannot merge "
                    + type(self).__name__
                    + " with "
                    + type(array).__name__
                )

        contiguous_arrays = self._nplike.concatenate(contiguous_arrays)

        next = NumpyArray(contiguous_arrays, self._identifier, parameters, self._nplike)

        if len(tail) == 0:
            return next

        reversed = tail[0]._reverse_merge(next)
        if len(tail) == 1:
            return reversed
        else:
            return reversed.mergemany(tail[1:])

    def fillna(self, value):
        return self

    def _localindex(self, axis, depth):
        posaxis = self.axis_wrap_if_negative(axis)
        if posaxis == depth:
            return self._localindex_axis0()
        elif len(self.shape) <= 1:
            raise np.AxisError(self, "'axis' out of range for localindex")
        else:
            return self.toRegularArray()._localindex(posaxis, depth)

    def contiguous(self):
        if self.is_contiguous:
            return self
        else:
            return ak._v2.contents.NumpyArray(
                self._nplike.ascontiguousarray(self._data),
                self._identifier,
                self._parameters,
                self._nplike,
            )

    @property
    def is_contiguous(self):
        if isinstance(self._nplike, ak._v2._typetracer.TypeTracer):
            return True

        # Alternatively, self._data.flags["C_CONTIGUOUS"], but the following assumes
        # less of the nplike.

        x = self._data.dtype.itemsize

        for i in range(len(self._data.shape), 0, -1):
            if x != self._data.strides[i - 1]:
                return False
            else:
                x = x * self._data.shape[i - 1]

        return True

    def _subranges_equal(self, starts, stops, length, sorted=True):
        is_equal = ak._v2.index.Index64.zeros(1, self._nplike)

        tmp = self._nplike.empty(length, self.dtype)
        self._handle_error(
            self._nplike[  # noqa: E231
                "awkward_NumpyArray_fill",
                self.dtype.type,
                self._data.dtype.type,
            ](
                tmp,
                0,
                self._data,
                length,
            )
        )

        if not sorted:
            tmp_beg_ptr = ak._v2.index.Index64.empty(ak._util.kMaxLevels, self._nplike)
            tmp_end_ptr = ak._v2.index.Index64.empty(ak._util.kMaxLevels, self._nplike)

            self._handle_error(
                self._nplike[
                    "awkward_quick_sort",
                    self.dtype.type,
                    tmp_beg_ptr.dtype.type,
                    tmp_end_ptr.dtype.type,
                    starts.dtype.type,
                    stops.dtype.type,
                ](
                    tmp,
                    tmp_beg_ptr.to(self._nplike),
                    tmp_end_ptr.to(self._nplike),
                    starts.to(self._nplike),
                    stops.to(self._nplike),
                    True,
                    starts.length,
                    ak._util.kMaxLevels,
                )
            )
        self._handle_error(
            self._nplike[
                "awkward_NumpyArray_subrange_equal",
                self.dtype.type,
                starts.dtype.type,
                stops.dtype.type,
                np.bool_,
            ](
                tmp,
                starts.to(self._nplike),
                stops.to(self._nplike),
                starts.length,
                is_equal.to(self._nplike),
            )
        )

        return True if is_equal[0] == 1 else False

    def _as_unique_strings(self, offsets):
        outoffsets = ak._v2.index.Index64.empty(offsets.length, self._nplike)
        out = self._nplike.empty(self.shape[0], self.dtype)

        self._handle_error(
            self._nplike[
                "awkward_NumpyArray_sort_asstrings_uint8",
                self.dtype.type,
                self._data.dtype.type,
                offsets._data.dtype.type,
                outoffsets.dtype.type,
            ](
                out,
                self._data,
                offsets.to(self._nplike),
                offsets.length,
                outoffsets.to(self._nplike),
                True,
                False,
            )
        )

        outlength = ak._v2.index.Index64.empty(1, self._nplike)
        nextoffsets = ak._v2.index.Index64.empty(offsets.length, self._nplike)
        self._handle_error(
            self._nplike[
                "awkward_NumpyArray_unique_strings",
                self.dtype.type,
                outoffsets.dtype.type,
                nextoffsets.dtype.type,
                outlength.dtype.type,
            ](
                out,
                outoffsets.to(self._nplike),
                offsets.length,
                nextoffsets.to(self._nplike),
                outlength.to(self._nplike),
            )
        )
        out2 = NumpyArray(out, None, self._parameters, self._nplike)

        return out2, nextoffsets[: outlength[0]]

    def numbers_to_type(self, name):
        if (
            self.parameter("__array__") == "string"
            or self.parameter("__array__") == "bytestring"
            or self.parameter("__array__") == "char"
            or self.parameter("__array__") == "byte"
        ):
            return self
        else:
            dtype = primitive_to_dtype(name)
            return NumpyArray(
                self._nplike.asarray(self._data, dtype=dtype),
                self._identifier,
                self._parameters,
                self._nplike,
            )

    def _is_unique(self, negaxis, starts, parents, outlength):
        if self.length == 0:
            return True

        elif len(self.shape) != 1 or not self.is_contiguous:
            contiguous_self = self if self.is_contiguous else self.contiguous()
            return contiguous_self.toRegularArray()._is_unique(
                negaxis,
                starts,
                parents,
                outlength,
            )
        else:
            out = self._unique(negaxis, starts, parents, outlength)
            if isinstance(out, ak._v2.contents.ListOffsetArray):
                return out.content.length == self.length

            return out.length == self.length

    def _unique(self, negaxis, starts, parents, outlength):
        if self.shape[0] == 0:
            return self

        if len(self.shape) == 0:
            return self

        if negaxis is None:
            contiguous_self = self if self.is_contiguous else self.contiguous()
            flattened_shape = 1
            for i in range(len(contiguous_self.shape)):
                flattened_shape = flattened_shape * self.shape[i]

            offsets = ak._v2.index.Index64.zeros(2, self._nplike)
            offsets[1] = flattened_shape
            dtype = (
                np.dtype(np.int64)
                if self._data.dtype.kind.upper() == "M"
                else self._data.dtype
            )
            out = self._nplike.empty(offsets[1], dtype)
            self._handle_error(
                self._nplike[  # noqa: E231
                    "awkward_sort",
                    dtype.type,
                    dtype.type,
                    offsets.dtype.type,
                ](
                    out,
                    contiguous_self._data,
                    offsets[1],
                    offsets.to(self._nplike),
                    2,
                    offsets[1],
                    True,
                    False,
                )
            )

            nextlength = ak._v2.index.Index64.empty(1, self._nplike)
            self._handle_error(
                self._nplike[  # noqa: E231
                    "awkward_unique",
                    out.dtype.type,
                    nextlength.dtype.type,
                ](
                    out,
                    out.shape[0],
                    nextlength.to(self._nplike),
                )
            )

            return ak._v2.contents.NumpyArray(
                self._nplike.asarray(out[: nextlength[0]], self.dtype),
                None,
                None,
                self._nplike,
            )

        # axis is not None
        if len(self.shape) != 1 or not self.is_contiguous:
            contiguous_self = self if self.is_contiguous else self.contiguous()
            return contiguous_self.toRegularArray()._unique(
                negaxis,
                starts,
                parents,
                outlength,
            )
        else:

            parents_length = parents.length
            offsets_length = ak._v2.index.Index64.empty(1, self._nplike)
            self._handle_error(
                self._nplike[
                    "awkward_sorting_ranges_length",
                    offsets_length.dtype.type,
                    parents.dtype.type,
                ](
                    offsets_length.to(self._nplike),
                    parents.to(self._nplike),
                    parents_length,
                )
            )

            offsets = ak._v2.index.Index64.empty(offsets_length[0], self._nplike)
            self._handle_error(
                self._nplike[  # noqa: E231
                    "awkward_sorting_ranges",
                    offsets.dtype.type,
                    parents.dtype.type,
                ](
                    offsets.to(self._nplike),
                    offsets_length[0],
                    parents.to(self._nplike),
                    parents_length,
                )
            )

            out = self._nplike.empty(self.length, self.dtype)
            self._handle_error(
                self._nplike[
                    "awkward_sort",
                    out.dtype.type,
                    self._data.dtype.type,
                    offsets.dtype.type,
                ](
                    out,
                    self._data,
                    self.shape[0],
                    offsets.to(self._nplike),
                    offsets_length[0],
                    parents_length,
                    True,
                    False,
                )
            )

            nextoffsets = ak._v2.index.Index64.empty(offsets.length, self._nplike)
            self._handle_error(
                self._nplike[
                    "awkward_unique_ranges",
                    out.dtype.type,
                    offsets.dtype.type,
                    nextoffsets.dtype.type,
                ](
                    out,
                    out.shape[0],
                    offsets.to(self._nplike),
                    offsets.length,
                    nextoffsets.to(self._nplike),
                )
            )

            outoffsets = ak._v2.index.Index64.empty(starts.length + 1, self._nplike)

            self._handle_error(
                self._nplike[
                    "awkward_unique_offsets",
                    outoffsets.dtype.type,
                    nextoffsets.dtype.type,
                    starts.dtype.type,
                ](
                    outoffsets.to(self._nplike),
                    nextoffsets.length,
                    nextoffsets.to(self._nplike),
                    starts.to(self._nplike),
                    starts.length,
                )
            )

            return ak._v2.contents.ListOffsetArray(
                outoffsets,
                ak._v2.contents.NumpyArray(out),
                None,
                self._parameters,
                self._nplike,
            )

    def _argsort_next(
        self,
        negaxis,
        starts,
        shifts,
        parents,
        outlength,
        ascending,
        stable,
        kind,
        order,
    ):
        if self.shape[0] == 0:
            return ak._v2.contents.NumpyArray(
                self._nplike.empty(0, np.int64), None, None, self._nplike
            )

        if len(self.shape) == 0:
            raise TypeError(f"{type(self).__name__} attempting to argsort a scalar ")
        elif len(self.shape) != 1 or not self.is_contiguous:
            contiguous_self = self if self.is_contiguous else self.contiguous()
            return contiguous_self.toRegularArray()._argsort_next(
                negaxis,
                starts,
                shifts,
                parents,
                outlength,
                ascending,
                stable,
                kind,
                order,
            )

        else:
            parents_length = parents.length
            offsets_length = ak._v2.index.Index64.empty(1, self._nplike)
            self._handle_error(
                self._nplike[
                    "awkward_sorting_ranges_length",
                    offsets_length.dtype.type,
                    parents.dtype.type,
                ](
                    offsets_length.to(self._nplike),
                    parents.to(self._nplike),
                    parents_length,
                )
            )
            offsets_length = offsets_length[0]

            offsets = ak._v2.index.Index64.empty(offsets_length, self._nplike)
            self._handle_error(
                self._nplike[
                    "awkward_sorting_ranges",
                    offsets.dtype.type,
                    parents.dtype.type,
                ](
                    offsets.to(self._nplike),
                    offsets_length,
                    parents.to(self._nplike),
                    parents_length,
                )
            )

            dtype = (
                np.dtype(np.int64)
                if self._data.dtype.kind.upper() == "M"
                else self._data.dtype
            )
            nextcarry = ak._v2.index.Index64.empty(self.__len__(), self._nplike)
            self._handle_error(
                self._nplike[
                    "awkward_argsort",
                    nextcarry.dtype.type,
                    dtype.type,
                    offsets.dtype.type,
                ](
                    nextcarry.to(self._nplike),
                    self._data,
                    self.__len__(),
                    offsets.to(self._nplike),
                    offsets_length,
                    ascending,
                    stable,
                )
            )

            if shifts is not None:
                self._handle_error(
                    self._nplike[
                        "awkward_NumpyArray_rearrange_shifted",
                        nextcarry.dtype.type,
                        shifts.dtype.type,
                        offsets.dtype.type,
                        parents.dtype.type,
                        starts.dtype.type,
                    ](
                        nextcarry.to(self._nplike),
                        shifts.to(self._nplike),
                        shifts.length,
                        offsets.to(self._nplike),
                        offsets_length,
                        parents.to(self._nplike),
                        parents_length,
                        starts.to(self._nplike),
                        starts.length,
                    )
                )
            out = NumpyArray(nextcarry, None, None, self._nplike)
            return out

    def _sort_next(
        self, negaxis, starts, parents, outlength, ascending, stable, kind, order
    ):
        if len(self.shape) == 0:
            raise TypeError(f"{type(self).__name__} attempting to sort a scalar ")

        elif len(self.shape) != 1 or not self.is_contiguous:
            contiguous_self = self if self.is_contiguous else self.contiguous()
            return contiguous_self.toRegularArray()._sort_next(
                negaxis,
                starts,
                parents,
                outlength,
                ascending,
                stable,
                kind,
                order,
            )

        else:
            parents_length = parents.length
            offsets_length = ak._v2.index.Index64.empty(1, self._nplike)
            self._handle_error(
                self._nplike[
                    "awkward_sorting_ranges_length",
                    offsets_length.dtype.type,
                    parents.dtype.type,
                ](
                    offsets_length.to(self._nplike),
                    parents.to(self._nplike),
                    parents_length,
                )
            )

            offsets = ak._v2.index.Index64.empty(offsets_length[0], self._nplike)

            self._handle_error(
                self._nplike[
                    "awkward_sorting_ranges",
                    offsets.dtype.type,
                    parents.dtype.type,
                ](
                    offsets.to(self._nplike),
                    offsets_length[0],
                    parents.to(self._nplike),
                    parents_length,
                )
            )

            dtype = (
                np.dtype(np.int64)
                if self._data.dtype.kind.upper() == "M"
                else self._data.dtype
            )
            out = self._nplike.empty(self.length, dtype)
            self._handle_error(
                self._nplike[  # noqa: E231
                    "awkward_sort",
                    dtype.type,
                    dtype.type,
                    offsets.dtype.type,
                ](
                    out,
                    self._data,
                    self.shape[0],
                    offsets.to(self._nplike),
                    offsets_length[0],
                    parents_length,
                    ascending,
                    stable,
                )
            )
            return ak._v2.contents.NumpyArray(
                self._nplike.asarray(out, self.dtype), None, None, self._nplike
            )

    def _combinations(self, n, replacement, recordlookup, parameters, axis, depth):
        posaxis = self.axis_wrap_if_negative(axis)
        if posaxis == depth:
            return self._combinations_axis0(n, replacement, recordlookup, parameters)
        elif len(self.shape) <= 1:
            raise np.AxisError("'axis' out of range for combinations")
        else:
            return self.toRegularArray()._combinations(
                n, replacement, recordlookup, parameters, posaxis, depth
            )

    def _reduce_next(
        self,
        reducer,
        negaxis,
        starts,
        shifts,
        parents,
        outlength,
        mask,
        keepdims,
    ):
        if len(self._data.shape) != 1 or not self.is_contiguous:
            return self.toRegularArray()._reduce_next(
                reducer,
                negaxis,
                starts,
                shifts,
                parents,
                outlength,
                mask,
                keepdims,
            )

        out = reducer.apply(self, parents, outlength)

        if reducer.needs_position:
            if shifts is None:
                self._handle_error(
                    self._nplike[
                        "awkward_NumpyArray_reduce_adjust_starts_64",
                        out.data.dtype.type,
                        parents.dtype.type,
                        starts.dtype.type,
                    ](
                        out.data,
                        outlength,
                        parents.to(self._nplike),
                        starts.to(self._nplike),
                    )
                )
            else:
                self._handle_error(
                    self._nplike[
                        "awkward_NumpyArray_reduce_adjust_starts_shifts_64",
                        out.data.dtype.type,
                        parents.dtype.type,
                        starts.dtype.type,
                        shifts.dtype.type,
                    ](
                        out.data,
                        outlength,
                        parents.to(self._nplike),
                        starts.to(self._nplike),
                        shifts.to(self._nplike),
                    )
                )

        if mask:
            outmask = ak._v2.index.Index8.empty(outlength, self._nplike)
            self._handle_error(
                self._nplike[
                    "awkward_NumpyArray_reduce_mask_ByteMaskedArray_64",
                    outmask.dtype.type,
                    parents.dtype.type,
                ](
                    outmask.to(self._nplike),
                    parents.to(self._nplike),
                    parents.length,
                    outlength,
                )
            )

            out = ak._v2.contents.ByteMaskedArray(
                outmask,
                out,
                False,
                None,
                None,
                self._nplike,
            )

        if keepdims:
            out = ak._v2.contents.RegularArray(
                out,
                1,
                self.length,
                None,
                None,
                self._nplike,
            )

        return out

    def _validityerror(self, path):
        if len(self.shape) == 0:
            return f'at {path} ("{type(self)}"): shape is zero-dimensional'
        for i in range(len(self.shape)):
            if self.shape[i] < 0:
                return f'at {path} ("{type(self)}"): shape[{i}] < 0'
        for i in range(len(self.strides)):
            if self.strides[i] % self.dtype.itemsize != 0:
                return 'at {} ("{}"): shape[{}] % itemsize != 0'.format(
                    path, type(self), i
                )
        return ""

    def _rpad(self, target, axis, depth, clip):
        if len(self.shape) == 0:
            raise ValueError("cannot rpad a scalar")
        elif len(self.shape) > 1 or not self.is_contiguous:
            return self.toRegularArray()._rpad(target, axis, depth, clip)
        posaxis = self.axis_wrap_if_negative(axis)
        if posaxis != depth:
            raise np.AxisError(f"axis={axis} exceeds the depth of this array({depth})")
        if not clip:
            if target < self.length:
                return self
            else:
                return self._rpad(target, posaxis, depth, clip=True)
        else:
            return self.rpad_axis0(target, clip=True)

    def _nbytes_part(self):
        result = self.data.nbytes
        if self.identifier is not None:
            result = result + self.identifier._nbytes_part()
        return result

    def _to_arrow(self, pyarrow, mask_node, validbytes, length, options):
        if self._data.ndim != 1:
            return self.toRegularArray()._to_arrow(
                pyarrow, mask_node, validbytes, length, options
            )

        nparray = self.to(numpy)
        storage_type = pyarrow.from_numpy_dtype(nparray.dtype)

        if issubclass(nparray.dtype.type, (bool, np.bool_)):
            nparray = ak._v2._connect.pyarrow.packbits(nparray)

        return pyarrow.Array.from_buffers(
            ak._v2._connect.pyarrow.to_awkwardarrow_type(
                storage_type, options["extensionarray"], mask_node, self
            ),
            length,
            [
                ak._v2._connect.pyarrow.to_validbits(validbytes),
                ak._v2._connect.pyarrow.to_length(nparray, length),
            ],
            null_count=ak._v2._connect.pyarrow.to_null_count(
                validbytes, options["count_nulls"]
            ),
        )

    def _to_numpy(self, allow_missing):
        out = self._nplike.asarray(self)
        if type(out).__module__.startswith("cupy."):
            return out.get()
        else:
            return out

    def _completely_flatten(self, nplike, options):
        return [self.to(nplike).reshape(-1)]

    def _recursively_apply(
        self, action, depth, depth_context, lateral_context, options
    ):
        if self._data.ndim != 1 and options["numpy_to_regular"]:
            return self.toRegularArray()._recursively_apply(
                action, depth, depth_context, lateral_context, options
            )

        if options["return_array"]:

            def continuation():
                if options["keep_parameters"]:
                    return self
                else:
                    return NumpyArray(self._data, self._identifier, None, self._nplike)

        else:

            def continuation():
                pass

        result = action(
            self,
            depth=depth,
            depth_context=depth_context,
            lateral_context=lateral_context,
            continuation=continuation,
            options=options,
        )

        if isinstance(result, Content):
            return result
        elif result is None:
            return continuation()
        else:
            raise AssertionError(result)

    def packed(self):
        return self.contiguous().toRegularArray()

    def _to_list(self, behavior):
        if self.parameter("__array__") == "byte":
            return ak._v2._util.tobytes(self._data)

        elif self.parameter("__array__") == "char":
            return ak._v2._util.tobytes(self._data).decode(errors="surrogateescape")

        else:
            out = self._to_list_custom(behavior)
            if out is not None:
                return out

            return self._data.tolist()

<<<<<<< HEAD
    def _to_cuda(self):
        cupy = ak.nplike.Cupy.instance()
        return NumpyArray(
            cupy.asarray(self._data),
            identifier=self._identifier,
            parameters=self.parameters,
            nplike=cupy,
        )

    def _from_cuda(self):
        cupy = ak.nplike.Cupy.instance()
        return NumpyArray(
            cupy.asnumpy(self._data.get()),
            identifier=self._identifier,
            parameters=self.parameters,
            nplike=numpy,
        )

    def _to_backend(self, backend):
        if isinstance(backend, ak.nplike.Numpy):
            if isinstance(self.nplike, ak.nplike.Cupy):
                return self._from_cuda()
            elif isinstance(self.nplike, ak.nplike.Numpy):
                return self
        elif isinstance(backend, ak.nplike.Cupy):
            if isinstance(self.nplike, ak.nplike.Numpy):
                return self._to_cuda()
            elif isinstance(self.nplike, ak.nplike.Cupy):
                return self
=======
    def _to_json_custom(
        self,
        nan_string,
        infinity_string,
        minus_infinity_string,
        complex_real_string,
        complex_imag_string,
    ):
        cls = ak._v2._util.arrayclass(self, None)
        if cls.__getitem__ is not ak._v2.highlevel.Array.__getitem__:
            array = cls(self)
            out = [None] * self.length
            for i in range(self.length):
                out[i] = array[i]
            return out

    def _to_json(
        self,
        nan_string,
        infinity_string,
        minus_infinity_string,
        complex_real_string,
        complex_imag_string,
    ):
        if (
            self.parameter("__array__") == "byte"
            or self.parameter("__array__") == "char"
        ):
            return ak._v2._util.tobytes(self._data).decode(errors="surrogateescape")

        else:
            if self.dtype == np.complex128:
                if complex_real_string is None or complex_imag_string is None:
                    raise ValueError(
                        "Complex numbers can't be converted to JSON without"
                        " setting 'complex_record_fields' "
                    )

                return ak._v2.operations.structure.zip(
                    {
                        complex_real_string: ak._v2.contents.NumpyArray(
                            self._data.real
                        ),
                        complex_imag_string: ak._v2.contents.NumpyArray(
                            self._data.imag
                        ),
                    }
                ).layout._to_json(
                    nan_string,
                    infinity_string,
                    minus_infinity_string,
                    complex_real_string,
                    complex_imag_string,
                )

            if (
                nan_string is not None
                or infinity_string is not None
                or minus_infinity_string is not None
            ):
                out = self._nonfinite_to_union(
                    nan_string, infinity_string, minus_infinity_string
                )
                return out.tolist()

            out = self._to_json_custom(
                nan_string,
                infinity_string,
                minus_infinity_string,
                complex_real_string,
                complex_imag_string,
            )
            if out is not None:
                return out

            return self._data.tolist()
>>>>>>> 4c5fa98a
<|MERGE_RESOLUTION|>--- conflicted
+++ resolved
@@ -1233,7 +1233,6 @@
 
             return self._data.tolist()
 
-<<<<<<< HEAD
     def _to_cuda(self):
         cupy = ak.nplike.Cupy.instance()
         return NumpyArray(
@@ -1263,7 +1262,7 @@
                 return self._to_cuda()
             elif isinstance(self.nplike, ak.nplike.Cupy):
                 return self
-=======
+
     def _to_json_custom(
         self,
         nan_string,
@@ -1339,5 +1338,4 @@
             if out is not None:
                 return out
 
-            return self._data.tolist()
->>>>>>> 4c5fa98a
+            return self._data.tolist()
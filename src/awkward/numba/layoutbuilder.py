--- conflicted
+++ resolved
@@ -590,13 +590,9 @@
         self._current_byte_index[1] += np.uint8(1)
         if self._valid_when:
             # 0 indicates null, 1 indicates valid
-<<<<<<< HEAD
-            self._mask[-1] = self._current_byte_index[0]
-=======
             self._mask._panels[-1][self._mask._length_pos[1] - 1] = (
                 self._current_byte_index[0]
             )
->>>>>>> 7f1d261d
         else:
             # 0 indicates valid, 1 indicates null
             self._mask._panels[-1] = ~self._current_byte_index[0]

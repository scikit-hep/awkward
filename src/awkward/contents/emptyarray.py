# BSD 3-Clause License; see https://github.com/scikit-hep/awkward/blob/main/LICENSE

from __future__ import annotations

from collections.abc import Mapping, MutableMapping, Sequence

import awkward as ak
from awkward._backends.backend import Backend
from awkward._backends.numpy import NumpyBackend
from awkward._backends.typetracer import TypeTracerBackend
from awkward._layout import maybe_posaxis
from awkward._meta.emptymeta import EmptyMeta
from awkward._nplikes.array_like import ArrayLike
from awkward._nplikes.numpy import Numpy
from awkward._nplikes.numpy_like import IndexType, NumpyMetadata
from awkward._nplikes.shape import ShapeItem
from awkward._regularize import is_integer_like
from awkward._slicing import NO_HEAD
from awkward._typing import (
    TYPE_CHECKING,
    Any,
    Callable,
    Final,
    Self,
    SupportsIndex,
    final,
)
from awkward._util import UNSET
from awkward.contents.content import (
    ApplyActionOptions,
    Content,
    ImplementsApplyAction,
    RemoveStructureOptions,
    ToArrowOptions,
)
from awkward.errors import AxisError
from awkward.forms.emptyform import EmptyForm
from awkward.forms.form import Form
from awkward.index import Index

if TYPE_CHECKING:
    from awkward._slicing import SliceItem

numpy = Numpy.instance()

np = NumpyMetadata.instance()


@final
class EmptyArray(EmptyMeta, Content):
    """
    An EmptyArray is used whenever an array's type is not known because it is empty
    (such as data from #ak.ArrayBuilder without enough sample points to resolve the
    type).

    Unlike all other Content subclasses, EmptyArray cannot contain any parameters
    (parameter values are always None).

    EmptyArray has no equivalent in Apache Arrow.

    To illustrate how the constructor arguments are interpreted, the following is a
    simplified implementation of `__init__`, `__len__`, and `__getitem__`:

        class EmptyArray(Content):
            def __init__(self):
                pass

            def __len__(self):
                return 0

            def __getitem__(self, where):
                if isinstance(where, int):
                    assert False

                elif isinstance(where, slice) and where.step is None:
                    return EmptyArray()

                elif isinstance(where, str):
                    raise ValueError("field " + repr(where) + " not found")

                else:
                    raise AssertionError(where)
    """

    def __init__(self, *, parameters=None, backend=None):
        if not (parameters is None or len(parameters) == 0):
            raise TypeError(f"{type(self).__name__} cannot contain parameters")
        if backend is None:
            backend = NumpyBackend.instance()
        self._init(parameters, backend)

    form_cls: Final = EmptyForm

    def copy(
        self,
        *,
        parameters=UNSET,
        backend=UNSET,
    ):
        if not (parameters is UNSET or parameters is None or len(parameters) == 0):
            raise TypeError(f"{type(self).__name__} cannot contain parameters")
        return EmptyArray(
            backend=self._backend if backend is UNSET else backend,
        )

    def __copy__(self):
        return self.copy()

    def __deepcopy__(self, memo):
        return self.copy()

    @classmethod
    def simplified(cls, *, parameters=None, backend=None):
        if not (parameters is None or len(parameters) == 0):
            raise TypeError(f"{cls.__name__} cannot contain parameters")
        return cls(backend=backend)

    def _form_with_key(self, getkey: Callable[[Content], str | None]) -> EmptyForm:
        return self.form_cls(form_key=getkey(self))

    def _to_buffers(
        self,
        form: Form,
        getkey: Callable[[Content, Form, str], str],
        container: MutableMapping[str, ArrayLike],
        backend: Backend,
        byteorder: str,
    ):
        assert isinstance(form, self.form_cls)

    def _to_typetracer(self, forget_length: bool) -> Self:
        return EmptyArray(
            backend=TypeTracerBackend.instance(),
        )

    def _touch_data(self, recursive: bool):
        pass

    def _touch_shape(self, recursive: bool):
        pass

    @property
    def length(self) -> ShapeItem:
        return 0

    def __repr__(self):
        return self._repr("", "", "")

    def _repr(self, indent, pre, post):
        extra = self._repr_extra(indent + "    ")
        if len(extra) == 0:
            return indent + pre + "<EmptyArray len='0'/>" + post
        else:
            out = [indent, pre, "<EmptyArray len='0'>"]
            out.extend(extra)
            out.append("\n" + indent + "</EmptyArray>")
            out.append(post)
            return "".join(out)

    def to_NumpyArray(self, dtype, backend=None):
        backend = backend or self._backend
        return ak.contents.NumpyArray(
            backend.nplike.empty(0, dtype=dtype),
            parameters=self._parameters,
            backend=backend,
        )

    def __iter__(self):
        return iter([])

    def _getitem_nothing(self):
        return self

    def _is_getitem_at_placeholder(self) -> bool:
        return False

    def _getitem_at(self, where: IndexType):
        raise ak._errors.index_error(self, where, "array is empty")

    def _getitem_range(self, start: IndexType, stop: IndexType) -> Content:
        return self

    def _getitem_field(
        self, where: str | SupportsIndex, only_fields: tuple[str, ...] = ()
    ) -> Content:
        raise ak._errors.index_error(self, where, "not an array of records")

    def _getitem_fields(
        self, where: list[str | SupportsIndex], only_fields: tuple[str, ...] = ()
    ) -> Content:
        if len(where) == 0:
            return self._getitem_range(0, 0)
        raise ak._errors.index_error(self, where, "not an array of records")

    def _carry(self, carry: Index, allow_lazy: bool) -> EmptyArray:
        assert isinstance(carry, ak.index.Index)

        if not carry.nplike.known_data or carry.length == 0:
            return self
        else:
            raise ak._errors.index_error(self, carry.data, "array is empty")

    def _getitem_next_jagged(
        self, slicestarts: Index, slicestops: Index, slicecontent: Content, tail
    ) -> Content:
        raise ak._errors.index_error(
            self,
            ak.contents.ListArray(
                slicestarts, slicestops, slicecontent, parameters=None
            ),
            "too many jagged slice dimensions for array",
        )

    def _getitem_next(
        self,
        head: SliceItem | tuple,
        tail: tuple[SliceItem, ...],
        advanced: Index | None,
    ) -> Content:
        if head is NO_HEAD:
            return self

        elif is_integer_like(head):
            raise ak._errors.index_error(self, head, "array is empty")

        elif isinstance(head, slice):
            raise ak._errors.index_error(self, head, "array is empty")

        elif isinstance(head, str):
            return self._getitem_next_field(head, tail, advanced)

        elif isinstance(head, list):
            return self._getitem_next_fields(head, tail, advanced)

        elif head is np.newaxis:
            return self._getitem_next_newaxis(tail, advanced)

        elif head is Ellipsis:
            return self._getitem_next_ellipsis(tail, advanced)

        elif isinstance(head, ak.index.Index64):
            if not head.nplike.known_data or head.length == 0:
                return self
            else:
                raise ak._errors.index_error(self, head.data, "array is empty")

        elif isinstance(head, ak.contents.ListOffsetArray):
            raise ak._errors.index_error(self, head, "array is empty")

        elif isinstance(head, ak.contents.IndexedOptionArray):
            raise ak._errors.index_error(self, head, "array is empty")

        else:
            raise AssertionError(repr(head))

    def _offsets_and_flattened(self, axis: int, depth: int) -> tuple[Index, Content]:
        posaxis = maybe_posaxis(self, axis, depth)
        if posaxis is not None and posaxis + 1 == depth:
            raise AxisError(self, "axis=0 not allowed for flatten")
        else:
            offsets = ak.index.Index64.zeros(1, nplike=self._backend.index_nplike)
            return (
                offsets,
                EmptyArray(backend=self._backend),
            )

    def _mergeable_next(self, other: Content, mergebool: bool) -> bool:
        return True

    def _mergemany(self, others: Sequence[Content]) -> Content:
        if len(others) == 0:
            return self
        elif len(others) == 1:
            return others[0]
        else:
            return others[0]._mergemany(others[1:])

    def _fill_none(self, value: Content) -> Content:
        return EmptyArray(backend=self._backend)

    def _local_index(self, axis, depth):
        posaxis = maybe_posaxis(self, axis, depth)
        if posaxis is not None and posaxis + 1 == depth:
            return ak.contents.NumpyArray(
                self._backend.nplike.empty(0, dtype=np.int64),
                parameters=None,
                backend=self._backend,
            )
        else:
            raise AxisError(f"axis={axis} exceeds the depth of this array ({depth})")

    def _numbers_to_type(self, name, including_unknown):
        if including_unknown:
            return self.to_NumpyArray(ak.types.numpytype.primitive_to_dtype(name))
        else:
            return self

    def _is_unique(self, negaxis, starts, parents, outlength):
        return True

    def _unique(self, negaxis, starts, parents, outlength):
        return self

    def _argsort_next(
        self, negaxis, starts, shifts, parents, outlength, ascending, stable
    ):
        as_numpy = self.to_NumpyArray(np.float64)
        return as_numpy._argsort_next(
            negaxis, starts, shifts, parents, outlength, ascending, stable
        )

    def _sort_next(self, negaxis, starts, parents, outlength, ascending, stable):
        return self

    def _combinations(self, n, replacement, recordlookup, parameters, axis, depth):
        return ak.contents.EmptyArray(backend=self._backend)

    def _reduce_next(
        self,
        reducer,
        negaxis,
        starts,
        shifts,
        parents,
        outlength,
        mask,
        keepdims,
        behavior,
    ):
        as_numpy = self.to_NumpyArray(reducer.preferred_dtype)
        return as_numpy._reduce_next(
            reducer,
            negaxis,
            starts,
            shifts,
            parents,
            outlength,
            mask,
            keepdims,
            behavior,
        )

    def _validity_error(self, path):
        return ""

    def _nbytes_part(self):
        return 0

    def _pad_none(self, target, axis, depth, clip):
        posaxis = maybe_posaxis(self, axis, depth)
        if posaxis is not None and posaxis + 1 != depth:
            raise AxisError(f"axis={axis} exceeds the depth of this array ({depth})")
        else:
            return self._pad_none_axis0(target, True)

    def _to_arrow(
        self,
        pyarrow: Any,
        mask_node: Content | None,
        validbytes: Content | None,
        length: int,
        options: ToArrowOptions,
    ):
        if options["emptyarray_to"] is None:
            return pyarrow.Array.from_buffers(
                ak._connect.pyarrow.to_awkwardarrow_type(
                    storage_type=pyarrow.null(),
                    use_extensionarray=options["extensionarray"],
                    record_is_scalar=options["record_is_scalar"],
                    mask=mask_node,
                    node=self,
                    is_nonnullable_nulltype=mask_node is None,
                ),
                length,
                [
                    ak._connect.pyarrow.to_validbits(validbytes),
                ],
                null_count=length,
            )

        else:
            dtype = np.dtype(options["emptyarray_to"])
            next = ak.contents.NumpyArray(
                numpy.empty(length, dtype=dtype),
                parameters=self._parameters,
                backend=self._backend,
            )
            return next._to_arrow(pyarrow, mask_node, validbytes, length, options)

<<<<<<< HEAD
    def _to_cudf(self, cudf: Any, mask: Content | None, length: int):
        dtype = np.dtype("float64")
        next = ak.contents.NumpyArray(
            numpy.empty(length, dtype=dtype),
            parameters=self._parameters,
            backend=self._backend,
        )
        return next._to_cudf(cudf, None, 0)
=======
    @classmethod
    def _arrow_needs_option_type(cls):
        return True  # This overrides Content._arrow_needs_option_type
>>>>>>> af232f54

    def _to_backend_array(self, allow_missing, backend):
        return backend.nplike.empty(0, dtype=np.float64)

    def _remove_structure(
        self, backend: Backend, options: RemoveStructureOptions
    ) -> list[Content]:
        return [self]

    def _recursively_apply(
        self,
        action: ImplementsApplyAction,
        depth: int,
        depth_context: Mapping[str, Any] | None,
        lateral_context: Mapping[str, Any] | None,
        options: ApplyActionOptions,
    ) -> Content | None:
        if options["return_array"]:

            def continuation():
                if options["keep_parameters"]:
                    return self
                else:
                    return EmptyArray(backend=self._backend)

        else:

            def continuation():
                pass

        result = action(
            self,
            depth=depth,
            depth_context=depth_context,
            lateral_context=lateral_context,
            continuation=continuation,
            backend=self._backend,
            options=options,
        )

        if isinstance(result, Content):
            return result
        elif result is None:
            return continuation()
        else:
            raise AssertionError(result)

    def to_packed(self, recursive: bool = True) -> Self:
        return self

    def _to_list(self, behavior, json_conversions):
        if not self._backend.nplike.known_data:
            raise TypeError("cannot convert typetracer arrays to Python lists")
        return []

    def _to_backend(self, backend: Backend) -> Self:
        return EmptyArray(backend=backend)

    def _is_equal_to(
        self, other: Self, index_dtype: bool, numpyarray: bool, all_parameters: bool
    ) -> bool:
        return self._is_equal_to_generic(other, all_parameters)<|MERGE_RESOLUTION|>--- conflicted
+++ resolved
@@ -387,7 +387,6 @@
             )
             return next._to_arrow(pyarrow, mask_node, validbytes, length, options)
 
-<<<<<<< HEAD
     def _to_cudf(self, cudf: Any, mask: Content | None, length: int):
         dtype = np.dtype("float64")
         next = ak.contents.NumpyArray(
@@ -396,11 +395,10 @@
             backend=self._backend,
         )
         return next._to_cudf(cudf, None, 0)
-=======
+
     @classmethod
     def _arrow_needs_option_type(cls):
         return True  # This overrides Content._arrow_needs_option_type
->>>>>>> af232f54
 
     def _to_backend_array(self, allow_missing, backend):
         return backend.nplike.empty(0, dtype=np.float64)

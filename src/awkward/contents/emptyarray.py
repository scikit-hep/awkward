--- conflicted
+++ resolved
@@ -41,27 +41,14 @@
     def __deepcopy__(self, memo):
         return self.copy(parameters=copy.deepcopy(self._parameters, memo))
 
-<<<<<<< HEAD
-    def __init__(self, *, parameters=None, backend=None):
-        if backend is None:
-            backend = ak._backends.NumpyBackend.instance()
-        self._init(parameters, backend)
-
-    form_cls = EmptyForm
-=======
     @classmethod
     def simplified(cls, *, parameters=None, backend=None):
         return cls(parameters=parameters, backend=backend)
->>>>>>> b83d9dca
 
     def _form_with_key(self, getkey):
         return self.form_cls(parameters=self._parameters, form_key=getkey(self))
 
-<<<<<<< HEAD
-    def _to_buffers(self, form, getkey, container, nplike):
-=======
     def _to_buffers(self, form, getkey, container, backend):
->>>>>>> b83d9dca
         assert isinstance(form, self.form_cls)
 
     def _to_typetracer(self, forget_length: bool) -> Self:

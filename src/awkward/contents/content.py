--- conflicted
+++ resolved
@@ -7,15 +7,9 @@
 from numbers import Complex, Real
 
 import awkward as ak
-<<<<<<< HEAD
 import awkward._reducers
-from awkward._backends import Backend, TypeTracerBackend
-from awkward.forms.form import Form, _parameters_equal
-from awkward.nplikes import NumpyLike
-=======
 from awkward._backends import Backend
 from awkward.forms.form import Form, _parameters_equal
->>>>>>> b83d9dca
 from awkward.typing import Any, Self, TypeAlias, TypeVar
 
 np = ak._nplikes.NumpyMetadata.instance()
@@ -183,82 +177,12 @@
     def length(self) -> int:
         raise ak._errors.wrap_error(NotImplementedError)
 
-<<<<<<< HEAD
-    def forget_length(self) -> Self:
-        if not isinstance(self._backend, TypeTracerBackend):
-            return self.typetracer._forget_length()
-        else:
-            return self._forget_length()
-
-    def _forget_length(self) -> Self:
-        raise ak._errors.wrap_error(NotImplementedError)
-
-    def to_buffers(
-        self,
-        container: MutableMapping[str, Any] | None = None,
-        buffer_key="{form_key}-{attribute}",
-        form_key: str | None = "node{id}",
-        id_start: int = 0,
-        nplike: NumpyLike | None = None,
-    ) -> tuple[Form, int, Mapping[str, Any]]:
-        if container is None:
-            container = {}
-        if nplike is None:
-            nplike = self._backend.nplike
-        if not nplike.known_data:
-            raise ak._errors.wrap_error(
-                TypeError("cannot call 'to_buffers' on an array without concrete data")
-            )
-
-        if isinstance(buffer_key, str):
-
-            def getkey(layout, form, attribute):
-                return buffer_key.format(form_key=form.form_key, attribute=attribute)
-
-        elif callable(buffer_key):
-
-            def getkey(layout, form, attribute):
-                return buffer_key(
-                    form_key=form.form_key,
-                    attribute=attribute,
-                    layout=layout,
-                    form=form,
-                )
-
-        else:
-            raise ak._errors.wrap_error(
-                TypeError(
-                    "buffer_key must be a string or a callable, not {}".format(
-                        type(buffer_key)
-                    )
-                )
-            )
-
-        if form_key is None:
-            raise ak._errors.wrap_error(
-                TypeError(
-                    "a 'form_key' must be supplied, to match Form elements to buffers in the 'container'"
-                )
-            )
-
-        form = self.form_with_key(form_key=form_key, id_start=id_start)
-
-        self._to_buffers(form, getkey, container, nplike)
-
-        return form, len(self), container
-
-=======
->>>>>>> b83d9dca
     def _to_buffers(
         self,
         form: Form,
         getkey: Callable[[Content, Form, str], str],
         container: MutableMapping[str, Any] | None,
-<<<<<<< HEAD
-        nplike: NumpyLike | None,
-=======
         backend: Backend,
->>>>>>> b83d9dca
     ) -> tuple[Form, int, Mapping[str, Any]]:
         raise ak._errors.wrap_error(NotImplementedError)
 
@@ -823,92 +747,13 @@
 
         return (head, tail)
 
-<<<<<<< HEAD
-    def dummy(self):
-        raise ak._errors.wrap_error(
-            NotImplementedError(
-                "FIXME: need to implement 'dummy', which makes an array of length 1 and an arbitrary value (0?) for this array type"
-            )
-        )
-
-    def local_index(self, axis: int):
-        return self._local_index(axis, 0)
-
     def _local_index(self, axis: int, depth: int):
         raise ak._errors.wrap_error(NotImplementedError)
-
-    def _reduce(
-        self,
-        reducer: ak._reducers.Reducer,
-        axis: int = -1,
-        mask: bool = True,
-        keepdims: bool = False,
-        behavior: dict | None = None,
-    ):
-        if axis is None:
-            raise ak._errors.wrap_error(NotImplementedError)
-
-        negaxis = -axis
-        branch, depth = self.branch_depth
-
-        if branch:
-            if negaxis <= 0:
-                raise ak._errors.wrap_error(
-                    ValueError(
-                        "cannot use non-negative axis on a nested list structure "
-                        "of variable depth (negative axis counts from the leaves of "
-                        "the tree; non-negative from the root)"
-                    )
-                )
-            if negaxis > depth:
-                raise ak._errors.wrap_error(
-                    ValueError(
-                        "cannot use axis={} on a nested list structure that splits into "
-                        "different depths, the minimum of which is depth={} "
-                        "from the leaves".format(axis, depth)
-                    )
-                )
-        else:
-            if negaxis <= 0:
-                negaxis += depth
-            if not (0 < negaxis and negaxis <= depth):
-                raise ak._errors.wrap_error(
-                    ValueError(
-                        "axis={} exceeds the depth of the nested list structure "
-                        "(which is {})".format(axis, depth)
-                    )
-                )
-
-        starts = ak.index.Index64.zeros(1, self._backend.index_nplike)
-        parents = ak.index.Index64.zeros(self.length, self._backend.index_nplike)
-        shifts = None
-        next = self._reduce_next(
-            reducer,
-            negaxis,
-            starts,
-            shifts,
-            parents,
-            1,
-            mask,
-            keepdims,
-            behavior,
-        )
-
-        return next[0]
 
     def _reduce_next(
         self,
         reducer: ak._reducers.Reducer,
         negaxis: int,
-=======
-    def _local_index(self, axis: Integral, depth: Integral):
-        raise ak._errors.wrap_error(NotImplementedError)
-
-    def _reduce_next(
-        self,
-        reducer: ak._reducers.Reducer,
-        negaxis: Integral,
->>>>>>> b83d9dca
         starts: ak.index.Index,
         shifts: ak.index.Index | None,
         parents: ak.index.Index,
@@ -919,160 +764,6 @@
     ):
         raise ak._errors.wrap_error(NotImplementedError)
 
-<<<<<<< HEAD
-    def argmin(
-        self,
-        axis: int = -1,
-        mask: bool = True,
-        keepdims: bool = False,
-        behavior: dict | None = None,
-    ):
-        return self._reduce(awkward._reducers.ArgMin(), axis, mask, keepdims, behavior)
-
-    def argmax(
-        self,
-        axis: int = -1,
-        mask: bool = True,
-        keepdims: bool = False,
-        behavior: dict | None = None,
-    ):
-        return self._reduce(awkward._reducers.ArgMax(), axis, mask, keepdims, behavior)
-
-    def count(
-        self,
-        axis: int = -1,
-        mask: bool = False,
-        keepdims: bool = False,
-        behavior: dict | None = None,
-    ):
-        return self._reduce(awkward._reducers.Count(), axis, mask, keepdims, behavior)
-
-    def count_nonzero(
-        self,
-        axis: int = -1,
-        mask: bool = False,
-        keepdims: bool = False,
-        behavior: dict | None = None,
-    ):
-        return self._reduce(
-            awkward._reducers.CountNonzero(), axis, mask, keepdims, behavior
-        )
-
-    def sum(
-        self,
-        axis: int = -1,
-        mask: bool = False,
-        keepdims: bool = False,
-        behavior: dict | None = None,
-    ):
-        return self._reduce(awkward._reducers.Sum(), axis, mask, keepdims, behavior)
-
-    def prod(
-        self,
-        axis: int = -1,
-        mask: bool = False,
-        keepdims: bool = False,
-        behavior: dict | None = None,
-    ):
-        return self._reduce(awkward._reducers.Prod(), axis, mask, keepdims, behavior)
-
-    def any(
-        self,
-        axis: int = -1,
-        mask: bool = False,
-        keepdims: bool = False,
-        behavior: dict | None = None,
-    ):
-        return self._reduce(awkward._reducers.Any(), axis, mask, keepdims, behavior)
-
-    def all(
-        self,
-        axis: int = -1,
-        mask: bool = False,
-        keepdims: bool = False,
-        behavior: dict | None = None,
-    ):
-        return self._reduce(awkward._reducers.All(), axis, mask, keepdims, behavior)
-
-    def min(
-        self,
-        axis: int = -1,
-        mask: bool = True,
-        keepdims: bool = False,
-        initial: dict | None = None,
-        behavior=None,
-    ):
-        return self._reduce(
-            awkward._reducers.Min(initial), axis, mask, keepdims, behavior
-        )
-
-    def max(
-        self,
-        axis: int = -1,
-        mask: bool = True,
-        keepdims: bool = False,
-        initial: dict | None = None,
-        behavior: dict = None,
-    ):
-        return self._reduce(
-            awkward._reducers.Max(initial), axis, mask, keepdims, behavior
-        )
-
-    def argsort(
-        self,
-        axis: int = -1,
-        ascending: bool = True,
-        stable: bool = False,
-        kind: Any = None,
-        order: Any = None,
-    ):
-        negaxis = -axis
-        branch, depth = self.branch_depth
-        if branch:
-            if negaxis <= 0:
-                raise ak._errors.wrap_error(
-                    ValueError(
-                        "cannot use non-negative axis on a nested list structure "
-                        "of variable depth (negative axis counts from the leaves "
-                        "of the tree; non-negative from the root)"
-                    )
-                )
-            if negaxis > depth:
-                raise ak._errors.wrap_error(
-                    ValueError(
-                        "cannot use axis={} on a nested list structure that splits into "
-                        "different depths, the minimum of which is depth={} from the leaves".format(
-                            axis, depth
-                        )
-                    )
-                )
-        else:
-            if negaxis <= 0:
-                negaxis = negaxis + depth
-            if not (0 < negaxis and negaxis <= depth):
-                raise ak._errors.wrap_error(
-                    ValueError(
-                        "axis={} exceeds the depth of the nested list structure "
-                        "(which is {})".format(axis, depth)
-                    )
-                )
-
-        starts = ak.index.Index64.zeros(1, nplike=self._backend.index_nplike)
-        parents = ak.index.Index64.zeros(self.length, nplike=self._backend.index_nplike)
-        return self._argsort_next(
-            negaxis,
-            starts,
-            None,
-            parents,
-            1,
-            ascending,
-            stable,
-            kind,
-            order,
-        )
-
-=======
->>>>>>> b83d9dca
     def _argsort_next(
         self,
         negaxis: int,
@@ -1087,61 +778,6 @@
     ):
         raise ak._errors.wrap_error(NotImplementedError)
 
-<<<<<<< HEAD
-    def sort(
-        self,
-        axis: int = -1,
-        ascending: bool = True,
-        stable: bool = False,
-        kind: Any = None,
-        order: Any = None,
-    ):
-        negaxis = -axis
-        branch, depth = self.branch_depth
-        if branch:
-            if negaxis <= 0:
-                raise ak._errors.wrap_error(
-                    ValueError(
-                        "cannot use non-negative axis on a nested list structure "
-                        "of variable depth (negative axis counts from the leaves "
-                        "of the tree; non-negative from the root)"
-                    )
-                )
-            if negaxis > depth:
-                raise ak._errors.wrap_error(
-                    ValueError(
-                        "cannot use axis={} on a nested list structure that splits into "
-                        "different depths, the minimum of which is depth={} from the leaves".format(
-                            axis, depth
-                        )
-                    )
-                )
-        else:
-            if negaxis <= 0:
-                negaxis = negaxis + depth
-            if not (0 < negaxis and negaxis <= depth):
-                raise ak._errors.wrap_error(
-                    ValueError(
-                        "axis={} exceeds the depth of the nested list structure "
-                        "(which is {})".format(axis, depth)
-                    )
-                )
-
-        starts = ak.index.Index64.zeros(1, nplike=self._backend.index_nplike)
-        parents = ak.index.Index64.zeros(self.length, nplike=self._backend.index_nplike)
-        return self._sort_next(
-            negaxis,
-            starts,
-            parents,
-            1,
-            ascending,
-            stable,
-            kind,
-            order,
-        )
-
-=======
->>>>>>> b83d9dca
     def _sort_next(
         self,
         negaxis: int,
@@ -1228,31 +864,6 @@
             contents, recordlookup, length, parameters=parameters, backend=self._backend
         )
 
-<<<<<<< HEAD
-    def combinations(
-        self,
-        n: int,
-        replacement: bool = False,
-        axis: int = 1,
-        fields: list[str] | None = None,
-        parameters: dict | None = None,
-    ):
-        if n < 1:
-            raise ak._errors.wrap_error(
-                ValueError("in combinations, 'n' must be at least 1")
-            )
-
-        recordlookup = None
-        if fields is not None:
-            recordlookup = fields
-            if len(recordlookup) != n:
-                raise ak._errors.wrap_error(
-                    ValueError("if provided, the length of 'fields' must be 'n'")
-                )
-        return self._combinations(n, replacement, recordlookup, parameters, axis, 0)
-
-=======
->>>>>>> b83d9dca
     def _combinations(
         self,
         n: int,
@@ -1283,17 +894,7 @@
         raise ak._errors.wrap_error(NotImplementedError)
 
     def purelist_parameter(self, key: str):
-<<<<<<< HEAD
-        return self.form_cls.purelist_parameter(self, key)  # type: ignore
-
-    def is_unique(self, axis: int | None = None) -> bool:
-        negaxis = axis if axis is None else -axis
-        starts = ak.index.Index64.zeros(1, nplike=self._backend.index_nplike)
-        parents = ak.index.Index64.zeros(self.length, nplike=self._backend.index_nplike)
-        return self._is_unique(negaxis, starts, parents, 1)
-=======
         return self.form_cls.purelist_parameter(self, key)
->>>>>>> b83d9dca
 
     def _is_unique(
         self,
@@ -1340,17 +941,12 @@
     @property
     def is_tuple(self) -> bool:
         return self.form_cls.is_tuple.__get__(self)
-<<<<<<< HEAD
-
-    def pad_none_axis0(self, target: int, clip: bool) -> Content:
-=======
 
     @property
     def dimension_optiontype(self) -> bool:
         return self.form_cls.dimension_optiontype.__get__(self)
 
-    def _pad_none_axis0(self, target: Integral, clip: bool) -> Content:
->>>>>>> b83d9dca
+    def _pad_none_axis0(self, target: int, clip: bool) -> Content:
         if not clip and target < self.length:
             index = ak.index.Index64(
                 self._backend.index_nplike.arange(self.length, dtype=np.int64),
@@ -1368,17 +964,9 @@
                 ](index.data, target, self.length)
             )
 
-<<<<<<< HEAD
-        next = ak.contents.IndexedOptionArray(index, self, parameters=self._parameters)
-        return next.simplify_optiontype()
-
-    def pad_none(self, length: int, axis: int, clip: bool = False) -> Content:
-        return self._pad_none(length, axis, 0, clip)
-=======
         return ak.contents.IndexedOptionArray.simplified(
             index, self, parameters=self._parameters
         )
->>>>>>> b83d9dca
 
     def _pad_none(self, target: int, axis: int, depth: int, clip: bool) -> Content:
         raise ak._errors.wrap_error(NotImplementedError)
@@ -1433,16 +1021,12 @@
     def drop_none(self):
         return self._drop_none()
 
-<<<<<<< HEAD
+    def _drop_none(self) -> Content:
+        raise ak._errors.wrap_error(NotImplementedError)
+
     def _completely_flatten(
         self, backend: ak._backends.Backend, options: dict[str, Any]
     ) -> list[Content]:
-=======
-    def _drop_none(self) -> Content:
->>>>>>> b83d9dca
-        raise ak._errors.wrap_error(NotImplementedError)
-
-    def _completely_flatten(self, backend, options):
         raise ak._errors.wrap_error(NotImplementedError)
 
     def _recursively_apply(
@@ -1602,13 +1186,6 @@
 
             return out
 
-<<<<<<< HEAD
-    def flatten(self, axis: int = 1, depth: int = 0) -> Content:
-        offsets, flattened = self._offsets_and_flattened(axis, depth)
-        return flattened
-
-=======
->>>>>>> b83d9dca
     def _offsets_and_flattened(
         self, axis: int, depth: int
     ) -> tuple[ak.index.Index, Content]:

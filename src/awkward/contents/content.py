# BSD 3-Clause License; see https://github.com/scikit-hep/awkward-1.0/blob/main/LICENSE
from __future__ import annotations

import copy
import math
from collections.abc import Callable, Iterable, Mapping, MutableMapping, Sized
from numbers import Complex, Integral, Real
from typing import Any, TypeVar

import awkward as ak
import awkward._reducers
import awkward.forms.form as form
from awkward.nplike import NumpyLike
from awkward.typing import Self, TypeAlias

np = ak.nplikes.NumpyMetadata.instance()
numpy = ak.nplikes.Numpy.instance()

AxisMaybeNone = TypeVar("AxisMaybeNone", int, None)
ActionType: TypeAlias = """Callable[
    [
        Content,
        int,
        dict | None,
        dict | None,
        Callable[[], None],
        dict | None,
        NumpyLike | None,
        dict[str, Any],
    ],
    Content | None,
]"""


# FIXME: introduce sentinel type for this
class _Unset:
    def __repr__(self):
        return f"{__name__}.unset"


unset = _Unset()


class Content:
    is_NumpyType = False
    is_UnknownType = False
    is_ListType = False
    is_RegularType = False
    is_OptionType = False
    is_IndexedType = False
    is_RecordType = False
    is_UnionType = False

    def _init(
        self,
        identifier: ak.identifier.Identifier | None,
        parameters: dict[str, Any] | None,
        nplike: NumpyLike | None,
    ):
        if identifier is not None and not isinstance(
            identifier, ak.identifier.Identifier
        ):
            raise ak._errors.wrap_error(
                TypeError(
                    "{} 'identifier' must be an Identifier or None, not {}".format(
                        type(self).__name__, repr(identifier)
                    )
                )
            )
        if parameters is not None and not isinstance(parameters, dict):
            raise ak._errors.wrap_error(
                TypeError(
                    "{} 'parameters' must be a dict or None, not {}".format(
                        type(self).__name__, repr(parameters)
                    )
                )
            )

<<<<<<< HEAD
        if nplike is not None and not isinstance(nplike, NumpyLike):
            raise ak._util.error(
                TypeError(
                    "{} 'nplike' must be an NumpyLike or None, not {}".format(
=======
        if nplike is not None and not isinstance(nplike, ak.nplikes.NumpyLike):
            raise ak._errors.wrap_error(
                TypeError(
                    "{} 'nplike' must be an ak.nplikes.NumpyLike or None, not {}".format(
>>>>>>> aaef8002
                        type(self).__name__, repr(nplike)
                    )
                )
            )

        self._identifier = identifier
        self._parameters = parameters
        self._nplike = nplike

    @property
    def identifier(self) -> ak.identifier.Identifier | None:
        return self._identifier

    @property
    def parameters(self) -> dict[str, Any]:
        if self._parameters is None:
            self._parameters = {}
        return self._parameters

    def parameter(self, key: str):
        if self._parameters is None:
            return None
        else:
            return self._parameters.get(key)

    @property
    def nplike(self) -> NumpyLike | None:
        return self._nplike

    @property
    def form(self) -> form.Form:
        return self.form_with_key(None)

    def form_with_key(self, form_key="node{id}", id_start=0):
        hold_id = [id_start]

        if form_key is None:

            def getkey(layout):
                return None

        elif ak._util.isstr(form_key):

            def getkey(layout):
                out = form_key.format(id=hold_id[0])
                hold_id[0] += 1
                return out

        elif callable(form_key):

            def getkey(layout):
                out = form_key(id=hold_id[0], layout=layout)
                hold_id[0] += 1
                return out

        else:
            raise ak._errors.wrap_error(
                TypeError(
                    "form_key must be None, a string, or a callable, not {}".format(
                        type(form_key)
                    )
                )
            )

        return self._form_with_key(getkey)

    def _form_with_key(
        self,
        getkey: Callable[[Content], form.Form],
    ) -> form.Form:
        raise ak._util.error(NotImplementedError)

    @property
    def Form(self) -> type[form.Form]:
        raise ak._util.error(NotImplementedError)

    @property
    def typetracer(self) -> Self:
        raise ak._util.error(NotImplementedError)

    @property
    def length(self) -> int:
        raise ak._util.error(NotImplementedError)

    def forget_length(self) -> Self:
        if not isinstance(self._nplike, ak._typetracer.TypeTracer):
            return self.typetracer._forget_length()
        else:
            return self._forget_length()

    def _forget_length(self) -> Self:
        raise ak._util.error(NotImplementedError)

    def to_buffers(
        self,
        container: MutableMapping[str, Any] | None = None,
        buffer_key="{form_key}-{attribute}",
        form_key: str | None = "node{id}",
        id_start: Integral = 0,
        nplike: NumpyLike | None = None,
    ) -> tuple[form.Form, int, Mapping[str, Any]]:
        if container is None:
            container = {}
        if nplike is None:
            nplike = self._nplike
        if not nplike.known_data:
            raise ak._errors.wrap_error(
                TypeError("cannot call 'to_buffers' on an array without concrete data")
            )

        if ak._util.isstr(buffer_key):

            def getkey(layout, form, attribute):
                return buffer_key.format(form_key=form.form_key, attribute=attribute)

        elif callable(buffer_key):

            def getkey(layout, form, attribute):
                return buffer_key(
                    form_key=form.form_key,
                    attribute=attribute,
                    layout=layout,
                    form=form,
                )

        else:
            raise ak._errors.wrap_error(
                TypeError(
                    "buffer_key must be a string or a callable, not {}".format(
                        type(buffer_key)
                    )
                )
            )

        if form_key is None:
            raise ak._errors.wrap_error(
                TypeError(
                    "a 'form_key' must be supplied, to match Form elements to buffers in the 'container'"
                )
            )

        form = self.form_with_key(form_key=form_key, id_start=id_start)

        self._to_buffers(form, getkey, container, nplike)

        return form, len(self), container

    def _to_buffers(
        self,
        form: form.Form,
        getkey: Callable[[Content, form.Form, str], str],
        container: MutableMapping[str, Any] | None,
        nplike: NumpyLike | None,
    ) -> tuple[form.Form, int, Mapping[str, Any]]:
        raise ak._util.error(NotImplementedError)

    def __len__(self) -> int:
        return self.length

    def _repr_extra(self, indent: str) -> list[str]:
        out = []
        if self._parameters is not None:
            for k, v in self._parameters.items():
                out.append(
                    "\n{}<parameter name={}>{}</parameter>".format(
                        indent, repr(k), repr(v)
                    )
                )
        if self._identifier is not None:
            out.append(self._identifier._repr("\n" + indent, "", ""))
        return out

    def maybe_to_array(self, nplike):
        return None

    def _handle_error(self, error, slicer=None):
        if error is not None and error.str is not None:
            if error.filename is None:
                filename = ""
            else:
                filename = " (in compiled code: " + error.filename.decode(
                    errors="surrogateescape"
                ).lstrip("\n").lstrip("(")

            message = error.str.decode(errors="surrogateescape")

            if error.pass_through:
                raise ak._errors.wrap_error(ValueError(message + filename))

            else:
                if error.id != ak._util.kSliceNone and self._identifier is not None:
                    # FIXME https://github.com/scikit-hep/awkward-1.0/blob/45d59ef4ae45eebb02995b8e1acaac0d46fb9573/src/libawkward/util.cpp#L443-L450
                    pass

                if error.attempt != ak._util.kSliceNone:
                    message += f" while attempting to get index {error.attempt}"

                message += filename

                if slicer is None:
                    raise ak._errors.wrap_error(ValueError(message))
                else:
                    raise ak._errors.index_error(self, slicer, message)

    @staticmethod
    def _selfless_handle_error(error):
        if error.str is not None:
            if error.filename is None:
                filename = ""
            else:
                filename = " (in compiled code: " + error.filename.decode(
                    errors="surrogateescape"
                ).lstrip("\n").lstrip("(")

            message = error.str.decode(errors="surrogateescape")

            if error.pass_through:
                raise ak._errors.wrap_error(ValueError(message + filename))

            else:
                if error.attempt != ak._util.kSliceNone:
                    message += f" while attempting to get index {error.attempt}"

                message += filename

                raise ak._errors.wrap_error(ValueError(message))

    def __array_ufunc__(self, ufunc, method, *inputs, **kwargs):
        raise ak._errors.wrap_error(
            TypeError(
                "do not apply NumPy functions to low-level layouts (Content subclasses); put them in ak.highlevel.Array"
            )
        )

    def __array_function__(self, func, types, args, kwargs):
        raise ak._errors.wrap_error(
            TypeError(
                "do not apply NumPy functions to low-level layouts (Content subclasses); put them in ak.highlevel.Array"
            )
        )

    def __array__(self, **kwargs):
        raise ak._errors.wrap_error(
            TypeError(
                "do not try to convert low-level layouts (Content subclasses) into NumPy arrays; put them in ak.highlevel.Array"
            )
        )

    def __iter__(self):
        if not self._nplike.known_data:
            raise ak._errors.wrap_error(
                TypeError("cannot iterate on an array without concrete data")
            )

        for i in range(len(self)):
            yield self._getitem_at(i)

    def _getitem_next_field(self, head, tail, advanced: ak.index.Index | None):
        nexthead, nexttail = ak._slicing.headtail(tail)
        return self._getitem_field(head)._getitem_next(nexthead, nexttail, advanced)

    def _getitem_next_fields(self, head, tail, advanced: ak.index.Index | None):
        only_fields, not_fields = [], []
        for x in tail:
            if ak._util.isstr(x) or isinstance(x, list):
                only_fields.append(x)
            else:
                not_fields.append(x)
        nexthead, nexttail = ak._slicing.headtail(tuple(not_fields))
        return self._getitem_fields(head, tuple(only_fields))._getitem_next(
            nexthead, nexttail, advanced
        )

    def _getitem_next_newaxis(self, tail, advanced: ak.index.Index | None):
        nexthead, nexttail = ak._slicing.headtail(tail)
        return ak.contents.RegularArray(
            self._getitem_next(nexthead, nexttail, advanced),
            1,  # size
            0,  # zeros_length is irrelevant when the size is 1 (!= 0)
            None,
            None,
            self._nplike,
        )

    def _getitem_next_ellipsis(self, tail, advanced: ak.index.Index | None):
        mindepth, maxdepth = self.minmax_depth

        dimlength = sum(
            1 if isinstance(x, (int, slice, ak.index.Index64)) else 0 for x in tail
        )

        if len(tail) == 0 or mindepth - 1 == maxdepth - 1 == dimlength:
            nexthead, nexttail = ak._slicing.headtail(tail)
            return self._getitem_next(nexthead, nexttail, advanced)

        elif dimlength in {mindepth - 1, maxdepth - 1}:
            raise ak._errors.index_error(
                self,
                Ellipsis,
                "ellipsis (`...`) can't be used on data with different numbers of dimensions",
            )

        else:
            return self._getitem_next(slice(None), (Ellipsis,) + tail, advanced)

    def _getitem_next_regular_missing(
        self, head, tail, advanced: ak.index.Index | None, raw, length: Integral
    ):
        # if this is in a tuple-slice and really should be 0, it will be trimmed later
        length = 1 if length == 0 else length
        index = ak.index.Index64(head.index, nplike=self.nplike)
        indexlength = index.length
        index = index._to_nplike(self.nplike)
        outindex = ak.index.Index64.empty(index.length * length, self._nplike)

        assert outindex.nplike is self._nplike and index.nplike is self._nplike
        self._handle_error(
            self._nplike[
                "awkward_missing_repeat", outindex.dtype.type, index.dtype.type
            ](
                outindex.data,
                index.data,
                index.length,
                length,
                raw._size,
            ),
            slicer=head,
        )

        out = ak.contents.IndexedOptionArray(
            outindex, raw.content, None, self._parameters, self._nplike
        )

        return ak.contents.RegularArray(
            out.simplify_optiontype(),
            indexlength,
            1,
            None,
            self._parameters,
            self._nplike,
        )

    def _getitem_next_missing_jagged(
        self, head, tail, advanced: ak.index.Index | None, that
    ):
        head = head._to_nplike(self._nplike)
        jagged = head.content.toListOffsetArray64()

        index = ak.index.Index64(head._index, nplike=self.nplike)
        content = that._getitem_at(0)
        if self._nplike.known_shape and content.length < index.length:
            raise ak._errors.index_error(
                self,
                head,
                "cannot fit masked jagged slice with length {} into {} of size {}".format(
                    index.length, type(that).__name__, content.length
                ),
            )

        outputmask = ak.index.Index64.empty(index.length, self._nplike)
        starts = ak.index.Index64.empty(index.length, self._nplike)
        stops = ak.index.Index64.empty(index.length, self._nplike)

        assert (
            index.nplike is self._nplike
            and jagged._offsets.nplike is self._nplike
            and outputmask.nplike is self._nplike
            and starts.nplike is self._nplike
            and stops.nplike is self._nplike
        )
        self._handle_error(
            self._nplike[
                "awkward_Content_getitem_next_missing_jagged_getmaskstartstop",
                index.dtype.type,
                jagged._offsets.dtype.type,
                outputmask.dtype.type,
                starts.dtype.type,
                stops.dtype.type,
            ](
                index.data,
                jagged._offsets.data,
                outputmask.data,
                starts.data,
                stops.data,
                index.length,
            ),
            slicer=head,
        )

        tmp = content._getitem_next_jagged(starts, stops, jagged.content, tail)
        out = ak.contents.IndexedOptionArray(
            outputmask, tmp, None, self._parameters, self._nplike
        )
        return ak.contents.RegularArray(
            out.simplify_optiontype(),
            index.length,
            1,
            None,
            self._parameters,
            self._nplike,
        )

    def _getitem_next_missing(
        self,
        head: ak.contents.IndexedOptionArray,
        tail,
        advanced: ak.index.Index | None,
    ):
        assert isinstance(head, ak.contents.IndexedOptionArray)

        if advanced is not None:
            raise ak._errors.index_error(
                self,
                head,
                "cannot mix missing values in slice with NumPy-style advanced indexing",
            )

        if isinstance(head.content, ak.contents.ListOffsetArray):
            if self.nplike.known_shape and self.length != 1:
                raise ak._errors.wrap_error(
                    NotImplementedError("reached a not-well-considered code path")
                )
            return self._getitem_next_missing_jagged(head, tail, advanced, self)

        if isinstance(head.content, ak.contents.NumpyArray):
            headcontent = ak.index.Index64(head.content.data)
            nextcontent = self._getitem_next(headcontent, tail, advanced)
        else:
            nextcontent = self._getitem_next(head.content, tail, advanced)

        if isinstance(nextcontent, ak.contents.RegularArray):
            return self._getitem_next_regular_missing(
                head, tail, advanced, nextcontent, nextcontent.length
            )

        elif isinstance(nextcontent, ak.contents.RecordArray):
            if len(nextcontent._fields) == 0:
                return nextcontent

            contents = []

            for content in nextcontent.contents:
                if isinstance(content, ak.contents.RegularArray):
                    contents.append(
                        self._getitem_next_regular_missing(
                            head, tail, advanced, content, content.length
                        )
                    )
                else:
                    raise ak._errors.wrap_error(
                        NotImplementedError(
                            "FIXME: unhandled case of SliceMissing with RecordArray containing {}".format(
                                content
                            )
                        )
                    )

            return ak.contents.RecordArray(
                contents,
                nextcontent._fields,
                None,
                None,
                self._parameters,
                self._nplike,
            )

        else:
            raise ak._errors.wrap_error(
                NotImplementedError(
                    f"FIXME: unhandled case of SliceMissing with {nextcontent}"
                )
            )

    def __getitem__(self, where):
        return self._getitem(where)

    def _getitem(self, where):
        if ak._util.isint(where):
            return self._getitem_at(where)

        elif isinstance(where, slice) and where.step is None:
            return self._getitem_range(where)

        elif isinstance(where, slice):
            return self._getitem((where,))

        elif ak._util.isstr(where):
            return self._getitem_field(where)

        elif where is np.newaxis:
            return self._getitem((where,))

        elif where is Ellipsis:
            return self._getitem((where,))

        elif isinstance(where, tuple):
            if len(where) == 0:
                return self

            # Normalise valid indices onto well-defined basis
            items = ak._slicing.normalise_items(where, self._nplike)
            # Prepare items for advanced indexing (e.g. via broadcasting)
            nextwhere = ak._slicing.prepare_advanced_indexing(items)

            next = ak.contents.RegularArray(
                self,
                self.length if self._nplike.known_shape else 1,
                1,
                None,
                None,
                self._nplike,
            )

            out = next._getitem_next(nextwhere[0], nextwhere[1:], None)

            if out.length == 0:
                return out._getitem_nothing()
            else:
                return out._getitem_at(0)

        elif isinstance(where, ak.highlevel.Array):
            return self._getitem(where.layout)

        elif isinstance(where, ak.highlevel.Array):
            return self._getitem(where.layout)

        elif (
            isinstance(where, Content)
            and where._parameters is not None
            and (where._parameters.get("__array__") in ("string", "bytestring"))
        ):
            return self._getitem_fields(ak.operations.to_list(where))

        elif isinstance(where, ak.contents.EmptyArray):
            return where.toNumpyArray(np.int64)

        elif isinstance(where, ak.contents.NumpyArray):
            if issubclass(where.dtype.type, np.int64):
                carry = ak.index.Index64(where.data.reshape(-1))
                allow_lazy = True
            elif issubclass(where.dtype.type, np.integer):
                carry = ak.index.Index64(
                    where.data.astype(np.int64).reshape(-1), nplike=self.nplike
                )
                allow_lazy = "copied"  # True, but also can be modified in-place
            elif issubclass(where.dtype.type, (np.bool_, bool)):
                if len(where.data.shape) == 1:
                    where = self._nplike.nonzero(where.data)[0]
                    carry = ak.index.Index64(where, nplike=self.nplike)
                    allow_lazy = "copied"  # True, but also can be modified in-place
                else:
                    wheres = self._nplike.nonzero(where.data)
                    return self._getitem(wheres)
            else:
                raise ak._errors.wrap_error(
                    TypeError(
                        "array slice must be an array of integers or booleans, not\n\n    {}".format(
                            repr(where.data).replace("\n", "\n    ")
                        )
                    )
                )

            out = ak._slicing.getitem_next_array_wrap(
                self._carry(carry, allow_lazy), where.shape
            )
            if out.length == 0:
                return out._getitem_nothing()
            else:
                return out._getitem_at(0)

        elif isinstance(where, Content):
            return self._getitem((where,))

        elif ak._util.is_sized_iterable(where) and len(where) == 0:
            return self._carry(ak.index.Index64.empty(0, self._nplike), allow_lazy=True)

        elif ak._util.is_sized_iterable(where) and all(
            ak._util.isstr(x) for x in where
        ):
            return self._getitem_fields(where)

        elif ak._util.is_sized_iterable(where):
            layout = ak.operations.to_layout(where)
            as_array = layout.maybe_to_array(layout.nplike)
            if as_array is None:
                return self._getitem(layout)
            else:
                return self._getitem(
                    ak.contents.NumpyArray(as_array, None, None, layout.nplike)
                )

        else:
            raise ak._errors.wrap_error(
                TypeError(
                    "only integers, slices (`:`), ellipsis (`...`), np.newaxis (`None`), "
                    "integer/boolean arrays (possibly with variable-length nested "
                    "lists or missing values), field name (str) or names (non-tuple "
                    "iterable of str) are valid indices for slicing, not\n\n    "
                    + repr(where).replace("\n", "\n    ")
                )
            )

    def _getitem_at(self, where: Integral):
        raise ak._util.error(NotImplementedError)

    def _getitem_range(self, where: slice):
        raise ak._util.error(NotImplementedError)

    def _getitem_field(self, where: str):
        raise ak._util.error(NotImplementedError)

    def _getitem_fields(self, where: list[str], only_fields: tuple[str, ...] = ()):
        raise ak._util.error(NotImplementedError)

    def _getitem_next(self, head, tail, advanced: ak.index.Index | None):
        raise ak._util.error(NotImplementedError)

    def _carry(self, carry: ak.index.Index, allow_lazy: bool):
        raise ak._util.error(NotImplementedError)

    def _carry_asrange(self, carry: ak.index.Index):
        assert isinstance(carry, ak.index.Index)

        result = self._nplike.index_nplike.empty(1, dtype=np.bool_)
        assert carry.nplike is self._nplike
        self._handle_error(
            self._nplike[
                "awkward_Index_iscontiguous",  # badly named
                np.bool_,
                carry.dtype.type,
            ](
                result,
                carry.data,
                carry.length,
            ),
            slicer=carry.data,
        )
        if result[0]:
            if carry.length == self.length:
                return self
            elif carry.length < self.length:
                return self._getitem_range(slice(0, carry.length))
            else:
                raise ak._errors.wrap_error(IndexError)
        else:
            return None

    def _typetracer_identifier(self):
        if self._identifier is None:
            return None
        else:
            raise ak._errors.wrap_error(NotImplementedError)

    def _range_identifier(self, start: Integral, stop: Integral):
        if self._identifier is None:
            return None
        else:
            raise ak._errors.wrap_error(NotImplementedError)

    def _field_identifier(self, field: str):
        if self._identifier is None:
            return None
        else:
            raise ak._errors.wrap_error(NotImplementedError)

    def _fields_identifier(self, fields: list[str]):
        if self._identifier is None:
            return None
        else:
            raise ak._errors.wrap_error(NotImplementedError)

    def _carry_identifier(self, carry: ak.index.Index):
        if self._identifier is None:
            return None
        else:
            raise ak._errors.wrap_error(NotImplementedError)

    def axis_wrap_if_negative(self, axis: AxisMaybeNone) -> AxisMaybeNone:
        if axis is None or axis >= 0:
            return axis

        mindepth, maxdepth = self.minmax_depth
        depth = self.purelist_depth
        if mindepth == depth and maxdepth == depth:
            posaxis = depth + axis
            if posaxis < 0:
                raise ak._errors.wrap_error(
                    np.AxisError(
                        f"axis={axis} exceeds the depth ({depth}) of this array"
                    )
                )
            return posaxis

        elif mindepth + axis == 0:
            raise ak._errors.wrap_error(
                np.AxisError(
                    "axis={} exceeds the depth ({}) of at least one record field (or union possibility) of this array".format(
                        axis, depth
                    )
                )
            )

        return axis

    def _local_index_axis0(self) -> ak.contents.NumpyArray:
        localindex = ak.index.Index64.empty(self.length, self._nplike)
        self._handle_error(
            self._nplike["awkward_localindex", np.int64](
                localindex.data,
                localindex.length,
            )
        )
        return ak.contents.NumpyArray(localindex, None, None, self._nplike)

    def merge(self, other: Content) -> Content:
        others = [other]
        return self.mergemany(others)

    def mergeable(self, other: Content, mergebool: bool = True) -> bool:
        # Is the other content is an identity, or a union?
        if other.is_identity_like or other.is_UnionType:
            return True
        # Otherwise, do the parameters match? If not, we can't merge.
        elif not (
            form._parameters_equal(
                self._parameters, other._parameters, only_array_record=True
            )
        ):
            return False
        # Finally, fall back upon the per-content implementation
        else:
            return self._mergeable(other, mergebool)

<<<<<<< HEAD
    def _mergeable(self, other: Content, mergebool: bool) -> bool:
        raise ak._util.error(NotImplementedError)

    def mergemany(self, others: list[Content]) -> Content:
        raise ak._util.error(NotImplementedError)
=======
    def _mergeable(self, other: "Content", mergebool: bool) -> bool:
        raise ak._errors.wrap_error(NotImplementedError)

    def mergemany(self, others):
        raise ak._errors.wrap_error(NotImplementedError)
>>>>>>> aaef8002

    def merge_as_union(self, other: Content) -> ak.contents.UnionArray:
        mylength = self.length
        theirlength = other.length
        tags = ak.index.Index8.empty((mylength + theirlength), self._nplike)
        index = ak.index.Index64.empty((mylength + theirlength), self._nplike)
        contents = [self, other]
        assert tags.nplike is self._nplike
        self._handle_error(
            self._nplike["awkward_UnionArray_filltags_const", tags.dtype.type](
                tags.data, 0, mylength, 0
            )
        )
        assert index.nplike is self._nplike
        self._handle_error(
            self._nplike["awkward_UnionArray_fillindex_count", index.dtype.type](
                index.data, 0, mylength
            )
        )
        self._handle_error(
            self._nplike["awkward_UnionArray_filltags_const", tags.dtype.type](
                tags.data, mylength, theirlength, 1
            )
        )
        self._handle_error(
            self._nplike["awkward_UnionArray_fillindex_count", index.dtype.type](
                index.data, mylength, theirlength
            )
        )

        return ak.contents.UnionArray(tags, index, contents, None, None, self._nplike)

    def _merging_strategy(
        self, others: list[Content]
    ) -> tuple[list[Content], list[Content]]:
        if len(others) == 0:
            raise ak._errors.wrap_error(
                ValueError(
                    "to merge this array with 'others', at least one other must be provided"
                )
            )

        head = [self]
        tail = []
        i = 0

        while i < len(others):
            other = others[i]
            if isinstance(
                other,
                (
                    ak.contents.IndexedArray,
                    ak.contents.IndexedOptionArray,
                    ak.contents.ByteMaskedArray,
                    ak.contents.BitMaskedArray,
                    ak.contents.UnmaskedArray,
                    ak.contents.UnionArray,
                ),
            ):
                break
            else:
                head.append(other)
            i = i + 1

        while i < len(others):
            tail.append(others[i])
            i = i + 1

        if any(isinstance(x.nplike, ak._typetracer.TypeTracer) for x in head + tail):
            head = [
                x if isinstance(x.nplike, ak._typetracer.TypeTracer) else x.typetracer
                for x in head
            ]
            tail = [
                x if isinstance(x.nplike, ak._typetracer.TypeTracer) else x.typetracer
                for x in tail
            ]

        return (head, tail)

    def dummy(self):
        raise ak._errors.wrap_error(
            NotImplementedError(
                "FIXME: need to implement 'dummy', which makes an array of length 1 and an arbitrary value (0?) for this array type"
            )
        )

    def local_index(self, axis: Integral):
        return self._local_index(axis, 0)

    def _local_index(self, axis: Integral, depth: Integral):
        raise ak._util.error(NotImplementedError)

    def _reduce(
        self,
        reducer: type[ak._reducers.Reducer],
        axis: Integral = -1,
        mask: bool = True,
        keepdims: bool = False,
        behavior: dict | None = None,
    ):
        if axis is None:
            raise ak._errors.wrap_error(NotImplementedError)

        negaxis = -axis
        branch, depth = self.branch_depth

        if branch:
            if negaxis <= 0:
                raise ak._errors.wrap_error(
                    ValueError(
                        "cannot use non-negative axis on a nested list structure "
                        "of variable depth (negative axis counts from the leaves of "
                        "the tree; non-negative from the root)"
                    )
                )
            if negaxis > depth:
                raise ak._errors.wrap_error(
                    ValueError(
                        "cannot use axis={} on a nested list structure that splits into "
                        "different depths, the minimum of which is depth={} "
                        "from the leaves".format(axis, depth)
                    )
                )
        else:
            if negaxis <= 0:
                negaxis += depth
            if not (0 < negaxis and negaxis <= depth):
                raise ak._errors.wrap_error(
                    ValueError(
                        "axis={} exceeds the depth of the nested list structure "
                        "(which is {})".format(axis, depth)
                    )
                )

        starts = ak.index.Index64.zeros(1, self._nplike)
        parents = ak.index.Index64.zeros(self.length, self._nplike)
        shifts = None
        next = self._reduce_next(
            reducer,
            negaxis,
            starts,
            shifts,
            parents,
            1,
            mask,
            keepdims,
            behavior,
        )

        return next[0]

    def _reduce_next(
        self,
        reducer: type[ak._reducers.Reducer],
        negaxis: Integral,
        starts: ak.index.Index,
        shifts: ak.index.Index | None,
        parents: ak.index.Index,
        outlength: Integral,
        mask: bool,
        keepdims: bool,
        behavior: dict | None,
    ):
        raise ak._util.error(NotImplementedError)

    def argmin(
        self,
        axis: Integral = -1,
        mask: bool = True,
        keepdims: bool = False,
        behavior: dict | None = None,
    ):
        return self._reduce(awkward._reducers.ArgMin, axis, mask, keepdims, behavior)

    def argmax(
        self,
        axis: Integral = -1,
        mask: bool = True,
        keepdims: bool = False,
        behavior: dict | None = None,
    ):
        return self._reduce(awkward._reducers.ArgMax, axis, mask, keepdims, behavior)

    def count(
        self,
        axis: Integral = -1,
        mask: bool = False,
        keepdims: bool = False,
        behavior: dict | None = None,
    ):
        return self._reduce(awkward._reducers.Count, axis, mask, keepdims, behavior)

    def count_nonzero(
        self,
        axis: Integral = -1,
        mask: bool = False,
        keepdims: bool = False,
        behavior: dict | None = None,
    ):
        return self._reduce(
            awkward._reducers.CountNonzero, axis, mask, keepdims, behavior
        )

    def sum(
        self,
        axis: Integral = -1,
        mask: bool = False,
        keepdims: bool = False,
        behavior: dict | None = None,
    ):
        return self._reduce(awkward._reducers.Sum, axis, mask, keepdims, behavior)

    def prod(
        self,
        axis: Integral = -1,
        mask: bool = False,
        keepdims: bool = False,
        behavior: dict | None = None,
    ):
        return self._reduce(awkward._reducers.Prod, axis, mask, keepdims, behavior)

    def any(
        self,
        axis: Integral = -1,
        mask: bool = False,
        keepdims: bool = False,
        behavior: dict | None = None,
    ):
        return self._reduce(awkward._reducers.Any, axis, mask, keepdims, behavior)

    def all(
        self,
        axis: Integral = -1,
        mask: bool = False,
        keepdims: bool = False,
        behavior: dict | None = None,
    ):
        return self._reduce(awkward._reducers.All, axis, mask, keepdims, behavior)

    def min(
        self,
        axis: Integral = -1,
        mask: bool = True,
        keepdims: bool = False,
        initial: dict | None = None,
        behavior=None,
    ):
        return self._reduce(
            awkward._reducers.Min(initial), axis, mask, keepdims, behavior
        )

    def max(
        self,
        axis: Integral = -1,
        mask: bool = True,
        keepdims: bool = False,
        initial: dict | None = None,
        behavior: dict = None,
    ):
        return self._reduce(
            awkward._reducers.Max(initial), axis, mask, keepdims, behavior
        )

    def argsort(
        self,
        axis: Integral = -1,
        ascending: bool = True,
        stable: bool = False,
        kind: Any = None,
        order: Any = None,
    ):
        negaxis = -axis
        branch, depth = self.branch_depth
        if branch:
            if negaxis <= 0:
                raise ak._errors.wrap_error(
                    ValueError(
                        "cannot use non-negative axis on a nested list structure "
                        "of variable depth (negative axis counts from the leaves "
                        "of the tree; non-negative from the root)"
                    )
                )
            if negaxis > depth:
                raise ak._errors.wrap_error(
                    ValueError(
                        "cannot use axis={} on a nested list structure that splits into "
                        "different depths, the minimum of which is depth={} from the leaves".format(
                            axis, depth
                        )
                    )
                )
        else:
            if negaxis <= 0:
                negaxis = negaxis + depth
            if not (0 < negaxis and negaxis <= depth):
                raise ak._errors.wrap_error(
                    ValueError(
                        "axis={} exceeds the depth of the nested list structure "
                        "(which is {})".format(axis, depth)
                    )
                )

        starts = ak.index.Index64.zeros(1, self._nplike)
        parents = ak.index.Index64.zeros(self.length, self._nplike)
        return self._argsort_next(
            negaxis,
            starts,
            None,
            parents,
            1,
            ascending,
            stable,
            kind,
            order,
        )

    def _argsort_next(
        self,
        negaxis: Integral,
        starts: ak.index.Index,
        shifts: ak.index.Index | None,
        parents: ak.index.Index,
        outlength: Integral,
        ascending: bool,
        stable: bool,
        kind: Any,
        order: Any,
    ):
        raise ak._util.error(NotImplementedError)

    def sort(
        self,
        axis: Integral = -1,
        ascending: bool = True,
        stable: bool = False,
        kind: Any = None,
        order: Any = None,
    ):
        negaxis = -axis
        branch, depth = self.branch_depth
        if branch:
            if negaxis <= 0:
                raise ak._errors.wrap_error(
                    ValueError(
                        "cannot use non-negative axis on a nested list structure "
                        "of variable depth (negative axis counts from the leaves "
                        "of the tree; non-negative from the root)"
                    )
                )
            if negaxis > depth:
                raise ak._errors.wrap_error(
                    ValueError(
                        "cannot use axis={} on a nested list structure that splits into "
                        "different depths, the minimum of which is depth={} from the leaves".format(
                            axis, depth
                        )
                    )
                )
        else:
            if negaxis <= 0:
                negaxis = negaxis + depth
            if not (0 < negaxis and negaxis <= depth):
                raise ak._errors.wrap_error(
                    ValueError(
                        "axis={} exceeds the depth of the nested list structure "
                        "(which is {})".format(axis, depth)
                    )
                )

        starts = ak.index.Index64.zeros(1, self._nplike)
        parents = ak.index.Index64.zeros(self.length, self._nplike)
        return self._sort_next(
            negaxis,
            starts,
            parents,
            1,
            ascending,
            stable,
            kind,
            order,
        )

    def _sort_next(
        self,
        negaxis: Integral,
        starts: ak.index.Index,
        parents: ak.index.Index,
        outlength: Integral,
        ascending: bool,
        stable: bool,
        kind: Any,
        order: Any,
    ):
        raise ak._util.error(NotImplementedError)

    def _combinations_axis0(
        self,
        n: Integral,
        replacement: bool,
        recordlookup: list[str] | None,
        parameters: dict | None,
    ):
        size = self.length
        if replacement:
            size = size + (n - 1)
        thisn = n
        combinationslen = 0
        if thisn > size:
            combinationslen = 0
        elif thisn == size:
            combinationslen = 1
        else:
            if thisn * 2 > size:
                thisn = size - thisn
            combinationslen = size
            for j in range(2, thisn + 1):
                combinationslen = combinationslen * (size - j + 1)
                combinationslen = combinationslen // j

        tocarryraw = self._nplike.index_nplike.empty(n, dtype=np.intp)
        tocarry = []
        for i in range(n):
            ptr = ak.index.Index64.empty(combinationslen, self._nplike, dtype=np.int64)
            tocarry.append(ptr)
            if self._nplike.known_data:
                tocarryraw[i] = ptr.ptr

        toindex = ak.index.Index64.empty(n, self._nplike, dtype=np.int64)
        fromindex = ak.index.Index64.empty(n, self._nplike, dtype=np.int64)

        assert toindex.nplike is self._nplike and fromindex.nplike is self._nplike
        self._handle_error(
            self._nplike[
                "awkward_RegularArray_combinations_64",
                np.int64,
                toindex.data.dtype.type,
                fromindex.data.dtype.type,
            ](
                tocarryraw,
                toindex.data,
                fromindex.data,
                n,
                replacement,
                self.length,
                1,
            )
        )
        contents = []
        length = None
        for ptr in tocarry:
            contents.append(
                ak.contents.IndexedArray(ptr, self, None, None, self._nplike)
            )
            length = contents[-1].length
        assert length is not None
        return ak.contents.RecordArray(
            contents, recordlookup, length, None, parameters, self._nplike
        )

    def combinations(
        self,
        n: Integral,
        replacement: bool = False,
        axis: Integral = 1,
        fields: list[str] | None = None,
        parameters: dict | None = None,
    ):
        if n < 1:
            raise ak._errors.wrap_error(
                ValueError("in combinations, 'n' must be at least 1")
            )

        recordlookup = None
        if fields is not None:
            recordlookup = fields
            if len(recordlookup) != n:
                raise ak._errors.wrap_error(
                    ValueError("if provided, the length of 'fields' must be 'n'")
                )
        return self._combinations(n, replacement, recordlookup, parameters, axis, 0)

    def _combinations(
        self,
        n: Integral,
        replacement: bool,
        recordlookup: list[str] | None,
        parameters: dict[str, Any] | None,
        axis: Integral,
        depth: Integral,
    ):
        raise ak._util.error(NotImplementedError)

    def validity_error_parameters(self, path: str) -> str:
        if self.parameter("__array__") == "string":
            content = None
            if isinstance(
                self,
                (
                    ak.contents.ListArray,
                    ak.contents.ListOffsetArray,
                    ak.contents.RegularArray,
                ),
            ):
                content = self.content
            else:
                return 'at {} ("{}"): __array__ = "string" only allowed for ListArray, ListOffsetArray and RegularArray'.format(
                    path, type(self)
                )
            if content.parameter("__array__") != "char":
                return 'at {} ("{}"): __array__ = "string" must directly contain a node with __array__ = "char"'.format(
                    path, type(self)
                )
            if isinstance(content, ak.contents.NumpyArray):
                if content.dtype.type != np.uint8:
                    return 'at {} ("{}"): __array__ = "char" requires dtype == uint8'.format(
                        path, type(self)
                    )
                if len(content.shape) != 1:
                    return 'at {} ("{}"): __array__ = "char" must be one-dimensional'.format(
                        path, type(self)
                    )
            else:
                return 'at {} ("{}"): __array__ = "char" only allowed for NumpyArray'.format(
                    path, type(self)
                )
            return ""

        if self.parameter("__array__") == "bytestring":
            content = None
            if isinstance(
                self,
                (
                    ak.contents.ListArray,
                    ak.contents.ListOffsetArray,
                    ak.contents.RegularArray,
                ),
            ):
                content = self.content
            else:
                return 'at {} ("{}"): __array__ = "bytestring" only allowed for ListArray, ListOffsetArray and RegularArray'.format(
                    path, type(self)
                )
            if content.parameter("__array__") != "byte":
                return 'at {} ("{}"): __array__ = "bytestring" must directly contain a node with __array__ = "byte"'.format(
                    path, type(self)
                )
            if isinstance(content, ak.contents.NumpyArray):
                if content.dtype.type != np.uint8:
                    return 'at {} ("{}"): __array__ = "byte" requires dtype == uint8'.format(
                        path, type(self)
                    )
                if len(content.shape) != 1:
                    return 'at {} ("{}"): __array__ = "byte" must be one-dimensional'.format(
                        path, type(self)
                    )
            else:
                return 'at {} ("{}"): __array__ = "byte" only allowed for NumpyArray'.format(
                    path, type(self)
                )
            return ""

        if self.parameter("__array__") == "char":
            return 'at {} ("{}"): __array__ = "char" must be directly inside __array__ = "string"'.format(
                path, type(self)
            )

        if self.parameter("__array__") == "byte":
            return 'at {} ("{}"): __array__ = "byte" must be directly inside __array__ = "bytestring"'.format(
                path, type(self)
            )

        if self.parameter("__array__") == "categorical":
            content = None
            if isinstance(
                self,
                (
                    ak.contents.IndexedArray,
                    ak.contents.IndexedOptionArray,
                ),
            ):
                content = self.content
            else:
                return 'at {} ("{}"): __array__ = "categorical" only allowed for IndexedArray and IndexedOptionArray'.format(
                    path, type(self)
                )
            if not content.is_unique():
                return 'at {} ("{}"): __array__ = "categorical" requires contents to be unique'.format(
                    path, type(self)
                )

        return ""

    def validity_error(self, path: str = "layout") -> str:
        paramcheck = self.validity_error_parameters(path)
        if paramcheck != "":
            return paramcheck
        return self._validity_error(path)

    def _validity_error(self, path: str) -> str:
        raise ak._util.error(NotImplementedError)

    @property
    def nbytes(self) -> int:
        return self._nbytes_part()

    def purelist_parameter(self, key: str):
        return self.Form.purelist_parameter(self, key)

    def is_unique(self, axis: Integral | None = None) -> bool:
        negaxis = axis if axis is None else -axis
        starts = ak.index.Index64.zeros(1, self._nplike)
        parents = ak.index.Index64.zeros(self.length, self._nplike)
        return self._is_unique(negaxis, starts, parents, 1)

    def _is_unique(
        self,
        negaxis: Integral | None,
        starts: ak.index.Index,
        parents: ak.index.Index,
        outlength: Integral,
    ) -> bool:
        raise ak._util.error(NotImplementedError)

    def unique(self, axis=None):
        if axis == -1 or axis is None:
            negaxis = axis if axis is None else -axis
            if negaxis is not None:
                branch, depth = self.branch_depth
                if branch:
                    if negaxis <= 0:
                        raise ak._errors.wrap_error(
                            np.AxisError(
                                "cannot use non-negative axis on a nested list structure "
                                "of variable depth (negative axis counts from the leaves "
                                "of the tree; non-negative from the root)"
                            )
                        )
                    if negaxis > depth:
                        raise ak._errors.wrap_error(
                            np.AxisError(
                                "cannot use axis={} on a nested list structure that splits into "
                                "different depths, the minimum of which is depth={} from the leaves".format(
                                    axis, depth
                                )
                            )
                        )
                else:
                    if negaxis <= 0:
                        negaxis = negaxis + depth
                    if not (0 < negaxis and negaxis <= depth):
                        raise ak._errors.wrap_error(
                            np.AxisError(
                                "axis={} exceeds the depth of this array ({})".format(
                                    axis, depth
                                )
                            )
                        )

            starts = ak.index.Index64.zeros(1, self._nplike)
            parents = ak.index.Index64.zeros(self.length, self._nplike)

            return self._unique(negaxis, starts, parents, 1)

        raise ak._errors.wrap_error(
            np.AxisError(
                "unique expects axis 'None' or '-1', got axis={} that is not supported yet".format(
                    axis
                )
            )
        )

    def _unique(
        self,
        negaxis: Integral | None,
        starts: ak.index.Index,
        parents: ak.index.Index,
        outlength: Integral,
    ):
        raise ak._util.error(NotImplementedError)

    @property
    def is_identity_like(self) -> bool:
        return self.Form.is_identity_like.__get__(self)

    @property
    def purelist_isregular(self) -> bool:
        return self.Form.purelist_isregular.__get__(self)

    @property
    def purelist_depth(self) -> int:
        return self.Form.purelist_depth.__get__(self)

    @property
    def minmax_depth(self) -> tuple[int, int]:
        return self.Form.minmax_depth.__get__(self)

    @property
    def branch_depth(self) -> tuple[bool, int]:
        return self.Form.branch_depth.__get__(self)

    @property
    def fields(self) -> list[str]:
        return self.Form.fields.__get__(self)

    @property
    def is_tuple(self) -> bool:
        return self.Form.is_tuple.__get__(self)

    @property
    def dimension_optiontype(self) -> bool:
        return self.Form.dimension_optiontype.__get__(self)

    def pad_none_axis0(self, target: Integral, clip: bool) -> Content:
        if not clip and target < self.length:
            index = ak.index.Index64(
                self._nplike.index_nplike.arange(self.length, dtype=np.int64),
                nplike=self.nplike,
            )

        else:
            index = ak.index.Index64.empty(target, self._nplike)

            assert index.nplike is self._nplike
            self._handle_error(
                self._nplike[
                    "awkward_index_rpad_and_clip_axis0",
                    index.dtype.type,
                ](index.data, target, self.length)
            )

        next = ak.contents.IndexedOptionArray(
            index,
            self,
            None,
            self._parameters,
            self._nplike,
        )
        return next.simplify_optiontype()

    def pad_none(self, length: Integral, axis: Integral, clip: bool = False) -> Content:
        return self._pad_none(length, axis, 0, clip)

    def _pad_none(
        self, target: Integral, axis: Integral, depth: Integral, clip: bool
    ) -> Content:
        raise ak._util.error(NotImplementedError)

    def to_arrow(
        self,
        list_to32: bool = False,
        string_to32: bool = False,
        bytestring_to32: bool = False,
        emptyarray_to=None,
        categorical_as_dictionary: bool = False,
        extensionarray: bool = True,
        count_nulls: bool = True,
        record_is_scalar: bool = False,
    ):
        import awkward._connect.pyarrow

        pyarrow = awkward._connect.pyarrow.import_pyarrow("to_arrow")
        return self._to_arrow(
            pyarrow,
            None,
            None,
            self.length,
            {
                "list_to32": list_to32,
                "string_to32": string_to32,
                "bytestring_to32": bytestring_to32,
                "emptyarray_to": emptyarray_to,
                "categorical_as_dictionary": categorical_as_dictionary,
                "extensionarray": extensionarray,
                "count_nulls": count_nulls,
                "record_is_scalar": record_is_scalar,
            },
        )

    def _to_arrow(
        self,
        pyarrow: Any,
        mask_node: Any,
        validbytes: Any,
        length: Integral,
        options: dict[str, Any],
    ):
        raise ak._util.error(NotImplementedError)

    def to_numpy(self, allow_missing: bool):
        return self._to_numpy(allow_missing)

    def _to_numpy(self, allow_missing: bool):
        raise ak._util.error(NotImplementedError)

    def completely_flatten(
        self,
        nplike: NumpyLike | None = None,
        flatten_records: bool = True,
        function_name: str | None = None,
    ):
        if nplike is None:
            nplike = self._nplike
        arrays = self._completely_flatten(
            nplike,
            {
                "flatten_records": flatten_records,
                "function_name": function_name,
            },
        )
        return tuple(arrays)

    def _completely_flatten(
        self, nplike: NumpyLike | None, options: dict[str, Any]
    ) -> list:
        raise ak._util.error(NotImplementedError)

    def recursively_apply(
        self,
        action: ActionType,
        behavior: dict | None = None,
        depth_context: dict[str, Any] | None = None,
        lateral_context: dict[str, Any] | None = None,
        allow_records: bool = True,
        keep_parameters: bool = True,
        numpy_to_regular: bool = True,
        return_array: bool = True,
        function_name: str | None = None,
    ) -> Content | None:
        return self._recursively_apply(
            action,
            behavior,
            1,
            copy.copy(depth_context),
            lateral_context,
            {
                "allow_records": allow_records,
                "keep_parameters": keep_parameters,
                "numpy_to_regular": numpy_to_regular,
                "return_array": return_array,
                "function_name": function_name,
            },
        )

    def _recursively_apply(
        self,
        action: ActionType,
        behavior: dict | None,
        depth: Integral,
        depth_context: dict | None,
        lateral_context: dict | None,
        options: dict[str, Any],
    ) -> Content | None:
        raise ak._util.error(NotImplementedError)

    def to_json(
        self,
        nan_string: str | None = None,
        posinf_string: str | None = None,
        neginf_string: str | None = None,
        complex_record_fields: tuple[str, str] | None = None,
        convert_bytes: bool | None = None,
        behavior: dict | None = None,
    ) -> list:
        if complex_record_fields is None:
            complex_real_string = None
            complex_imag_string = None
        elif (
            isinstance(complex_record_fields, Sized)
            and isinstance(complex_record_fields, Iterable)
            and len(complex_record_fields) == 2
            and ak._util.isstr(complex_record_fields[0])
            and ak._util.isstr(complex_record_fields[1])
        ):
            complex_real_string, complex_imag_string = complex_record_fields
        else:
            complex_real_string, complex_imag_string = None, None

        return self.packed()._to_list(
            behavior,
            {
                "nan_string": nan_string,
                "posinf_string": posinf_string,
                "neginf_string": neginf_string,
                "complex_real_string": complex_real_string,
                "complex_imag_string": complex_imag_string,
                "convert_bytes": convert_bytes,
            },
        )

    def packed(self) -> Content:
        raise ak._util.error(NotImplementedError)

    def tolist(self, behavior: dict | None = None) -> list:
        return self.to_list(behavior)

    def to_list(self, behavior: dict | None = None) -> list:
        return self.packed()._to_list(behavior, None)

    def _to_list(
        self, behavior: dict | None, json_conversions: dict[str, Any] | None
    ) -> list:
        raise ak._util.error(NotImplementedError)

    def _to_list_custom(
        self, behavior: dict | None, json_conversions: dict[str, Any] | None
    ):
        if self.is_RecordType:
            getitem = ak._util.recordclass(self, behavior).__getitem__
            overloaded = getitem is not ak.highlevel.Record.__getitem__ and not getattr(
                getitem, "ignore_in_to_list", False
            )
        else:
            getitem = ak._util.arrayclass(self, behavior).__getitem__
            overloaded = getitem is not ak.highlevel.Array.__getitem__ and not getattr(
                getitem, "ignore_in_to_list", False
            )

        if overloaded:
            array = ak._util.wrap(self, behavior=behavior)
            out = [None] * self.length
            for i in range(self.length):
                out[i] = array[i]
                if isinstance(out[i], (ak.highlevel.Array, ak.highlevel.Record)):
                    out[i] = out[i]._layout._to_list(behavior, json_conversions)
                elif hasattr(out[i], "tolist"):
                    out[i] = out[i].tolist()

            # These json_conversions are applied in NumpyArray (for numbers)
            # and ListArray/ListOffsetArray/RegularArray (for bytestrings),
            # but they're also applied here because __getitem__ might return
            # something convertible (the overloaded __getitem__ might be
            # trivial, as it is in Vector).
            if json_conversions is not None:
                convert_bytes = json_conversions["convert_bytes"]
                if convert_bytes is not None:
                    for i, x in enumerate(out):
                        if isinstance(x, bytes):
                            out[i] = convert_bytes(x)

                outimag = None
                complex_real_string = json_conversions["complex_real_string"]
                complex_imag_string = json_conversions["complex_imag_string"]
                if complex_real_string is not None:
                    if any(
                        not isinstance(x, Real) and isinstance(x, Complex) for x in out
                    ):
                        outimag = [None] * len(out)
                        for i, x in enumerate(out):
                            if isinstance(x, Complex):
                                out[i] = x.real
                                outimag[i] = x.imag
                            else:
                                out[i] = x
                                outimag[i] = None

                filters = []

                nan_string = json_conversions["nan_string"]
                if nan_string is not None:
                    isnan = math.isnan
                    filters.append(lambda x: nan_string if isnan(x) else x)

                posinf_string = json_conversions["posinf_string"]
                if posinf_string is not None:
                    inf = float("inf")
                    filters.append(lambda x: posinf_string if x == inf else x)

                neginf_string = json_conversions["neginf_string"]
                if neginf_string is not None:
                    minf = float("-inf")
                    filters.append(lambda x: neginf_string if x == minf else x)

                if len(filters) == 1:
                    f0 = filters[0]
                    for i, x in enumerate(out):
                        out[i] = f0(x)
                    if outimag is not None:
                        for i, x in enumerate(outimag):
                            outimag[i] = f0(x)
                elif len(filters) == 2:
                    f0 = filters[0]
                    f1 = filters[1]
                    for i, x in enumerate(out):
                        out[i] = f1(f0(x))
                    if outimag is not None:
                        for i, x in enumerate(outimag):
                            outimag[i] = f1(f0(x))
                elif len(filters) == 3:
                    f0 = filters[0]
                    f1 = filters[1]
                    f2 = filters[2]
                    for i, x in enumerate(out):
                        out[i] = f2(f1(f0(x)))
                    if outimag is not None:
                        for i, x in enumerate(outimag):
                            outimag[i] = f2(f1(f0(x)))

                if outimag is not None:
                    for i, (real, imag) in enumerate(zip(out, outimag)):
                        out[i] = {complex_real_string: real, complex_imag_string: imag}

            return out

    def flatten(self, axis: Integral = 1, depth: Integral = 0) -> Content:
        offsets, flattened = self._offsets_and_flattened(axis, depth)
        return flattened

    def _offsets_and_flattened(
        self, axis: Integral, depth: Integral
    ) -> tuple[ak.index.Index, Content]:
        raise ak._util.error(NotImplementedError)

    def to_backend(self, backend: str) -> Self:
        if self.nplike is ak._util.regularize_backend(backend):
            return self
        else:
            return self._to_nplike(ak._util.regularize_backend(backend))

    def _to_nplike(self, nplike: NumpyLike) -> Self:
        raise ak._util.error(NotImplementedError)

    def with_parameter(self, key: str, value: Any) -> Self:
        out = copy.copy(self)

        if self._parameters is None:
            parameters = {}
        else:
            parameters = copy.copy(self._parameters)
        parameters[key] = value
        out._parameters = parameters

        return out

    def __copy__(self):
        raise ak._errors.wrap_error(NotImplementedError)

    def __deepcopy__(self, memo):
        raise ak._errors.wrap_error(NotImplementedError)

    def layout_equal(
        self, other: Content, index_dtype: bool = True, numpyarray: bool = True
    ) -> bool:
        return (
            self.__class__ is other.__class__
            and len(self) == len(other)
            and ak.identifier._identifiers_equal(self.identifier, other.identifier)
            and form._parameters_equal(
                self.parameters, other.parameters, only_array_record=False
            )
            and self._layout_equal(other, index_dtype, numpyarray)
        )

    def _layout_equal(
        self, other: Self, index_dtype: bool = True, numpyarray: bool = True
    ) -> bool:
        raise ak._util.error(NotImplementedError)

    def _repr(self, indent: str, pre: str, post: str) -> str:
        raise ak._util.error(NotImplementedError)<|MERGE_RESOLUTION|>--- conflicted
+++ resolved
@@ -76,17 +76,10 @@
                 )
             )
 
-<<<<<<< HEAD
         if nplike is not None and not isinstance(nplike, NumpyLike):
-            raise ak._util.error(
+            raise ak._errors.wrap_error(
                 TypeError(
                     "{} 'nplike' must be an NumpyLike or None, not {}".format(
-=======
-        if nplike is not None and not isinstance(nplike, ak.nplikes.NumpyLike):
-            raise ak._errors.wrap_error(
-                TypeError(
-                    "{} 'nplike' must be an ak.nplikes.NumpyLike or None, not {}".format(
->>>>>>> aaef8002
                         type(self).__name__, repr(nplike)
                     )
                 )
@@ -820,19 +813,11 @@
         else:
             return self._mergeable(other, mergebool)
 
-<<<<<<< HEAD
     def _mergeable(self, other: Content, mergebool: bool) -> bool:
-        raise ak._util.error(NotImplementedError)
+        raise ak._errors.wrap_error(NotImplementedError)
 
     def mergemany(self, others: list[Content]) -> Content:
-        raise ak._util.error(NotImplementedError)
-=======
-    def _mergeable(self, other: "Content", mergebool: bool) -> bool:
         raise ak._errors.wrap_error(NotImplementedError)
-
-    def mergemany(self, others):
-        raise ak._errors.wrap_error(NotImplementedError)
->>>>>>> aaef8002
 
     def merge_as_union(self, other: Content) -> ak.contents.UnionArray:
         mylength = self.length

--- conflicted
+++ resolved
@@ -51,26 +51,7 @@
     is_RecordType = False
     is_UnionType = False
 
-<<<<<<< HEAD
-    def _init(
-        self,
-        identifier: ak.identifier.Identifier | None,
-        parameters: dict[str, Any] | None,
-        nplike: NumpyLike | None,
-    ):
-        if identifier is not None and not isinstance(
-            identifier, ak.identifier.Identifier
-        ):
-            raise ak._errors.wrap_error(
-                TypeError(
-                    "{} 'identifier' must be an Identifier or None, not {}".format(
-                        type(self).__name__, repr(identifier)
-                    )
-                )
-            )
-=======
-    def _init(self, parameters, nplike):
->>>>>>> e6f49044
+    def _init(self, parameters: dict[str, Any] | None, nplike: NumpyLike | None):
         if parameters is not None and not isinstance(parameters, dict):
             raise ak._errors.wrap_error(
                 TypeError(
@@ -93,15 +74,7 @@
         self._nplike = nplike
 
     @property
-<<<<<<< HEAD
-    def identifier(self) -> ak.identifier.Identifier | None:
-        return self._identifier
-
-    @property
     def parameters(self) -> dict[str, Any]:
-=======
-    def parameters(self):
->>>>>>> e6f49044
         if self._parameters is None:
             self._parameters = {}
         return self._parameters
@@ -723,41 +696,7 @@
         else:
             return None
 
-<<<<<<< HEAD
-    def _typetracer_identifier(self):
-        if self._identifier is None:
-            return None
-        else:
-            raise ak._errors.wrap_error(NotImplementedError)
-
-    def _range_identifier(self, start: Integral, stop: Integral):
-        if self._identifier is None:
-            return None
-        else:
-            raise ak._errors.wrap_error(NotImplementedError)
-
-    def _field_identifier(self, field: str):
-        if self._identifier is None:
-            return None
-        else:
-            raise ak._errors.wrap_error(NotImplementedError)
-
-    def _fields_identifier(self, fields: list[str]):
-        if self._identifier is None:
-            return None
-        else:
-            raise ak._errors.wrap_error(NotImplementedError)
-
-    def _carry_identifier(self, carry: ak.index.Index):
-        if self._identifier is None:
-            return None
-        else:
-            raise ak._errors.wrap_error(NotImplementedError)
-
     def axis_wrap_if_negative(self, axis: AxisMaybeNone) -> AxisMaybeNone:
-=======
-    def axis_wrap_if_negative(self, axis):
->>>>>>> e6f49044
         if axis is None or axis >= 0:
             return axis
 
@@ -1607,7 +1546,6 @@
     def to_numpy(self, allow_missing: bool):
         return self._to_numpy(allow_missing)
 
-<<<<<<< HEAD
     def _to_numpy(self, allow_missing: bool):
         raise ak._util.error(NotImplementedError)
 
@@ -1616,10 +1554,7 @@
         nplike: NumpyLike | None = None,
         flatten_records: bool = True,
         function_name: str | None = None,
-=======
-    def completely_flatten(
-        self, nplike=None, flatten_records=True, function_name=None, drop_nones=True
->>>>>>> e6f49044
+        drop_nones: bool = True,
     ):
         if nplike is None:
             nplike = self._nplike
@@ -1867,12 +1802,7 @@
         return (
             self.__class__ is other.__class__
             and len(self) == len(other)
-<<<<<<< HEAD
-            and ak.identifier._identifiers_equal(self.identifier, other.identifier)
-            and form._parameters_equal(
-=======
             and ak.forms.form._parameters_equal(
->>>>>>> e6f49044
                 self.parameters, other.parameters, only_array_record=False
             )
             and self._layout_equal(other, index_dtype, numpyarray)

--- conflicted
+++ resolved
@@ -472,14 +472,9 @@
             ):
                 rawcontent = self._content.to_IndexedOptionArray64()
                 inner = rawcontent.index
-<<<<<<< HEAD
-                result = ak.index.Index64.empty(self.index.length, self._nplike)
-
-=======
                 result = ak.index.Index64.empty(
                     self.index.length, self._backend.index_nplike
                 )
->>>>>>> 33f6b120
             assert (
                 result.nplike is self._backend.index_nplike
                 and self._index.nplike is self._backend.index_nplike

# BSD 3-Clause License; see https://github.com/scikit-hep/awkward/blob/main/LICENSE
# pylint: disable=consider-using-enumerate

from __future__ import annotations

import copy
import ctypes
from collections.abc import Iterable, Mapping, MutableMapping, Sequence

import awkward as ak
from awkward._backends.backend import Backend
from awkward._layout import maybe_posaxis
from awkward._meta.unionmeta import UnionMeta
from awkward._nplikes.array_like import ArrayLike
from awkward._nplikes.cupy import Cupy
from awkward._nplikes.numpy import Numpy
from awkward._nplikes.numpy_like import IndexType, NumpyMetadata
from awkward._nplikes.placeholder import PlaceholderArray
from awkward._nplikes.shape import ShapeItem, unknown_length
from awkward._nplikes.typetracer import OneOf, TypeTracer
from awkward._parameters import parameters_intersect, parameters_union
from awkward._regularize import is_integer_like
from awkward._slicing import NO_HEAD
from awkward._typing import (
    TYPE_CHECKING,
    Any,
    Callable,
    Final,
    Self,
    SupportsIndex,
    final,
)
from awkward._util import UNSET
from awkward.contents.content import (
    ApplyActionOptions,
    Content,
    ImplementsApplyAction,
    RemoveStructureOptions,
    ToArrowOptions,
)
from awkward.errors import AxisError
from awkward.forms.form import Form, FormKeyPathT
from awkward.forms.unionform import UnionForm
from awkward.index import Index, Index8, Index64

if TYPE_CHECKING:
    from awkward._slicing import SliceItem

np = NumpyMetadata.instance()
numpy = Numpy.instance()
MAX_UNION_CONTENTS = 2**7  # We use int8 tags, 0-127


@final
class UnionArray(UnionMeta[Content], Content):
    """
    UnionArray represents data drawn from an ordered list of `contents`,
    which can have different types, using

    * `tags`: buffer of integers indicating which content each array element draws from.
    * `index`: buffer of integers indicating which element from the content to draw from.

    UnionArrays correspond to Apache Arrow's
    [dense union type](https://arrow.apache.org/docs/format/Columnar.html#dense-union).
    Awkward Array has no direct equivalent for Apache Arrow's
    [sparse union type](https://arrow.apache.org/docs/format/Columnar.html#sparse-union).

    To illustrate how the constructor arguments are interpreted, the following is a
    simplified implementation of `__init__`, `__len__`, and `__getitem__`:

        class UnionArray(Content):
            def __init__(self, tags, index, contents):
                assert isinstance(tags, Index8)
                assert isinstance(index, (Index32, IndexU32, Index64))
                assert isinstance(contents, list)
                assert len(index) >= len(tags)  # usually equal
                for x in tags:
                    assert 0 <= x < len(contents)
                for i, x in enumerate(tags):
                    assert 0 <= index[i] < len(contents[x])
                self.tags = tags
                self.index = index
                self.contents = contents

            def __len__(self):
                return len(self.tags)

            def __getitem__(self, where):
                if isinstance(where, int):
                    if where < 0:
                        where += len(self)
                    assert 0 <= where < len(self)
                    return self.contents[self.tags[where]][self.index[where]]

                elif isinstance(where, slice) and where.step is None:
                    return UnionArray(
                        self.tags[where], self.index[where], self.contents
                    )

                elif isinstance(where, str):
                    return UnionArray(
                        self.tags, self.index, [x[where] for x in self.contents]
                    )

                else:
                    raise AssertionError(where)
    """

    def __init__(self, tags, index, contents, *, parameters=None):
        if not (isinstance(tags, Index) and tags.dtype == np.dtype(np.int8)):
            raise TypeError(
                f"{type(self).__name__} 'tags' must be an Index with dtype=int8, not {tags!r}"
            )

        if not isinstance(index, Index) and index.dtype in (
            np.dtype(np.int32),
            np.dtype(np.uint32),
            np.dtype(np.int64),
        ):
            raise TypeError(
                f"{type(self).__name__} 'index' must be an Index with dtype in (int32, uint32, int64), "
                f"not {index!r}"
            )

        if not isinstance(contents, Iterable):
            raise TypeError(
                f"{type(self).__name__} 'contents' must be iterable, not {contents!r}"
            )
        if not isinstance(contents, list):
            contents = list(contents)

        if len(contents) < 2:
            raise TypeError(f"{type(self).__name__} must have at least 2 'contents'")

        n_seen_options = 0
        for content in contents:
            if not isinstance(content, Content):
                raise TypeError(
                    f"{type(self).__name__} all 'contents' must be Content subclasses, not {content!r}"
                )
            if content.is_union:
                raise TypeError(
                    "{0} cannot contain union-types in its 'contents' ({1}); try {0}.simplified instead".format(
                        type(self).__name__, type(content).__name__
                    )
                )
            elif content.is_option:
                n_seen_options += 1
            elif content.is_indexed and content.parameter("__array__") != "categorical":
                raise TypeError(
                    f"{type(self).__name__} cannot contain non-categorical indexed-types in its 'contents' ({type(content).__name__}); "
                    f"try {type(self).__name__}.simplified instead"
                )

        if n_seen_options not in {0, len(contents)}:
            raise TypeError(
                f"{type(self).__name__} must either be comprised of entirely optional contents, or no optional contents; "
                f"try {type(self).__name__}.simplified instead"
            )

        backend = None
        for content in contents:
            if backend is None:
                backend = content.backend
            elif backend is not content.backend:
                raise TypeError(
                    f"{type(self).__name__} 'contents' must use the same array library (backend): {type(backend).__name__} vs {type(content.backend).__name__}"
                )

        if (
            backend.index_nplike.known_data
            and tags.length is not unknown_length
            and index.length is not unknown_length
            and tags.length > index.length
        ):
            raise ValueError(
                f"{type(self).__name__} len(tags) ({tags.length}) must be <= len(index) ({index.length})"
            )

        assert tags.nplike is backend.index_nplike
        assert index.nplike is backend.index_nplike

        self._tags = tags
        self._index = index
        self._contents = contents
        self._init(parameters, backend)

    @property
    def tags(self):
        return self._tags

    @property
    def index(self):
        return self._index

    form_cls: Final = UnionForm

    def copy(
        self,
        tags=UNSET,
        index=UNSET,
        contents=UNSET,
        *,
        parameters=UNSET,
    ):
        return UnionArray(
            self._tags if tags is UNSET else tags,
            self._index if index is UNSET else index,
            self._contents if contents is UNSET else contents,
            parameters=self._parameters if parameters is UNSET else parameters,
        )

    def __copy__(self):
        return self.copy()

    def __deepcopy__(self, memo):
        return self.copy(
            tags=copy.deepcopy(self._tags, memo),
            index=copy.deepcopy(self._index, memo),
            contents=[copy.deepcopy(x, memo) for x in self._contents],
            parameters=copy.deepcopy(self._parameters, memo),
        )

    @classmethod
    def simplified(
        cls,
        tags,
        index,
        contents,
        *,
        parameters=None,
        mergebool=False,
    ):
        # Note: to help merge more than 128 arrays, tags *can* have type ak.index.Index64.
        # This is only supported when index is also Index64,
        # and all indexed contents are also Index64.
        # We still require that this reduces to no more than 128 variants.
        self_index = index
        self_tags = tags
        self_contents = contents

        backend = None
        for content in contents:
            if backend is None:
                backend = content.backend
            elif backend is not content.backend:
                raise TypeError(
                    f"{cls.__name__} 'contents' must use the same array library (backend): {type(backend).__name__} vs {type(content.backend).__name__}"
                )

        if backend.nplike.known_data and self_index.length < self_tags.length:
            raise ValueError("invalid UnionArray: len(index) < len(tags)")

        length = self_tags.length
        tags = ak.index.Index8.empty(length, backend.index_nplike)
        index = ak.index.Index64.empty(length, backend.index_nplike)
        contents = []

        # For each outer union content
        for i, self_cont in enumerate(self_contents):
            # Is one of our new contents also a union?
            if isinstance(self_cont, UnionArray):
                innertags = self_cont._tags
                innerindex = self_cont._index
                innercontents = self_cont._contents

                # Update outermost parameters with this union's parameters
                parameters = parameters_union(self_cont._parameters, parameters)

                # For each inner union content
                for j, inner_cont in enumerate(innercontents):
                    unmerged = True

                    # For each "final" outer union content
                    for k in range(len(contents)):
                        # Try and merge inner union content with running outer-union contentca
                        if contents[k]._mergeable_next(inner_cont, mergebool):
                            backend.maybe_kernel_error(
                                backend[
                                    "awkward_UnionArray_simplify",
                                    tags.dtype.type,
                                    index.dtype.type,
                                    self_tags.dtype.type,
                                    self_index.dtype.type,
                                    innertags.dtype.type,
                                    innerindex.dtype.type,
                                ](
                                    tags.data,
                                    index.data,
                                    self_tags.data,
                                    self_index.data,
                                    innertags.data,
                                    innerindex.data,
                                    k,
                                    j,
                                    i,
                                    length,
                                    contents[k].length,
                                )
                            )
                            contents[k] = contents[k]._mergemany([inner_cont])
                            unmerged = False
                            break

                    # Did we fail to merge any of the final outer contents with this inner union content?
                    if unmerged:
                        if len(contents) >= MAX_UNION_CONTENTS:
                            raise ValueError(
                                "UnionArray does not support more than 128 content types"
                            )
                        backend.maybe_kernel_error(
                            backend[
                                "awkward_UnionArray_simplify",
                                tags.dtype.type,
                                index.dtype.type,
                                self_tags.dtype.type,
                                self_index.dtype.type,
                                innertags.dtype.type,
                                innerindex.dtype.type,
                            ](
                                tags.data,
                                index.data,
                                self_tags.data,
                                self_index.data,
                                innertags.data,
                                innerindex.data,
                                len(contents),
                                j,
                                i,
                                length,
                                0,
                            )
                        )
                        contents.append(inner_cont)

            else:
                unmerged = True
                for k in range(len(contents)):
                    if contents[k] is self_cont:
                        backend.maybe_kernel_error(
                            backend[
                                "awkward_UnionArray_simplify_one",
                                tags.dtype.type,
                                index.dtype.type,
                                self_tags.dtype.type,
                                self_index.dtype.type,
                            ](
                                tags.data,
                                index.data,
                                self_tags.data,
                                self_index.data,
                                k,
                                i,
                                length,
                                0,
                            )
                        )
                        unmerged = False
                        break

                    elif contents[k]._mergeable_next(self_cont, mergebool):
                        backend.maybe_kernel_error(
                            backend[
                                "awkward_UnionArray_simplify_one",
                                tags.dtype.type,
                                index.dtype.type,
                                self_tags.dtype.type,
                                self_index.dtype.type,
                            ](
                                tags.data,
                                index.data,
                                self_tags.data,
                                self_index.data,
                                k,
                                i,
                                length,
                                contents[k].length,
                            )
                        )
                        contents[k] = contents[k]._mergemany([self_cont])
                        unmerged = False
                        break

                if unmerged:
                    if len(contents) >= MAX_UNION_CONTENTS:
                        raise ValueError(
                            "UnionArray does not support more than 128 content types"
                        )
                    backend.maybe_kernel_error(
                        backend[
                            "awkward_UnionArray_simplify_one",
                            tags.dtype.type,
                            index.dtype.type,
                            self_tags.dtype.type,
                            self_index.dtype.type,
                        ](
                            tags.data,
                            index.data,
                            self_tags.data,
                            self_index.data,
                            len(contents),
                            i,
                            length,
                            0,
                        )
                    )
                    contents.append(self_cont)

        # If any contents are non-categorical index types, we can merge them into the union
        # This is safe, because any remaining index types at this point in the routine are not considered
        # mergeable with the other contents. This means none of the other contents are option or index types,
        # nor are any contents mergeable with these index types' contents. We already know that the
        # other contents cannot be unions. Thus, it's safe to simply erase the outer indexed type.
        for tag, content in enumerate(contents):
            if (
                isinstance(content, ak.contents.IndexedArray)
                and content.parameter("__array__") != "categorical"
            ):
                # only want to affect the part of the UnionArray.index for this tag
                selection = tags.data == tag
                # function-composition of this part of the UnionArray.index with the IndexedArray.index
                index.data[selection] = content.index.data[index.data[selection]]
                # now we don't have an IndexedArray anymore, but we want to preserve its parameters
                contents[tag] = content.content.copy(
                    parameters=parameters_union(
                        content.content.parameters, content.parameters
                    )
                )

        # If any contents are options, ensure all contents are options!
        if any(c.is_option for c in contents):
            contents = [
                c
                if c.is_option
                else c.to_IndexedOptionArray64()
                if c.is_indexed
                else ak.contents.UnmaskedArray(c)
                for c in contents
            ]

        if len(contents) == 1:
            next = contents[0]._carry(index, True)
            return next.copy(parameters=parameters_union(next._parameters, parameters))

        else:
            return cls(
                tags,
                index,
                contents,
                parameters=parameters,
            )

    def _form_with_key(self, getkey: Callable[[Content], str | None]) -> UnionForm:
        form_key = getkey(self)
        return self.form_cls(
            self._tags.form,
            self._index.form,
            [x._form_with_key(getkey) for x in self._contents],
            parameters=self._parameters,
            form_key=form_key,
        )

    def _form_with_key_path(self, path: FormKeyPathT) -> UnionForm:
        return self.form_cls(
            self._tags.form,
            self._index.form,
            [x._form_with_key_path((*path, i)) for i, x in enumerate(self._contents)],
            parameters=self._parameters,
            form_key=repr(path),
        )

    def _to_buffers(
        self,
        form: Form,
        getkey: Callable[[Content, Form, str], str],
        container: MutableMapping[str, ArrayLike],
        backend: Backend,
        byteorder: str,
    ):
        assert isinstance(form, self.form_cls)
        key1 = getkey(self, form, "tags")
        key2 = getkey(self, form, "index")
        container[key1] = ak._util.native_to_byteorder(
            self._tags.raw(backend.index_nplike), byteorder
        )
        container[key2] = ak._util.native_to_byteorder(
            self._index.raw(backend.index_nplike), byteorder
        )
        for i, content in enumerate(self._contents):
            content._to_buffers(form.content(i), getkey, container, backend, byteorder)

    def _to_typetracer(self, forget_length: bool) -> Self:
        tt = TypeTracer.instance()
        tags = self._tags.to_nplike(tt)
        return UnionArray(
            tags.forget_length() if forget_length else tags,
            self._index.to_nplike(tt),
            [x._to_typetracer(forget_length) for x in self._contents],
            parameters=self._parameters,
        )

    def _touch_data(self, recursive: bool):
        self._tags._touch_data()
        self._index._touch_data()
        if recursive:
            for x in self._contents:
                x._touch_data(recursive)

    def _touch_shape(self, recursive: bool):
        self._tags._touch_shape()
        self._index._touch_shape()
        if recursive:
            for x in self._contents:
                x._touch_shape(recursive)

    @property
    def length(self) -> ShapeItem:
        return self._tags.length

    def __repr__(self):
        return self._repr("", "", "")

    def _repr(self, indent, pre, post):
        out = [indent, pre, "<UnionArray len="]
        out.append(repr(str(self.length)))
        out.append(">")
        out.extend(self._repr_extra(indent + "    "))
        out.append("\n")
        out.append(self._tags._repr(indent + "    ", "<tags>", "</tags>\n"))
        out.append(self._index._repr(indent + "    ", "<index>", "</index>\n"))

        for i, x in enumerate(self._contents):
            out.append(f"{indent}    <content index={str(i)!r}>\n")
            out.append(x._repr(indent + "        ", "", "\n"))
            out.append(f"{indent}    </content>\n")

        out.append(indent + "</UnionArray>")
        out.append(post)
        return "".join(out)

    def _getitem_nothing(self):
        return self._getitem_range(0, 0)

    def _is_getitem_at_placeholder(self) -> bool:
        if isinstance(self._tags, PlaceholderArray) or isinstance(
            self._index, PlaceholderArray
        ):
            return True
        for content in self._contents:
            if content._is_getitem_at_placeholder():
                return True
        return False

    def _getitem_at(self, where: IndexType):
        if not self._backend.nplike.known_data:
            self._touch_data(recursive=False)
            return OneOf([x._getitem_at(where) for x in self._contents])

        if where < 0:
            where += self.length
        if self._backend.nplike.known_data and not 0 <= where < self.length:
            raise ak._errors.index_error(self, where)
        tag, index = self._tags[where], self._index[where]
        return self._contents[tag]._getitem_at(index)

    def _getitem_range(self, start: IndexType, stop: IndexType) -> Content:
        if not self._backend.nplike.known_data:
            self._touch_shape(recursive=False)
            return self

        return UnionArray(
            self._tags[start:stop],
            self._index[start:stop],
            self._contents,
            parameters=self._parameters,
        )

    def _getitem_field(
        self, where: str | SupportsIndex, only_fields: tuple[str, ...] = ()
    ) -> Content:
        return UnionArray.simplified(
            self._tags,
            self._index,
            [x._getitem_field(where, only_fields) for x in self._contents],
            parameters=None,
        )

    def _getitem_fields(
        self, where: list[str | SupportsIndex], only_fields: tuple[str, ...] = ()
    ) -> Content:
        return UnionArray.simplified(
            self._tags,
            self._index,
            [x._getitem_fields(where, only_fields) for x in self._contents],
            parameters=None,
        )

    def _carry(self, carry: Index, allow_lazy: bool) -> Content:
        assert isinstance(carry, ak.index.Index)

        try:
            nexttags = self._tags[carry.data]
            nextindex = self._index[: self._tags.length][carry.data]
        except IndexError as err:
            raise ak._errors.index_error(self, carry.data, str(err)) from err

        return UnionArray(
            nexttags,
            nextindex,
            self._contents,
            parameters=self._parameters,
        )

    def _union_of_optionarrays(self, index, parameters):
        tag_for_missing = 0
        for i, content in enumerate(self._contents):
            if content.is_option:
                tag_for_missing = i
                break

        if not self._backend.nplike.known_data:
            self._touch_data(recursive=False)
            nexttags = self._tags.data
            nextindex = self._index.data
            contents = []
            for tag, content in enumerate(self._contents):
                if tag == tag_for_missing:
                    indexedoption_index = self._backend.index_nplike.arange(
                        content.length + 1, dtype=np.int64
                    )
                    contents.append(
                        ak.contents.IndexedOptionArray.simplified(
                            ak.index.Index64(indexedoption_index), content
                        )
                    )
                else:
                    contents.append(ak.contents.UnmaskedArray.simplified(content))

        else:
            # like _carry, above
            carry_data = index.raw(self._backend.nplike).copy()
            is_missing = carry_data < 0

            if self._tags.length != 0:
                # but the missing values will temporarily use 0 as a placeholder
                carry_data[is_missing] = 0
                try:
                    nexttags = self._tags.data[carry_data]
                    nextindex = self._index.data[: self._tags.length][carry_data]
                except IndexError as err:
                    raise ak._errors.index_error(self, carry_data, str(err)) from err

                # now actually set the missing values
                nexttags[is_missing] = tag_for_missing
                nextindex[is_missing] = self._contents[tag_for_missing].length

            else:
                # UnionArray is empty, so
                nexttags = self._backend.index_nplike.full(
                    len(carry_data), tag_for_missing, dtype=self._tags.dtype
                )
                nextindex = self._backend.index_nplike.full(
                    len(carry_data),
                    self._contents[tag_for_missing].length,
                    dtype=self._index.dtype,
                )

            contents = []
            for tag, content in enumerate(self._contents):
                if tag == tag_for_missing:
                    indexedoption_index = self._backend.index_nplike.arange(
                        content.length + 1, dtype=np.int64
                    )
                    indexedoption_index[content.length] = -1
                    contents.append(
                        ak.contents.IndexedOptionArray.simplified(
                            ak.index.Index64(indexedoption_index), content
                        )
                    )
                else:
                    contents.append(ak.contents.UnmaskedArray.simplified(content))

        return UnionArray.simplified(
            ak.index.Index(nexttags),
            ak.index.Index(nextindex),
            contents,
            parameters=parameters_union(self._parameters, parameters),
        )

    def project(self, index):
        lentags = self._tags.length
        assert (
            self._index.length is unknown_length or lentags is unknown_length
        ) or self._index.length >= lentags
        lenout = ak.index.Index64.empty(1, self._backend.index_nplike)
        tmpcarry = ak.index.Index64.empty(lentags, self._backend.index_nplike)
        assert (
            lenout.nplike is self._backend.index_nplike
            and tmpcarry.nplike is self._backend.index_nplike
            and self._tags.nplike is self._backend.index_nplike
            and self._index.nplike is self._backend.index_nplike
        )
        self._backend.maybe_kernel_error(
            self._backend[
                "awkward_UnionArray_project",
                lenout.dtype.type,
                tmpcarry.dtype.type,
                self._tags.dtype.type,
                self._index.dtype.type,
            ](
                lenout.data,
                tmpcarry.data,
                self._tags.data,
                self._index.data,
                lentags,
                index,
            )
        )
        nextcarry = ak.index.Index64(
            tmpcarry.data[: lenout[0]], nplike=self._backend.index_nplike
        )
        return self._contents[index]._carry(nextcarry, True)

    @staticmethod
    def regular_index(
        tags: Index,
        *,
        backend: Backend,
        index_cls: type[Index] = Index64,
    ):
        tags = tags.to_nplike(backend.index_nplike)

        lentags = tags.length
        _size = ak.index.Index64.empty(1, nplike=backend.index_nplike)
        assert (
            _size.nplike is backend.index_nplike and tags.nplike is backend.index_nplike
        )
        backend.maybe_kernel_error(
            backend[
                "awkward_UnionArray_regular_index_getsize",
                _size.dtype.type,
                tags.dtype.type,
            ](
                _size.data,
                tags.data,
                lentags,
            )
        )
        size = backend.index_nplike.index_as_shape_item(_size[0])
        current = index_cls.empty(size, nplike=backend.index_nplike)
        outindex = index_cls.empty(lentags, nplike=backend.index_nplike)
        assert (
            outindex.nplike is backend.index_nplike
            and current.nplike is backend.index_nplike
            and tags.nplike is backend.index_nplike
        )
        backend.maybe_kernel_error(
            backend[
                "awkward_UnionArray_regular_index",
                outindex.dtype.type,
                current.dtype.type,
                tags.dtype.type,
            ](
                outindex.data,
                current.data,
                size,
                tags.data,
                lentags,
            )
        )
        return outindex

    def _regular_index(self, tags: Index) -> Index:
        return self.regular_index(
            tags, index_cls=type(self._index), backend=self._backend
        )

    @staticmethod
    def nested_tags_index(
        offsets: Index,
        counts: Sequence[Index],
        *,
        backend: Backend,
        tags_cls: type[Index] = Index8,
        index_cls: type[Index] = Index64,
    ) -> tuple[Index, Index]:
        index_nplike = backend.index_nplike

        offsets = offsets.to_nplike(index_nplike)
        counts = [c.to_nplike(index_nplike) for c in counts]

        f_offsets = ak.index.Index64(index_nplike.asarray(offsets.data, copy=True))
        contentlen = index_nplike.index_as_shape_item(
            f_offsets[index_nplike.shape_item_as_index(f_offsets.length - 1)]
        )

        tags = tags_cls.empty(contentlen, nplike=index_nplike)
        index = index_cls.empty(contentlen, nplike=index_nplike)

        for tag, count in enumerate(counts):
            assert (
                tags.nplike is index_nplike
                and index.nplike is index_nplike
                and f_offsets.nplike is index_nplike
                and count.nplike is index_nplike
            )
            backend.maybe_kernel_error(
                backend[
                    "awkward_UnionArray_nestedfill_tags_index",
                    tags.dtype.type,
                    index.dtype.type,
                    f_offsets.dtype.type,
                    count.dtype.type,
                ](
                    tags.data,
                    index.data,
                    f_offsets.data,
                    tag,
                    count.data,
                    f_offsets.length - 1,
                )
            )
        return (tags, index)

    def _getitem_next_jagged_generic(self, slicestarts, slicestops, slicecontent, tail):
        if isinstance(self, ak.contents.UnionArray):
            raise ak._errors.index_error(
                self,
                ak.contents.ListArray(
                    slicestarts, slicestops, slicecontent, parameters=None
                ),
                "cannot apply jagged slices to irreducible union arrays",
            )
        return self._getitem_next_jagged(slicestarts, slicestops, slicecontent, tail)

    def _getitem_next_jagged(
        self, slicestarts: Index, slicestops: Index, slicecontent: Content, tail
    ) -> Content:
        return self._getitem_next_jagged_generic(
            slicestarts, slicestops, slicecontent, tail
        )

    def _getitem_next(
        self,
        head: SliceItem | tuple,
        tail: tuple[SliceItem, ...],
        advanced: Index | None,
    ) -> Content:
        if head is NO_HEAD:
            return self

        elif is_integer_like(head) or isinstance(
            head, (slice, ak.index.Index64, ak.contents.ListOffsetArray)
        ):
            outcontents = []
            for i in range(len(self._contents)):
                projection = self.project(i)
                outcontents.append(projection._getitem_next(head, tail, advanced))
            outindex = self._regular_index(self._tags)

            return UnionArray.simplified(
                self._tags,
                outindex,
                outcontents,
                parameters=self._parameters,
            )

        elif isinstance(head, str):
            return self._getitem_next_field(head, tail, advanced)

        elif isinstance(head, list):
            return self._getitem_next_fields(head, tail, advanced)

        elif head is np.newaxis:
            return self._getitem_next_newaxis(tail, advanced)

        elif head is Ellipsis:
            return self._getitem_next_ellipsis(tail, advanced)

        elif isinstance(head, ak.contents.IndexedOptionArray):
            return self._getitem_next_missing(head, tail, advanced)

        else:
            raise AssertionError(repr(head))

    def _offsets_and_flattened(self, axis: int, depth: int) -> tuple[Index, Content]:
        posaxis = maybe_posaxis(self, axis, depth)

        if posaxis is not None and posaxis + 1 == depth:
            raise AxisError("axis=0 not allowed for flatten")

        else:
            has_offsets = False
            offsetsraws = self._backend.index_nplike.empty(
                len(self._contents), dtype=np.intp
            )
            contents = []

            keep_offsets = []
            for i in range(len(self._contents)):
                offsets, flattened = self._contents[i]._offsets_and_flattened(
                    axis, depth
                )
                offsetsraws[i] = offsets.ptr
                keep_offsets.append(offsets)
                contents.append(flattened)
                has_offsets = offsets.length != 0

            if has_offsets:
                total_length = ak.index.Index64.empty(
                    1, nplike=self._backend.index_nplike
                )
                assert (
                    total_length.nplike is self._backend.index_nplike
                    and self._tags.nplike is self._backend.index_nplike
                    and self._index.nplike is self._backend.index_nplike
                )
                if self._backend.nplike == Numpy.instance():
                    self._backend.maybe_kernel_error(
                        self._backend[
                            "awkward_UnionArray_flatten_length",
                            total_length.dtype.type,
                            self._tags.dtype.type,
                            self._index.dtype.type,
                            np.int64,
                        ](
                            total_length.data,
                            self._tags.data,
                            self._index.data,
                            self._tags.length,
                            offsetsraws.ctypes.data_as(
                                ctypes.POINTER(ctypes.POINTER(ctypes.c_int64))
                            ),
                        )
                    )
                elif self._backend.nplike == Cupy.instance():
                    self._backend.maybe_kernel_error(
                        self._backend[
                            "awkward_UnionArray_flatten_length",
                            total_length.dtype.type,
                            self._tags.dtype.type,
                            self._index.dtype.type,
                            np.int64,
                        ](
                            total_length.data,
                            self._tags.data,
                            self._index.data,
                            self._tags.length,
                            offsetsraws,
                        )
                    )

                totags = ak.index.Index8.empty(
                    total_length[0], nplike=self._backend.index_nplike
                )
                toindex = ak.index.Index64.empty(
                    total_length[0], nplike=self._backend.index_nplike
                )
                tooffsets = ak.index.Index64.empty(
                    self._tags.length + 1, nplike=self._backend.index_nplike
                )

                assert (
                    totags.nplike is self._backend.index_nplike
                    and toindex.nplike is self._backend.index_nplike
                    and tooffsets.nplike is self._backend.index_nplike
                    and self._tags.nplike is self._backend.index_nplike
                    and self._index.nplike is self._backend.index_nplike
                )
                if self._backend.nplike == Numpy.instance():
                    self._backend.maybe_kernel_error(
                        self._backend[
                            "awkward_UnionArray_flatten_combine",
                            totags.dtype.type,
                            toindex.dtype.type,
                            tooffsets.dtype.type,
                            self._tags.dtype.type,
                            self._index.dtype.type,
                            np.int64,
                        ](
                            totags.data,
                            toindex.data,
                            tooffsets.data,
                            self._tags.data,
                            self._index.data,
                            self._tags.length,
                            offsetsraws.ctypes.data_as(
                                ctypes.POINTER(ctypes.POINTER(ctypes.c_int64))
                            ),
                        )
                    )
                elif self._backend.nplike == Cupy.instance():
                    self._backend.maybe_kernel_error(
                        self._backend[
                            "awkward_UnionArray_flatten_combine",
                            totags.dtype.type,
                            toindex.dtype.type,
                            tooffsets.dtype.type,
                            self._tags.dtype.type,
                            self._index.dtype.type,
                            np.int64,
                        ](
                            totags.data,
                            toindex.data,
                            tooffsets.data,
                            self._tags.data,
                            self._index.data,
                            self._tags.length,
                            offsetsraws,
                        )
                    )
                return (
                    tooffsets,
                    UnionArray(
                        totags,
                        toindex,
                        contents,
                        parameters=self._parameters,
                    ),
                )

            else:
                offsets = ak.index.Index64.zeros(
                    0,
                    nplike=self._backend.index_nplike,
                    dtype=np.int64,
                )
                return (
                    offsets,
                    UnionArray(
                        self._tags,
                        self._index,
                        contents,
                        parameters=self._parameters,
                    ),
                )

    def _mergeable_next(self, other: Content, mergebool: bool) -> bool:
        return True

    def _merging_strategy(self, others):
        if len(others) == 0:
            raise ValueError(
                "to merge this array with 'others', at least one other must be provided"
            )

        head = [self, *others]
        tail = []

        if any(x.backend.nplike.known_data for x in head + tail) and not all(
            x.backend.nplike.known_data for x in head + tail
        ):
            raise RuntimeError

        return head, tail

    def _reverse_merge(self, other):
        theirlength = other.length
        mylength = self.length

        tags = ak.index.Index8.empty(
            theirlength + mylength,
            nplike=self._backend.index_nplike,
        )
        index = ak.index.Index64.empty(
            theirlength + mylength,
            nplike=self._backend.index_nplike,
        )

        contents = [other]
        contents.extend(self.contents)

        assert tags.nplike is self._backend.index_nplike
        self._backend.maybe_kernel_error(
            self._backend["awkward_UnionArray_filltags_const", tags.dtype.type](
                tags.data,
                0,
                theirlength,
                0,
            )
        )

        assert index.nplike is self._backend.index_nplike
        self._backend.maybe_kernel_error(
            self._backend["awkward_UnionArray_fillindex_count", index.dtype.type](
                index.data,
                0,
                theirlength,
            )
        )

        assert (
            tags.nplike is self._backend.index_nplike
            and self.tags.nplike is self._backend.index_nplike
        )
        self._backend.maybe_kernel_error(
            self._backend[
                "awkward_UnionArray_filltags",
                tags.dtype.type,
                self.tags.dtype.type,
            ](
                tags.data,
                theirlength,
                self.tags.data,
                mylength,
                1,
            )
        )

        assert (
            index.nplike is self._backend.index_nplike
            and self.index.nplike is self._backend.index_nplike
        )
        self._backend.maybe_kernel_error(
            self._backend[
                "awkward_UnionArray_fillindex",
                index.dtype.type,
                self.index.dtype.type,
            ](
                index.data,
                theirlength,
                self.index.data,
                mylength,
            )
        )

        if len(contents) > MAX_UNION_CONTENTS:
            raise ValueError("UnionArray cannot have more than 128 content types")

        return ak.contents.UnionArray.simplified(
            tags, index, contents, parameters=self._parameters
        )

    def _mergemany(self, others: Sequence[Content]) -> Content:
        if len(others) == 0:
            return self

        index_nplike = self._backend.index_nplike
        head, tail = self._merging_strategy(others)

        total_length = 0
        for array in head:
            total_length += array.length

        nexttags = ak.index.Index8.empty(total_length, nplike=index_nplike)
        nextindex = ak.index.Index64.empty(total_length, nplike=index_nplike)

        nextcontents = []
        length_so_far = 0

        parameters = self._parameters
        for array in head:
            if isinstance(array, ak.contents.EmptyArray):
                continue

            parameters = parameters_intersect(parameters, array._parameters)
            if isinstance(array, ak.contents.UnionArray):
                union_tags = array.tags
                union_index = array.index
                union_contents = array.contents
                assert (
                    nexttags.nplike is index_nplike
                    and union_tags.nplike is index_nplike
                )
                self._backend.maybe_kernel_error(
                    self._backend[
                        "awkward_UnionArray_filltags",
                        nexttags.dtype.type,
                        union_tags.dtype.type,
                    ](
                        nexttags.data,
                        length_so_far,
                        union_tags.data,
                        array.length,
                        len(nextcontents),
                    )
                )
                assert (
                    nextindex.nplike is index_nplike
                    and union_index.nplike is index_nplike
                )
                self._backend.maybe_kernel_error(
                    self._backend[
                        "awkward_UnionArray_fillindex",
                        nextindex.dtype.type,
                        union_index.dtype.type,
                    ](
                        nextindex.data,
                        length_so_far,
                        union_index.data,
                        array.length,
                    )
                )
                length_so_far += array.length

                nextcontents.extend(union_contents)

            # This pathway is covered by `.simplified`, but we can avoid an extra array operation
            # by performing this now
            elif (
                isinstance(array, ak.contents.IndexedArray)
                and array.parameter("__array__") != "categorical"
            ):
                assert nexttags.nplike is index_nplike
                self._backend.maybe_kernel_error(
                    self._backend[
                        "awkward_UnionArray_filltags_const",
                        nexttags.dtype.type,
                    ](
                        nexttags.data,
                        length_so_far,
                        array.length,
                        len(nextcontents),
                    )
                )
                nextindex.data[
                    index_nplike.shape_item_as_index(
                        length_so_far
                    ) : index_nplike.shape_item_as_index(length_so_far + array.length)
                ] = array.index.data

                length_so_far += array.length

                nextcontents.append(
                    array.content.copy(
                        parameters=parameters_union(
                            array.content._parameters, array._parameters
                        )
                    )
                )
            else:
                assert nexttags.nplike is index_nplike
                self._backend.maybe_kernel_error(
                    self._backend[
                        "awkward_UnionArray_filltags_const",
                        nexttags.dtype.type,
                    ](
                        nexttags.data,
                        length_so_far,
                        array.length,
                        len(nextcontents),
                    )
                )

                assert nextindex.nplike is index_nplike
                self._backend.maybe_kernel_error(
                    self._backend[
                        "awkward_UnionArray_fillindex_count", nextindex.dtype.type
                    ](nextindex.data, length_so_far, array.length)
                )

                length_so_far += array.length

                nextcontents.append(array)

        if len(nextcontents) > MAX_UNION_CONTENTS:
            raise ValueError("UnionArray cannot have more than 128 content types")

        next = ak.contents.UnionArray.simplified(
            nexttags,
            nextindex,
            nextcontents,
            parameters=parameters,
        )

        # `tail` should always be empty for UnionArray's merging strategy
        assert len(tail) == 0
        return next

    def _fill_none(self, value: Content) -> Content:
        contents = []
        for content in self._contents:
            contents.append(content._fill_none(value))
        return UnionArray.simplified(
            self._tags,
            self._index,
            contents,
            parameters=self._parameters,
        )

    def _local_index(self, axis, depth):
        posaxis = maybe_posaxis(self, axis, depth)
        if posaxis is not None and posaxis + 1 == depth:
            return self._local_index_axis0()
        else:
            contents = []
            for content in self._contents:
                contents.append(content._local_index(axis, depth))
            return UnionArray(
                self._tags,
                self._index,
                contents,
                parameters=self._parameters,
            )

    def _combinations(self, n, replacement, recordlookup, parameters, axis, depth):
        posaxis = maybe_posaxis(self, axis, depth)
        if posaxis is not None and posaxis + 1 == depth:
            return self._combinations_axis0(n, replacement, recordlookup, parameters)
        else:
            contents = []
            for content in self._contents:
                contents.append(
                    content._combinations(
                        n, replacement, recordlookup, parameters, axis, depth
                    )
                )
            return ak.unionarray.UnionArray(
                self._tags,
                self._index,
                contents,
                parameters=self._parameters,
            )

    def _numbers_to_type(self, name, including_unknown):
        contents = []
        for x in self._contents:
            contents.append(x._numbers_to_type(name, including_unknown))
        return ak.contents.UnionArray(
            self._tags,
            self._index,
            contents,
            parameters=self._parameters,
        )

    def _is_unique(self, negaxis, starts, parents, outlength):
        simplified = type(self).simplified(
            self._tags,
            self._index,
            self._contents,
            parameters=self._parameters,
            mergebool=True,
        )
        if isinstance(simplified, ak.contents.UnionArray):
            raise ValueError("cannot check if an irreducible UnionArray is unique")

        return simplified._is_unique(negaxis, starts, parents, outlength)

    def _unique(self, negaxis, starts, parents, outlength):
        simplified = type(self).simplified(
            self._tags,
            self._index,
            self._contents,
            parameters=self._parameters,
            mergebool=True,
        )
        if isinstance(simplified, ak.contents.UnionArray):
            raise ValueError("cannot make a unique irreducible UnionArray")

        return simplified._unique(negaxis, starts, parents, outlength)

    def _argsort_next(
        self, negaxis, starts, shifts, parents, outlength, ascending, stable
    ):
        simplified = type(self).simplified(
            self._tags,
            self._index,
            self._contents,
            parameters=self._parameters,
            mergebool=True,
        )
        if simplified.length is not unknown_length and simplified.length == 0:
            return ak.contents.NumpyArray(
                self._backend.nplike.empty(0, dtype=np.int64),
                parameters=None,
                backend=self._backend,
            )

        if isinstance(simplified, ak.contents.UnionArray):
            raise ValueError("cannot argsort an irreducible UnionArray")

        return simplified._argsort_next(
            negaxis, starts, shifts, parents, outlength, ascending, stable
        )

    def _sort_next(self, negaxis, starts, parents, outlength, ascending, stable):
        if self.length is not unknown_length and self.length == 0:
            return self

        simplified = type(self).simplified(
            self._tags,
            self._index,
            self._contents,
            parameters=self._parameters,
            mergebool=True,
        )
        if simplified.length is not unknown_length and simplified.length == 0:
            return simplified

        if isinstance(simplified, ak.contents.UnionArray):
            raise ValueError("cannot sort an irreducible UnionArray")

        return simplified._sort_next(
            negaxis, starts, parents, outlength, ascending, stable
        )

    def _reduce_next(
        self,
        reducer,
        negaxis,
        starts,
        shifts,
        parents,
        outlength,
        mask,
        keepdims,
        behavior,
    ):
        # If we have a UnionArray, it must be irreducible, thanks to the
        # canonical checks in the constructor.
        raise ValueError(f"cannot call ak.{reducer.name} on an irreducible UnionArray")

    def _validity_error(self, path):
        if self._backend.nplike.known_data and self.index.length < self.tags.length:
            return f"at {path} ({type(self)!r}): len(index) < len(tags)"

        lencontents = self._backend.index_nplike.empty(
            len(self.contents), dtype=np.int64
        )
        if self._backend.nplike.known_data:
            for j, _content_j in enumerate(self._contents):
                lencontents[j] = _content_j.length

        error = self._backend[
            "awkward_UnionArray_validity",
            self.tags.dtype.type,
            self.index.dtype.type,
            np.int64,
        ](
            self.tags.data,
            self.index.data,
            self.tags.length,
            len(self.contents),
            lencontents,
        )

        if error.str is not None:
            if error.filename is None:
                filename = ""
            else:
                filename = " (in compiled code: " + error.filename.decode(
                    errors="surrogateescape"
                ).lstrip("\n").lstrip("(")
            message = error.str.decode(errors="surrogateescape")
            return f'at {path} ("{type(self)}"): {message} at i={error.id}{filename}'

        # Check triangular pairs (i, j) are not mergeable
        for i, content_i in enumerate(self._contents):
            for j in range(i):
                content_j = self._contents[j]
                if ak._do.mergeable(content_i, content_j, mergebool=False):
                    return f"at {path}: content({i}) is mergeable with content({j})"

        for i, content in enumerate(self._contents):
            sub = content._validity_error(path + f".content({i})")
            if sub != "":
                return sub

        return ""

    def _nbytes_part(self):
        result = self.tags._nbytes_part() + self.index._nbytes_part()
        for content in self.contents:
            result = result + content._nbytes_part()
        return result

    def _pad_none(self, target, axis, depth, clip):
        posaxis = maybe_posaxis(self, axis, depth)
        if posaxis is not None and posaxis + 1 == depth:
            return self._pad_none_axis0(target, clip)
        else:
            contents = []
            for content in self._contents:
                contents.append(content._pad_none(target, axis, depth, clip))
            return ak.contents.UnionArray.simplified(
                self.tags,
                self.index,
                contents,
                parameters=self._parameters,
            )

    def _to_arrow(
        self,
        pyarrow: Any,
        mask_node: Content | None,
        validbytes: Content | None,
        length: int,
        options: ToArrowOptions,
    ):
        nptags = self._tags.raw(numpy)
        npindex = self._index.raw(numpy)
        copied_index = False

        values = []
        for tag, content in enumerate(self._contents):
            selected_tags = nptags == tag
            this_index = npindex[selected_tags]

            # Arrow unions can't have masks; propagate validbytes down to the content.
            if validbytes is not None:
                # If this_index is a filtered permutation, we can just filter-permute
                # the mask to have the same order the content.
                if numpy.unique_values(this_index).shape[0] == this_index.shape[0]:
                    this_validbytes = numpy.zeros(this_index.shape[0], dtype=np.int8)
                    this_validbytes[this_index] = validbytes[selected_tags]

                # If this_index is not a filtered permutation, then we can't modify
                # the mask to fit the content. The same element in the content array
                # will appear multiple times in the union array, and it *might* be
                # presented as valid in some union array elements and masked in others.
                # The validbytes that recurses down to the next level can't have an
                # element that is both 0 (masked) and 1 (valid).
                else:
                    this_validbytes = validbytes[selected_tags]
                    content = content[this_index]
                    if not copied_index:
                        copied_index = True
                        npindex = numpy.asarray(npindex, copy=True)
                    npindex[selected_tags] = numpy.arange(
                        this_index.shape[0], dtype=npindex.dtype
                    )

            else:
                this_validbytes = None

            this_length = 0
            if len(this_index) != 0:
                this_length = this_index.max() + 1

            values.append(
                content._to_arrow(
                    pyarrow, mask_node, this_validbytes, this_length, options
                )
            )

        types = pyarrow.union(
            [
                pyarrow.field(str(i), values[i].type).with_nullable(
                    mask_node is not None
                    or self._contents[i]._arrow_needs_option_type()
                )
                for i in range(len(values))
            ],
            "dense",
            list(range(len(values))),
        )

        if not issubclass(npindex.dtype.type, np.int32):
            npindex = numpy.astype(npindex, dtype=np.int32)

        return pyarrow.Array.from_buffers(
            ak._connect.pyarrow.to_awkwardarrow_type(
                types,
                options["extensionarray"],
                options["record_is_scalar"],
                None,
                self,
            ),
            nptags.shape[0],
            [
                None,
                ak._connect.pyarrow.to_length(nptags, length),
                ak._connect.pyarrow.to_length(npindex, length),
            ],
            children=values,
        )

    def _to_backend_array(self, allow_missing, backend):
        raise TypeError(
            "Conversion of irreducible unions to backend arrays is not supported."
        )

    def _remove_structure(
        self, backend: Backend, options: RemoveStructureOptions
    ) -> list[Content]:
        out = []
<<<<<<< HEAD
        _, unique_index, *_ = self._backend.index_nplike.unique_all(self._tags.data)
        for i in self._tags.data[self._backend.index_nplike.sort(unique_index)]:
            index = self._index[self._tags.data == i]
            out.extend(
                self._contents[i]
                ._carry(index, False)
=======

        tags = numpy.atleast_1d(self._tags.raw(numpy))
        index = numpy.atleast_1d(self._index.raw(numpy))

        for i in range(len(tags)):
            tag = tags[i]
            idx_value = index[i]

            content = (
                self._contents[tag]
                ._carry(ak.index.Index(numpy.atleast_1d(idx_value)), False)
>>>>>>> 41cc9236
                ._remove_structure(backend, options)
            )

            if isinstance(content, list):
                out.extend(content)
            else:
                out.append(content)

        return out

    def _recursively_apply(
        self,
        action: ImplementsApplyAction,
        depth: int,
        depth_context: Mapping[str, Any] | None,
        lateral_context: Mapping[str, Any] | None,
        options: ApplyActionOptions,
    ) -> Content | None:
        if options["return_array"]:
            if options["return_simplified"]:
                make = UnionArray.simplified
            else:
                make = UnionArray

            def continuation():
                return make(
                    self._tags,
                    self._index,
                    [
                        content._recursively_apply(
                            action,
                            depth,
                            copy.copy(depth_context),
                            lateral_context,
                            options,
                        )
                        for content in self._contents
                    ],
                    parameters=self._parameters if options["keep_parameters"] else None,
                )

        else:

            def continuation():
                for content in self._contents:
                    content._recursively_apply(
                        action,
                        depth,
                        copy.copy(depth_context),
                        lateral_context,
                        options,
                    )

        result = action(
            self,
            depth=depth,
            depth_context=depth_context,
            lateral_context=lateral_context,
            continuation=continuation,
            backend=self._backend,
            options=options,
        )

        if isinstance(result, Content):
            return result
        elif result is None:
            return continuation()
        else:
            raise AssertionError(result)

    def to_packed(self, recursive: bool = True) -> Self:
        index_nplike = self._backend.index_nplike
        tags = self._tags.data
        original_index = index = self._index.data[: tags.shape[0]]

        contents = list(self._contents)

        for tag in range(len(self._contents)):
            is_tag = tags == tag
            num_tag = index_nplike.index_as_shape_item(
                index_nplike.count_nonzero(is_tag)
            )

            if len(contents[tag]) > num_tag:
                if original_index is index:
                    index = index.copy()
                index[is_tag] = self._backend.index_nplike.arange(
                    num_tag, dtype=index.dtype
                )
                contents[tag] = self.project(tag)

            contents[tag] = (
                contents[tag].to_packed(True) if recursive else contents[tag]
            )

        return UnionArray(
            ak.index.Index8(tags, nplike=self._backend.index_nplike),
            ak.index.Index(index, nplike=self._backend.index_nplike),
            contents,
            parameters=self._parameters,
        )

    def _to_list(self, behavior, json_conversions):
        if not self._backend.nplike.known_data:
            raise TypeError("cannot convert typetracer arrays to Python lists")

        out = self._to_list_custom(behavior, json_conversions)
        if out is not None:
            return out

        tags = self._tags.raw(numpy)
        index = self._index.raw(numpy)
        contents = [x._to_list(behavior, json_conversions) for x in self._contents]

        out = [None] * tags.shape[0]
        for i, tag in enumerate(tags):
            out[i] = contents[tag][index[i]]
        return out

    def _to_backend(self, backend: Backend) -> Self:
        tags = self._tags.to_nplike(backend.index_nplike)
        index = self._index.to_nplike(backend.index_nplike)
        contents = [content.to_backend(backend) for content in self._contents]
        return UnionArray(
            tags,
            index,
            contents,
            parameters=self._parameters,
        )

    def _is_equal_to(
        self, other: Self, index_dtype: bool, numpyarray: bool, all_parameters: bool
    ) -> bool:
        return (
            self._is_equal_to_generic(other, all_parameters)
            and self._tags.is_equal_to(other.tags)
            and self._index.is_equal_to(other.index, index_dtype, numpyarray)
            and len(self._contents) == len(other.contents)
            and all(
                content.is_equal_to(other.contents[i], index_dtype, numpyarray)
                for i, content in enumerate(self.contents)
            )
        )<|MERGE_RESOLUTION|>--- conflicted
+++ resolved
@@ -1574,14 +1574,6 @@
         self, backend: Backend, options: RemoveStructureOptions
     ) -> list[Content]:
         out = []
-<<<<<<< HEAD
-        _, unique_index, *_ = self._backend.index_nplike.unique_all(self._tags.data)
-        for i in self._tags.data[self._backend.index_nplike.sort(unique_index)]:
-            index = self._index[self._tags.data == i]
-            out.extend(
-                self._contents[i]
-                ._carry(index, False)
-=======
 
         tags = numpy.atleast_1d(self._tags.raw(numpy))
         index = numpy.atleast_1d(self._index.raw(numpy))
@@ -1593,7 +1585,6 @@
             content = (
                 self._contents[tag]
                 ._carry(ak.index.Index(numpy.atleast_1d(idx_value)), False)
->>>>>>> 41cc9236
                 ._remove_structure(backend, options)
             )
 

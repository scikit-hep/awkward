--- conflicted
+++ resolved
@@ -138,9 +138,6 @@
     def contents(self):
         return self._contents
 
-<<<<<<< HEAD
-    form_cls = UnionForm
-=======
     form_cls: Final = UnionForm
 
     def copy(
@@ -382,7 +379,6 @@
 
     def content(self, index):
         return self._contents[index]
->>>>>>> b83d9dca
 
     def _form_with_key(self, getkey):
         form_key = getkey(self)
@@ -394,11 +390,7 @@
             form_key=form_key,
         )
 
-<<<<<<< HEAD
-    def _to_buffers(self, form, getkey, container, nplike):
-=======
     def _to_buffers(self, form, getkey, container, backend):
->>>>>>> b83d9dca
         assert isinstance(form, self.form_cls)
         key1 = getkey(self, form, "tags")
         key2 = getkey(self, form, "index")

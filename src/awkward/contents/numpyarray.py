# BSD 3-Clause License; see https://github.com/scikit-hep/awkward-1.0/blob/main/LICENSE
from __future__ import annotations

import copy

import awkward as ak
from awkward._util import unset
from awkward.contents.content import Content
from awkward.forms.numpyform import NumpyForm
from awkward.types.numpytype import primitive_to_dtype
from awkward.typing import Final, Self

np = ak._nplikes.NumpyMetadata.instance()
numpy = ak._nplikes.Numpy.instance()


class NumpyArray(Content):
    is_numpy = True
    is_leaf = True

    def __init__(self, data, *, parameters=None, backend=None):
        if backend is None:
            backend = ak._backends.backend_of(
                data, default=ak._backends.NumpyBackend.instance()
            )
        if isinstance(data, ak.index.Index):
            data = data.data
        self._data = backend.nplike.asarray(data)

        if not isinstance(backend.nplike, ak._nplikes.Jax):
            ak.types.numpytype.dtype_to_primitive(self._data.dtype)

        if len(self._data.shape) == 0:
            raise ak._errors.wrap_error(
                TypeError(
                    "{} 'data' must be an array, not a scalar: {}".format(
                        type(self).__name__, repr(data)
                    )
                )
            )

        if parameters is not None and parameters.get("__array__") in ("char", "byte"):
            if data.dtype != np.dtype(np.uint8) or len(data.shape) != 1:
                raise ak._errors.wrap_error(
                    ValueError(
                        "{} is a {}, so its 'data' must be 1-dimensional and uint8, not {}".format(
                            type(self).__name__, parameters["__array__"], repr(data)
                        )
                    )
                )

        self._init(parameters, backend)

    @property
    def data(self):
        return self._data

    form_cls: Final = NumpyForm

    def copy(
        self,
        data=unset,
        *,
        parameters=unset,
        backend=unset,
    ):
        return NumpyArray(
            self._data if data is unset else data,
            parameters=self._parameters if parameters is unset else parameters,
            backend=self._backend if backend is unset else backend,
        )

    def __copy__(self):
        return self.copy()

    def __deepcopy__(self, memo):
        return self.copy(
            data=copy.deepcopy(self._data, memo),
            parameters=copy.deepcopy(self._parameters, memo),
        )

    @classmethod
    def simplified(cls, data, *, parameters=None, backend=None):
        return cls(data, parameters=parameters, backend=backend)

    @property
    def shape(self):
        return self._data.shape

    @property
    def inner_shape(self):
        return self._data.shape[1:]

    @property
    def strides(self):
        return self._data.strides

    @property
    def dtype(self):
        return self._data.dtype

    def _raw(self, nplike=None):
        return self._backend.nplike.raw(self.data, nplike)

<<<<<<< HEAD
    form_cls = NumpyForm

=======
>>>>>>> b83d9dca
    def _form_with_key(self, getkey):
        return self.form_cls(
            ak.types.numpytype.dtype_to_primitive(self._data.dtype),
            self._data.shape[1:],
            parameters=self._parameters,
            form_key=getkey(self),
        )

<<<<<<< HEAD
    def _to_buffers(self, form, getkey, container, nplike):
=======
    def _to_buffers(self, form, getkey, container, backend):
>>>>>>> b83d9dca
        assert isinstance(form, self.form_cls)
        key = getkey(self, form, "data")
        container[key] = ak._util.little_endian(self._raw(backend.nplike))

    def _to_typetracer(self, forget_length: bool) -> Self:
        backend = ak._backends.TypeTracerBackend.instance()
        data = self._raw(backend.nplike)
        return NumpyArray(
            data.forget_length() if forget_length else data,
            parameters=self._parameters,
            backend=backend,
        )

    @property
    def length(self):
        return self._data.shape[0]

    def __repr__(self):
        return self._repr("", "", "")

    def _repr(self, indent, pre, post):
        out = [indent, pre, "<NumpyArray dtype="]
        out.append(repr(str(self.dtype)))
        if len(self._data.shape) == 1:
            out.append(" len=" + repr(str(self._data.shape[0])))
        else:
            out.append(
                " shape='({})'".format(", ".join(str(x) for x in self._data.shape))
            )

        extra = self._repr_extra(indent + "    ")
        arraystr_lines = self._backend.nplike.array_str(
            self._data, max_line_width=30
        ).split("\n")

        if len(extra) != 0 or len(arraystr_lines) > 1:
            arraystr_lines = self._backend.nplike.array_str(
                self._data, max_line_width=max(80 - len(indent) - 4, 40)
            ).split("\n")
            if len(arraystr_lines) > 5:
                arraystr_lines = arraystr_lines[:2] + [" ..."] + arraystr_lines[-2:]
            out.append(">")
            out.extend(extra)
            out.append("\n" + indent + "    ")
            out.append(("\n" + indent + "    ").join(arraystr_lines))
            out.append("\n" + indent + "</NumpyArray>")
        else:
            out.append(">")
            out.append(arraystr_lines[0])
            out.append("</NumpyArray>")

        out.append(post)
        return "".join(out)

    def to_RegularArray(self):
        shape = self._data.shape
        zeroslen = [1]
        for x in shape:
            zeroslen.append(zeroslen[-1] * x)

        out = NumpyArray(self._data.reshape(-1), parameters=None, backend=self._backend)
        for i in range(len(shape) - 1, 0, -1):
            out = ak.contents.RegularArray(out, shape[i], zeroslen[i], parameters=None)
        out._parameters = self._parameters
        return out

    def maybe_to_NumpyArray(self) -> Self:
        return self

    def __array__(self, *args, **kwargs):
        return self._backend.nplike.asarray(self._data, *args, **kwargs)

    def __iter__(self):
        return iter(self._data)

    def _getitem_nothing(self):
        tmp = self._data[0:0]
        return NumpyArray(
            tmp.reshape((0,) + tmp.shape[2:]), parameters=None, backend=self._backend
        )

    def _getitem_at(self, where):
        if not self._backend.nplike.known_data and len(self._data.shape) == 1:
            return ak._typetracer.UnknownScalar(self._data.dtype)

        try:
            out = self._data[where]
        except IndexError as err:
            raise ak._errors.index_error(self, where, str(err)) from err

        if hasattr(out, "shape") and len(out.shape) != 0:
            return NumpyArray(out, parameters=None, backend=self._backend)
        else:
            return out

    def _getitem_range(self, where):
        if not self._backend.nplike.known_shape:
            return self

        start, stop, step = where.indices(self.length)
        assert step == 1

        try:
            out = self._data[where]
        except IndexError as err:
            raise ak._errors.index_error(self, where, str(err)) from err

        return NumpyArray(out, parameters=self._parameters, backend=self._backend)

    def _getitem_field(self, where, only_fields=()):
        raise ak._errors.index_error(self, where, "not an array of records")

    def _getitem_fields(self, where, only_fields=()):
        if len(where) == 0:
            return self._getitem_range(slice(0, 0))
        raise ak._errors.index_error(self, where, "not an array of records")

    def _carry(self, carry, allow_lazy):
        assert isinstance(carry, ak.index.Index)
        try:
            nextdata = self._data[carry.data]
        except IndexError as err:
            raise ak._errors.index_error(self, carry.data, str(err)) from err
        return NumpyArray(nextdata, parameters=self._parameters, backend=self._backend)

    def _getitem_next_jagged(self, slicestarts, slicestops, slicecontent, tail):
        if self._data.ndim == 1:
            raise ak._errors.index_error(
                self,
                ak.contents.ListArray(
                    slicestarts, slicestops, slicecontent, parameters=None
                ),
                "too many jagged slice dimensions for array",
            )
        else:
            next = self.to_RegularArray()
            return next._getitem_next_jagged(
                slicestarts, slicestops, slicecontent, tail
            )

    def _getitem_next(self, head, tail, advanced):
        if head == ():
            return self

        elif isinstance(head, int):
            where = (slice(None), head) + tail

            try:
                out = self._data[where]
            except IndexError as err:
                raise ak._errors.index_error(self, (head,) + tail, str(err)) from err

            if hasattr(out, "shape") and len(out.shape) != 0:
                return NumpyArray(out, parameters=None, backend=self._backend)
            else:
                return out

        elif isinstance(head, slice) or head is np.newaxis or head is Ellipsis:
            where = (slice(None), head) + tail
            try:
                out = self._data[where]
            except IndexError as err:
                raise ak._errors.index_error(self, (head,) + tail, str(err)) from err
            out2 = NumpyArray(out, parameters=self._parameters, backend=self._backend)
            return out2

        elif isinstance(head, str):
            return self._getitem_next_field(head, tail, advanced)

        elif isinstance(head, list):
            return self._getitem_next_fields(head, tail, advanced)

        elif isinstance(head, ak.index.Index64):
            if advanced is None:
                where = (slice(None), head.data) + tail
            else:
                where = (
                    self._backend.index_nplike.asarray(advanced.data),
                    head.data,
                ) + tail

            try:
                out = self._data[where]
            except IndexError as err:
                raise ak._errors.index_error(self, (head,) + tail, str(err)) from err

            return NumpyArray(out, parameters=self._parameters, backend=self._backend)

        elif isinstance(head, ak.contents.ListOffsetArray):
            where = (slice(None), head) + tail
            try:
                out = self._data[where]
            except IndexError as err:
                raise ak._errors.index_error(self, (head,) + tail, str(err)) from err
            out2 = NumpyArray(out, parameters=self._parameters, backend=self._backend)
            return out2

        elif isinstance(head, ak.contents.IndexedOptionArray):
            next = self.to_RegularArray()
            return next._getitem_next_missing(head, tail, advanced)

        else:
            raise ak._errors.wrap_error(AssertionError(repr(head)))

    def _offsets_and_flattened(self, axis, depth):
        posaxis = ak._util.maybe_posaxis(self, axis, depth)
        if posaxis is not None and posaxis + 1 == depth:
            raise ak._errors.wrap_error(np.AxisError("axis=0 not allowed for flatten"))

        elif len(self.shape) != 1:
            return self.to_RegularArray()._offsets_and_flattened(axis, depth)

        else:
            raise ak._errors.wrap_error(
                np.AxisError(f"axis={axis} exceeds the depth of this array ({depth})")
            )

    def _mergeable_next(self, other, mergebool):
        if isinstance(
            other,
            (
                ak.contents.IndexedArray,
                ak.contents.IndexedOptionArray,
                ak.contents.ByteMaskedArray,
                ak.contents.BitMaskedArray,
                ak.contents.UnmaskedArray,
            ),
        ):
            return self._mergeable(other._content, mergebool)

        elif isinstance(other, ak.contents.NumpyArray):
            if self._data.ndim != other._data.ndim:
                return False

            matching_dtype = self._data.dtype == other._data.dtype

            if (
                not mergebool
                and not matching_dtype
                and (
                    self._data.dtype.type is np.bool_
                    or other._data.dtype.type is np.bool_
                )
            ):
                return False

            if not matching_dtype and np.datetime64 in (
                self._data.dtype.type,
                other._data.dtype.type,
            ):
                return False

            if not matching_dtype and np.timedelta64 in (
                self._data.dtype.type,
                other._data.dtype.type,
            ):
                return False

            if (
                len(self._data.shape) > 1
                and self._data.shape[1:] != other._data.shape[1:]
            ):
                return False

            return True

        # If we have >1 dimension, promote ourselves to `RegularArray` and attempt to merge.
        elif isinstance(other, ak.contents.RegularArray) and self.purelist_depth > 1:
            as_regular_array = self.to_RegularArray()
            assert isinstance(as_regular_array, ak.contents.RegularArray)
            return as_regular_array._content._mergeable(other._content, mergebool)

        else:
            return False

    def _mergemany(self, others):
        if len(others) == 0:
            return self

        # Resolve merging against regular types by
        if any(isinstance(o, ak.contents.RegularArray) for o in others):
            return self.to_RegularArray()._mergemany(others)

        head, tail = self._merging_strategy(others)

        contiguous_arrays = []

        parameters = self._parameters
        for array in head:
            parameters = ak._util.merge_parameters(parameters, array._parameters, True)
            if isinstance(array, ak.contents.EmptyArray):
                pass
            elif isinstance(array, ak.contents.NumpyArray):
                contiguous_arrays.append(array.data)
            else:
                raise ak._errors.wrap_error(
                    AssertionError(
                        "cannot merge "
                        + type(self).__name__
                        + " with "
                        + type(array).__name__
                    )
                )

        contiguous_arrays = self._backend.nplike.concatenate(contiguous_arrays)

        next = NumpyArray(
            contiguous_arrays, parameters=parameters, backend=self._backend
        )

        if len(tail) == 0:
            return next

        reversed = tail[0]._reverse_merge(next)
        if len(tail) == 1:
            return reversed
        else:
            return reversed._mergemany(tail[1:])

    def _fill_none(self, value: Content) -> Content:
        return self

    def _local_index(self, axis, depth):
        posaxis = ak._util.maybe_posaxis(self, axis, depth)
        if posaxis is not None and posaxis + 1 == depth:
            return self._local_index_axis0()
        elif len(self.shape) <= 1:
            raise ak._errors.wrap_error(
                np.AxisError(f"axis={axis} exceeds the depth of this array ({depth})")
            )
        else:
            return self.to_RegularArray()._local_index(axis, depth)

    def to_contiguous(self) -> Self:
        if self.is_contiguous:
            return self
        else:
            return ak.contents.NumpyArray(
                self._backend.nplike.ascontiguousarray(self._data),
                parameters=self._parameters,
                backend=self._backend,
            )

    @property
    def is_contiguous(self) -> bool:
        return self._backend.nplike.is_c_contiguous(self._data)

    def _subranges_equal(self, starts, stops, length, sorted=True):
        is_equal = ak.index.Index64.zeros(1, nplike=self._backend.nplike)

        tmp = self._backend.nplike.empty(length, self.dtype)
        self._handle_error(
            self._backend[
                "awkward_NumpyArray_fill",
                self.dtype.type,
                self._data.dtype.type,
            ](
                tmp,
                0,
                self._data,
                length,
            )
        )

        if not sorted:
            tmp_beg_ptr = ak.index.Index64.empty(
                ak._util.kMaxLevels, nplike=self._backend.index_nplike
            )
            tmp_end_ptr = ak.index.Index64.empty(
                ak._util.kMaxLevels, nplike=self._backend.index_nplike
            )

            assert (
                tmp_beg_ptr.nplike is self._backend.index_nplike
                and tmp_end_ptr.nplike is self._backend.index_nplike
                and starts.nplike is self._backend.index_nplike
                and stops.nplike is self._backend.index_nplike
            )
            self._handle_error(
                self._backend[
                    "awkward_quick_sort",
                    self.dtype.type,
                    tmp_beg_ptr.dtype.type,
                    tmp_end_ptr.dtype.type,
                    starts.dtype.type,
                    stops.dtype.type,
                ](
                    tmp,
                    tmp_beg_ptr.data,
                    tmp_end_ptr.data,
                    starts.data,
                    stops.data,
                    True,
                    starts.length,
                    ak._util.kMaxLevels,
                )
            )
        assert (
            starts.nplike is self._backend.index_nplike
            and stops.nplike is self._backend.index_nplike
        )
        self._handle_error(
            self._backend[
                "awkward_NumpyArray_subrange_equal",
                self.dtype.type,
                starts.dtype.type,
                stops.dtype.type,
                np.bool_,
            ](
                tmp,
                starts.data,
                stops.data,
                starts.length,
                is_equal.data,
            )
        )

        return True if is_equal[0] == 1 else False

    def _as_unique_strings(self, offsets):
        offsets = ak.index.Index64(offsets.data, nplike=offsets.nplike)
        outoffsets = ak.index.Index64.empty(
            offsets.length, nplike=self._backend.index_nplike
        )
        out = self._backend.nplike.empty(self.shape[0], self.dtype)

        assert (
            offsets.nplike is self._backend.index_nplike
            and outoffsets.nplike is self._backend.index_nplike
        )
        self._handle_error(
            self._backend[
                "awkward_NumpyArray_sort_asstrings_uint8",
                self.dtype.type,
                self._data.dtype.type,
                offsets._data.dtype.type,
                outoffsets.dtype.type,
            ](
                out,
                self._data,
                offsets.data,
                offsets.length,
                outoffsets.data,
                True,
                False,
            )
        )

        outlength = ak.index.Index64.empty(1, self._backend.index_nplike)
        nextoffsets = ak.index.Index64.empty(offsets.length, self._backend.index_nplike)
        assert (
            outoffsets.nplike is self._backend.index_nplike
            and nextoffsets.nplike is self._backend.index_nplike
            and outlength.nplike is self._backend.index_nplike
        )
        self._handle_error(
            self._backend[
                "awkward_NumpyArray_unique_strings",
                self.dtype.type,
                outoffsets.dtype.type,
                nextoffsets.dtype.type,
                outlength.dtype.type,
            ](
                out,
                outoffsets.data,
                offsets.length,
                nextoffsets.data,
                outlength.data,
            )
        )
        out2 = NumpyArray(out, parameters=self._parameters, backend=self._backend)

        return out2, nextoffsets[: outlength[0]]

    def _numbers_to_type(self, name):
        if (
            self.parameter("__array__") == "string"
            or self.parameter("__array__") == "bytestring"
            or self.parameter("__array__") == "char"
            or self.parameter("__array__") == "byte"
        ):
            return self
        else:
            dtype = primitive_to_dtype(name)
            return NumpyArray(
                self._backend.nplike.asarray(self._data, dtype=dtype),
                parameters=self._parameters,
                backend=self._backend,
            )

    def _is_unique(self, negaxis, starts, parents, outlength):
        if self.length == 0:
            return True

        elif len(self.shape) != 1 or not self.is_contiguous:
            contiguous_self = self.to_contiguous()
            return contiguous_self.to_RegularArray()._is_unique(
                negaxis,
                starts,
                parents,
                outlength,
            )
        else:
            out = self._unique(negaxis, starts, parents, outlength)
            if isinstance(out, ak.contents.ListOffsetArray):
                return out.content.length == self.length

            return out.length == self.length

    def _unique(self, negaxis, starts, parents, outlength):
        if self.shape[0] == 0:
            return self

        if len(self.shape) == 0:
            return self

        if negaxis is None:
            contiguous_self = self.to_contiguous()
            # Python 3.8 could use math.prod
            flattened_shape = 1
            for s in contiguous_self.shape:
                flattened_shape = flattened_shape * s

            offsets = ak.index.Index64.zeros(2, self._backend.index_nplike)
            offsets[1] = flattened_shape
            dtype = (
                np.dtype(np.int64)
                if self._data.dtype.kind.upper() == "M"
                else self._data.dtype
            )
            out = self._backend.nplike.empty(offsets[1], dtype)
            assert offsets.nplike is self._backend.index_nplike
            self._handle_error(
                self._backend[
                    "awkward_sort",
                    dtype.type,
                    dtype.type,
                    offsets.dtype.type,
                ](
                    out,
                    contiguous_self._data,
                    offsets[1],
                    offsets.data,
                    2,
                    offsets[1],
                    True,
                    False,
                )
            )

            nextlength = ak.index.Index64.empty(1, self._backend.index_nplike)
            assert nextlength.nplike is self._backend.index_nplike
            self._handle_error(
                self._backend[
                    "awkward_unique",
                    out.dtype.type,
                    nextlength.dtype.type,
                ](  # noqa: E231
                    out,
                    out.shape[0],
                    nextlength.data,
                )
            )

            return ak.contents.NumpyArray(
                self._backend.nplike.asarray(out[: nextlength[0]], self.dtype),
                parameters=None,
                backend=self._backend,
            )

        # axis is not None
        if len(self.shape) != 1 or not self.is_contiguous:
            contiguous_self = self.to_contiguous()
            return contiguous_self.to_RegularArray()._unique(
                negaxis,
                starts,
                parents,
                outlength,
            )
        else:

            parents_length = parents.length
            offsets_length = ak.index.Index64.empty(1, self._backend.index_nplike)
            assert (
                offsets_length.nplike is self._backend.index_nplike
                and parents.nplike is self._backend.index_nplike
            )
            self._handle_error(
                self._backend[
                    "awkward_sorting_ranges_length",
                    offsets_length.dtype.type,
                    parents.dtype.type,
                ](
                    offsets_length.data,
                    parents.data,
                    parents_length,
                )
            )

            offsets = ak.index.Index64.empty(
                offsets_length[0], self._backend.index_nplike
            )
            assert (
                offsets.nplike is self._backend.index_nplike
                and parents.nplike is self._backend.index_nplike
            )
            self._handle_error(
                self._backend[
                    "awkward_sorting_ranges",
                    offsets.dtype.type,
                    parents.dtype.type,
                ](
                    offsets.data,
                    offsets_length[0],
                    parents.data,
                    parents_length,
                )
            )

            out = self._backend.nplike.empty(self.length, self.dtype)
            assert offsets.nplike is self._backend.index_nplike
            self._handle_error(
                self._backend[
                    "awkward_sort",
                    out.dtype.type,
                    self._data.dtype.type,
                    offsets.dtype.type,
                ](
                    out,
                    self._data,
                    self.shape[0],
                    offsets.data,
                    offsets_length[0],
                    parents_length,
                    True,
                    False,
                )
            )

            nextoffsets = ak.index.Index64.empty(
                offsets.length, self._backend.index_nplike
            )
            assert (
                offsets.nplike is self._backend.index_nplike
                and nextoffsets.nplike is self._backend.index_nplike
            )
            self._handle_error(
                self._backend[
                    "awkward_unique_ranges",
                    out.dtype.type,
                    offsets.dtype.type,
                    nextoffsets.dtype.type,
                ](
                    out,
                    out.shape[0],
                    offsets.data,
                    offsets.length,
                    nextoffsets.data,
                )
            )

            outoffsets = ak.index.Index64.empty(
                starts.length + 1, self._backend.index_nplike
            )

            assert (
                outoffsets.nplike is self._backend.index_nplike
                and nextoffsets.nplike is self._backend.index_nplike
                and starts.nplike is self._backend.index_nplike
            )
            self._handle_error(
                self._backend[
                    "awkward_unique_offsets",
                    outoffsets.dtype.type,
                    nextoffsets.dtype.type,
                    starts.dtype.type,
                ](
                    outoffsets.data,
                    nextoffsets.length,
                    nextoffsets.data,
                    starts.data,
                    starts.length,
                )
            )

            return ak.contents.ListOffsetArray(
                outoffsets, ak.contents.NumpyArray(out), parameters=self._parameters
            )

    def _argsort_next(
        self,
        negaxis,
        starts,
        shifts,
        parents,
        outlength,
        ascending,
        stable,
        kind,
        order,
    ):
        if len(self.shape) == 0:
            raise ak._errors.wrap_error(
                TypeError(f"{type(self).__name__} attempting to argsort a scalar ")
            )
        elif len(self.shape) != 1 or not self.is_contiguous:
            contiguous_self = self.to_contiguous()
            return contiguous_self.to_RegularArray()._argsort_next(
                negaxis,
                starts,
                shifts,
                parents,
                outlength,
                ascending,
                stable,
                kind,
                order,
            )

        else:
            parents_length = parents.length
            offsets_length = ak.index.Index64.empty(1, self._backend.index_nplike)
            assert (
                offsets_length.nplike is self._backend.index_nplike
                and parents.nplike is self._backend.index_nplike
            )
            self._handle_error(
                self._backend[
                    "awkward_sorting_ranges_length",
                    offsets_length.dtype.type,
                    parents.dtype.type,
                ](
                    offsets_length.data,
                    parents.data,
                    parents_length,
                )
            )
            offsets_length = offsets_length[0]

            offsets = ak.index.Index64.empty(offsets_length, self._backend.index_nplike)
            assert (
                offsets.nplike is self._backend.index_nplike
                and parents.nplike is self._backend.index_nplike
            )
            self._handle_error(
                self._backend[
                    "awkward_sorting_ranges",
                    offsets.dtype.type,
                    parents.dtype.type,
                ](
                    offsets.data,
                    offsets_length,
                    parents.data,
                    parents_length,
                )
            )

            dtype = (
                np.dtype(np.int64)
                if self._data.dtype.kind.upper() == "M"
                else self._data.dtype
            )
            nextcarry = ak.index.Index64.empty(
                self.__len__(), self._backend.index_nplike
            )
            assert (
                nextcarry.nplike is self._backend.index_nplike
                and offsets.nplike is self._backend.index_nplike
            )
            self._handle_error(
                self._backend[
                    "awkward_argsort",
                    nextcarry.dtype.type,
                    dtype.type,
                    offsets.dtype.type,
                ](
                    nextcarry.data,
                    self._data,
                    self.__len__(),
                    offsets.data,
                    offsets_length,
                    ascending,
                    stable,
                )
            )

            if shifts is not None:
                assert (
                    nextcarry.nplike is self._backend.index_nplike
                    and shifts.nplike is self._backend.index_nplike
                    and offsets.nplike is self._backend.index_nplike
                    and parents.nplike is self._backend.index_nplike
                    and starts.nplike is self._backend.index_nplike
                )
                self._handle_error(
                    self._backend[
                        "awkward_NumpyArray_rearrange_shifted",
                        nextcarry.dtype.type,
                        shifts.dtype.type,
                        offsets.dtype.type,
                        parents.dtype.type,
                        starts.dtype.type,
                    ](
                        nextcarry.data,
                        shifts.data,
                        shifts.length,
                        offsets.data,
                        offsets_length,
                        parents.data,
                        parents_length,
                        starts.data,
                        starts.length,
                    )
                )
            out = NumpyArray(nextcarry, parameters=None, backend=self._backend)
            return out

    def _sort_next(
        self, negaxis, starts, parents, outlength, ascending, stable, kind, order
    ):
        if len(self.shape) == 0:
            raise ak._errors.wrap_error(
                TypeError(f"{type(self).__name__} attempting to sort a scalar ")
            )

        elif len(self.shape) != 1 or not self.is_contiguous:
            contiguous_self = self.to_contiguous()
            return contiguous_self.to_RegularArray()._sort_next(
                negaxis,
                starts,
                parents,
                outlength,
                ascending,
                stable,
                kind,
                order,
            )

        else:
            parents_length = parents.length
            offsets_length = ak.index.Index64.empty(1, self._backend.index_nplike)
            assert (
                offsets_length.nplike is self._backend.index_nplike
                and parents.nplike is self._backend.index_nplike
            )
            self._handle_error(
                self._backend[
                    "awkward_sorting_ranges_length",
                    offsets_length.dtype.type,
                    parents.dtype.type,
                ](
                    offsets_length.data,
                    parents.data,
                    parents_length,
                )
            )

            offsets = ak.index.Index64.empty(
                offsets_length[0], self._backend.index_nplike
            )

            assert (
                offsets.nplike is self._backend.index_nplike
                and parents.nplike is self._backend.index_nplike
            )
            self._handle_error(
                self._backend[
                    "awkward_sorting_ranges",
                    offsets.dtype.type,
                    parents.dtype.type,
                ](
                    offsets.data,
                    offsets_length[0],
                    parents.data,
                    parents_length,
                )
            )

            dtype = (
                np.dtype(np.int64)
                if self._data.dtype.kind.upper() == "M"
                else self._data.dtype
            )
            out = self._backend.nplike.empty(self.length, dtype)
            assert offsets.nplike is self._backend.index_nplike
            self._handle_error(
                self._backend[
                    "awkward_sort",
                    dtype.type,
                    dtype.type,
                    offsets.dtype.type,
                ](
                    out,
                    self._data,
                    self.shape[0],
                    offsets.data,
                    offsets_length[0],
                    parents_length,
                    ascending,
                    stable,
                )
            )
            return ak.contents.NumpyArray(
                self._backend.nplike.asarray(out, self.dtype),
                parameters=None,
                backend=self._backend,
            )

    def _combinations(self, n, replacement, recordlookup, parameters, axis, depth):
        posaxis = ak._util.maybe_posaxis(self, axis, depth)
        if posaxis is not None and posaxis + 1 == depth:
            return self._combinations_axis0(n, replacement, recordlookup, parameters)
        elif len(self.shape) <= 1:
            raise ak._errors.wrap_error(
                np.AxisError(f"axis={axis} exceeds the depth of this array ({depth})")
            )
        else:
            return self.to_RegularArray()._combinations(
                n, replacement, recordlookup, parameters, axis, depth
            )

    def _reduce_next(
        self,
        reducer,
        negaxis,
        starts,
        shifts,
        parents,
        outlength,
        mask,
        keepdims,
        behavior,
    ):
        if self._data.ndim > 1:
            return self.to_RegularArray()._reduce_next(
                reducer,
                negaxis,
                starts,
                shifts,
                parents,
                outlength,
                mask,
                keepdims,
                behavior,
            )
        elif not self.is_contiguous:
            return self.to_contiguous()._reduce_next(
                reducer,
                negaxis,
                starts,
                shifts,
                parents,
                outlength,
                mask,
                keepdims,
                behavior,
            )

        # Yes, we've just tested these, but we need to be explicit that they are invariants
        assert self.is_contiguous
        assert self._data.ndim == 1

        if isinstance(self._backend.nplike, ak._nplikes.Jax):
            from awkward._connect.jax.reducers import get_jax_reducer

            reducer = get_jax_reducer(reducer)
        out = reducer.apply(self, parents, outlength)

        if reducer.needs_position:
            if shifts is None:
                assert (
                    out.backend is self._backend
                    and parents.nplike is self._backend.index_nplike
                    and starts.nplike is self._backend.index_nplike
                )
                self._handle_error(
                    self._backend[
                        "awkward_NumpyArray_reduce_adjust_starts_64",
                        out.data.dtype.type,
                        parents.dtype.type,
                        starts.dtype.type,
                    ](
                        out.data,
                        outlength,
                        parents.data,
                        starts.data,
                    )
                )
            else:
                assert (
                    out.backend is self._backend
                    and parents.nplike is self._backend.index_nplike
                    and starts.nplike is self._backend.index_nplike
                    and shifts.nplike is self._backend.index_nplike
                )
                self._handle_error(
                    self._backend[
                        "awkward_NumpyArray_reduce_adjust_starts_shifts_64",
                        out.data.dtype.type,
                        parents.dtype.type,
                        starts.dtype.type,
                        shifts.dtype.type,
                    ](
                        out.data,
                        outlength,
                        parents.data,
                        starts.data,
                        shifts.data,
                    )
                )

        if mask:
            outmask = ak.index.Index8.empty(outlength, self._backend.index_nplike)
            assert (
                outmask.nplike is self._backend.index_nplike
                and parents.nplike is self._backend.index_nplike
            )
            self._handle_error(
                self._backend[
                    "awkward_NumpyArray_reduce_mask_ByteMaskedArray_64",
                    outmask.dtype.type,
                    parents.dtype.type,
                ](
                    outmask.data,
                    parents.data,
                    parents.length,
                    outlength,
                )
            )

            out = ak.contents.ByteMaskedArray(outmask, out, False, parameters=None)

        if keepdims:
            out = ak.contents.RegularArray(out, 1, self.length, parameters=None)

        return out

    def _validity_error(self, path):
        if len(self.shape) == 0:
            return f'at {path} ("{type(self)}"): shape is zero-dimensional'
        for i, dim in enumerate(self.shape):
            if dim < 0:
                return f'at {path} ("{type(self)}"): shape[{i}] < 0'
        for i, stride in enumerate(self.strides):
            if stride % self.dtype.itemsize != 0:
                return f'at {path} ("{type(self)}"): shape[{i}] % itemsize != 0'
        return ""

    def _pad_none(self, target, axis, depth, clip):
        if len(self.shape) == 0:
            raise ak._errors.wrap_error(
                ValueError("cannot apply ak.pad_none to a scalar")
            )
        elif len(self.shape) > 1 or not self.is_contiguous:
            return self.to_RegularArray()._pad_none(target, axis, depth, clip)
        posaxis = ak._util.maybe_posaxis(self, axis, depth)
        if posaxis is not None and posaxis + 1 != depth:
            raise ak._errors.wrap_error(
                np.AxisError(f"axis={axis} exceeds the depth of this array ({depth})")
            )
        if not clip:
            if target < self.length:
                return self
            else:
                return self._pad_none(target, axis, depth, clip=True)
        else:
            return self._pad_none_axis0(target, clip=True)

    def _nbytes_part(self):
        return self.data.nbytes

    def _to_arrow(self, pyarrow, mask_node, validbytes, length, options):
        if self._data.ndim != 1:
            return self.to_RegularArray()._to_arrow(
                pyarrow, mask_node, validbytes, length, options
            )

        nparray = self._raw(numpy)
        storage_type = pyarrow.from_numpy_dtype(nparray.dtype)

        if issubclass(nparray.dtype.type, (bool, np.bool_)):
            nparray = ak._connect.pyarrow.packbits(nparray)

        return pyarrow.Array.from_buffers(
            ak._connect.pyarrow.to_awkwardarrow_type(
                storage_type,
                options["extensionarray"],
                options["record_is_scalar"],
                mask_node,
                self,
            ),
            length,
            [
                ak._connect.pyarrow.to_validbits(validbytes),
                ak._connect.pyarrow.to_length(nparray, length),
            ],
            null_count=ak._connect.pyarrow.to_null_count(
                validbytes, options["count_nulls"]
            ),
        )

    def _to_numpy(self, allow_missing):
        out = numpy.asarray(self._data)
        if type(out).__module__.startswith("cupy."):
            return out.get()
        else:
            return out

    def _completely_flatten(self, backend, options):
        return [
            ak.contents.NumpyArray(
                self._raw(backend.nplike).reshape(-1), backend=backend
            )
        ]

    def _recursively_apply(
        self, action, behavior, depth, depth_context, lateral_context, options
    ):
        if self._data.ndim != 1 and options["numpy_to_regular"]:
            return self.to_RegularArray()._recursively_apply(
                action, behavior, depth, depth_context, lateral_context, options
            )

        if options["return_array"]:

            def continuation():
                if options["keep_parameters"]:
                    return self
                else:
                    return NumpyArray(
                        self._data, parameters=None, backend=self._backend
                    )

        else:

            def continuation():
                pass

        result = action(
            self,
            depth=depth,
            depth_context=depth_context,
            lateral_context=lateral_context,
            continuation=continuation,
            behavior=behavior,
            backend=self._backend,
            options=options,
        )

        if isinstance(result, Content):
            return result
        elif result is None:
            return continuation()
        else:
            raise ak._errors.wrap_error(AssertionError(result))

    def to_packed(self) -> Self:
        return self.to_contiguous().to_RegularArray()

    def _to_list(self, behavior, json_conversions):
        if self.parameter("__array__") == "byte":
            convert_bytes = (
                None if json_conversions is None else json_conversions["convert_bytes"]
            )
            if convert_bytes is None:
                return ak._util.tobytes(self._data)
            else:
                return convert_bytes(ak._util.tobytes(self._data))

        elif self.parameter("__array__") == "char":
            return ak._util.tobytes(self._data).decode(errors="surrogateescape")

        else:
            out = self._to_list_custom(behavior, json_conversions)
            if out is not None:
                return out

            if json_conversions is not None:
                complex_real_string = json_conversions["complex_real_string"]
                complex_imag_string = json_conversions["complex_imag_string"]
                if complex_real_string is not None:
                    if issubclass(self.dtype.type, np.complexfloating):
                        return ak.contents.RecordArray(
                            [
                                ak.contents.NumpyArray(
                                    self._data.real, backend=self._backend
                                ),
                                ak.contents.NumpyArray(
                                    self._data.imag, backend=self._backend
                                ),
                            ],
                            [complex_real_string, complex_imag_string],
                            self.length,
                            parameters=self._parameters,
                            backend=self._backend,
                        )._to_list(behavior, json_conversions)

            out = self._data.tolist()

            if json_conversions is not None:
                nan_string = json_conversions["nan_string"]
                if nan_string is not None:
                    for i in self._backend.nplike.nonzero(
                        self._backend.nplike.isnan(self._data)
                    )[0]:
                        out[i] = nan_string

                posinf_string = json_conversions["posinf_string"]
                if posinf_string is not None:
                    for i in self._backend.nplike.nonzero(self._data == np.inf)[0]:
                        out[i] = posinf_string

                neginf_string = json_conversions["neginf_string"]
                if neginf_string is not None:
                    for i in self._backend.nplike.nonzero(self._data == -np.inf)[0]:
                        out[i] = neginf_string

            return out

    def to_backend(self, backend: ak._backends.Backend) -> Self:
        return NumpyArray(
            self._raw(backend.nplike),
            parameters=self._parameters,
            backend=backend,
        )

    def _is_equal_to(self, other, index_dtype, numpyarray):
        if numpyarray:
            return (
                self._backend.nplike.array_equal(self.data, other.data)
                and self.dtype == other.dtype
                and self.is_contiguous == other.is_contiguous
                and self.shape == other.shape
            )
        else:
            return True<|MERGE_RESOLUTION|>--- conflicted
+++ resolved
@@ -102,11 +102,6 @@
     def _raw(self, nplike=None):
         return self._backend.nplike.raw(self.data, nplike)
 
-<<<<<<< HEAD
-    form_cls = NumpyForm
-
-=======
->>>>>>> b83d9dca
     def _form_with_key(self, getkey):
         return self.form_cls(
             ak.types.numpytype.dtype_to_primitive(self._data.dtype),
@@ -115,11 +110,7 @@
             form_key=getkey(self),
         )
 
-<<<<<<< HEAD
-    def _to_buffers(self, form, getkey, container, nplike):
-=======
     def _to_buffers(self, form, getkey, container, backend):
->>>>>>> b83d9dca
         assert isinstance(form, self.form_cls)
         key = getkey(self, form, "data")
         container[key] = ak._util.little_endian(self._raw(backend.nplike))

--- conflicted
+++ resolved
@@ -1096,7 +1096,6 @@
   return awkward_listarray_getitem_jagged_descend<int64_t, int64_t>(tooffsets, slicestarts, slicestartsoffset, slicestops, slicestopsoffset, sliceouterlen, fromstarts, fromstartsoffset, fromstops, fromstopsoffset);
 }
 
-<<<<<<< HEAD
 int8_t awkward_index8_getitem_at_nowrap(const int8_t* ptr, int64_t offset, int64_t at) {
   return ptr[(size_t)(offset + at)];
 }
@@ -1129,7 +1128,6 @@
   ptr[(size_t)(offset + at)] = value;
 }
 
-=======
 template <typename T>
 ERROR awkward_bytemaskedarray_getitem_carry(int8_t* tomask, const int8_t* frommask, int64_t frommaskoffset, int64_t lenmask, const T* fromcarry, int64_t lencarry) {
   for (int64_t i = 0;  i < lencarry;  i++) {
@@ -1197,5 +1195,4 @@
 }
 ERROR awkward_bytemaskedarray_toindexedarray_64(int64_t* toindex, const int8_t* mask, int64_t maskoffset, int64_t length, bool validwhen) {
   return awkward_bytemaskedarray_toindexedarray<int64_t>(toindex, mask, maskoffset, length, validwhen);
-}
->>>>>>> bf44d024
+}
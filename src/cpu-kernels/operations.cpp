// BSD 3-Clause License; see https://github.com/jpivarski/awkward-1.0/blob/master/LICENSE

#include <cstring>

#include "awkward/cpu-kernels/operations.h"

template <typename T, typename C>
ERROR awkward_listarray_count(T* tocount, const C* fromstarts, const C* fromstops, int64_t lenstarts, int64_t startsoffset, int64_t stopsoffset) {
  for (int64_t i = 0;  i < lenstarts;  i++) {
    tocount[i] = fromstops[stopsoffset + i] - fromstarts[startsoffset + i];
  }
  return success();
}
ERROR awkward_listarray32_count(int32_t* tocount, const int32_t* fromstarts, const int32_t* fromstops, int64_t lenstarts, int64_t startsoffset, int64_t stopsoffset) {
  return awkward_listarray_count<int32_t, int32_t>(tocount, fromstarts, fromstops, lenstarts, startsoffset, stopsoffset);
}
ERROR awkward_listarrayU32_count(uint32_t* tocount, const uint32_t* fromstarts, const uint32_t* fromstops, int64_t lenstarts, int64_t startsoffset, int64_t stopsoffset) {
  return awkward_listarray_count<uint32_t, uint32_t>(tocount, fromstarts, fromstops, lenstarts, startsoffset, stopsoffset);
}
ERROR awkward_listarray64_count(int64_t* tocount, const int64_t* fromstarts, const int64_t* fromstops, int64_t lenstarts, int64_t startsoffset, int64_t stopsoffset) {
  return awkward_listarray_count<int64_t, int64_t>(tocount, fromstarts, fromstops, lenstarts, startsoffset, stopsoffset);
}
ERROR awkward_listarray32_count_64(int64_t* tocount, const int32_t* fromstarts, const int32_t* fromstops, int64_t lenstarts, int64_t startsoffset, int64_t stopsoffset) {
  return awkward_listarray_count<int64_t, int32_t>(tocount, fromstarts, fromstops, lenstarts, startsoffset, stopsoffset);
}
ERROR awkward_listarrayU32_count_64(int64_t* tocount, const uint32_t* fromstarts, const uint32_t* fromstops, int64_t lenstarts, int64_t startsoffset, int64_t stopsoffset) {
  return awkward_listarray_count<int64_t, uint32_t>(tocount, fromstarts, fromstops, lenstarts, startsoffset, stopsoffset);
}
ERROR awkward_listarray64_count_64(int64_t* tocount, const int64_t* fromstarts, const int64_t* fromstops, int64_t lenstarts, int64_t startsoffset, int64_t stopsoffset) {
  return awkward_listarray_count<int64_t, int64_t>(tocount, fromstarts, fromstops, lenstarts, startsoffset, stopsoffset);
}

template <typename T, typename C>
ERROR awkward_listoffsetarray_count(T* tocount, const C* fromoffsets, int64_t lenoffsets) {
  for (int64_t i = 0;  i < lenoffsets;  i++) {
    tocount[i] = fromoffsets[i + 1] - fromoffsets[i];
  }
  return success();
}
ERROR awkward_listoffsetarray32_count(int32_t* tocount, const int32_t* fromoffsets, int64_t lenoffsets) {
  return awkward_listoffsetarray_count<int32_t, int32_t>(tocount, fromoffsets, lenoffsets);
}
ERROR awkward_listoffsetarrayU32_count(uint32_t* tocount, const uint32_t* fromoffsets, int64_t lenoffsets) {
  return awkward_listoffsetarray_count<uint32_t, uint32_t>(tocount, fromoffsets, lenoffsets);
}
ERROR awkward_listoffsetarray64_count(int64_t* tocount, const int64_t* fromoffsets, int64_t lenoffsets) {
  return awkward_listoffsetarray_count<int64_t, int64_t>(tocount, fromoffsets, lenoffsets);
}
ERROR awkward_listoffsetarray32_count_64(int64_t* tocount, const int32_t* fromoffsets, int64_t lenoffsets) {
  return awkward_listoffsetarray_count<int64_t, int32_t>(tocount, fromoffsets, lenoffsets);
}
ERROR awkward_listoffsetarrayU32_count_64(int64_t* tocount, const uint32_t* fromoffsets, int64_t lenoffsets) {
  return awkward_listoffsetarray_count<int64_t, uint32_t>(tocount, fromoffsets, lenoffsets);
}
ERROR awkward_listoffsetarray64_count_64(int64_t* tocount, const int64_t* fromoffsets, int64_t lenoffsets) {
  return awkward_listoffsetarray_count<int64_t, int64_t>(tocount, fromoffsets, lenoffsets);
}

ERROR awkward_regulararray_count(int64_t* tocount, int64_t size, int64_t length) {
  for (int64_t i = 0;  i < length;  i++) {
    tocount[i] = size;
  }
  return success();
}

template <typename C>
ERROR awkward_indexedarray_count(int64_t* tocount, const int64_t* contentcount, int64_t lencontent, const C* fromindex, int64_t lenindex, int64_t indexoffset) {
  for (int64_t i = 0;  i < lenindex;  i++) {
    C j = fromindex[indexoffset + i];
    if (j >= lencontent) {
      return failure("index out of range", i, j);
    }
    else if (j < 0) {
      tocount[i] = 0;
    }
    else {
      tocount[i] = contentcount[j];
    }
  }
  return success();
}
ERROR awkward_indexedarray32_count(int64_t* tocount, const int64_t* contentcount, int64_t lencontent, const int32_t* fromindex, int64_t lenindex, int64_t indexoffset) {
  return awkward_indexedarray_count<int32_t>(tocount, contentcount, lencontent, fromindex, lenindex, indexoffset);
}
ERROR awkward_indexedarrayU32_count(int64_t* tocount, const int64_t* contentcount, int64_t lencontent, const uint32_t* fromindex, int64_t lenindex, int64_t indexoffset) {
  return awkward_indexedarray_count<uint32_t>(tocount, contentcount, lencontent, fromindex, lenindex, indexoffset);
}
ERROR awkward_indexedarray64_count(int64_t* tocount, const int64_t* contentcount, int64_t lencontent, const int64_t* fromindex, int64_t lenindex, int64_t indexoffset) {
  return awkward_indexedarray_count<int64_t>(tocount, contentcount, lencontent, fromindex, lenindex, indexoffset);
}

template <typename C>
ERROR awkward_listarray_flatten_length(int64_t* tolen, const C* fromstarts, const C* fromstops, int64_t lenstarts, int64_t startsoffset, int64_t stopsoffset) {
  *tolen = 0;
  for (int64_t i = 0; i < lenstarts; i++) {
    int64_t start = (C)fromstarts[startsoffset + i];
    int64_t stop = (C)fromstops[stopsoffset + i];
    if (start < 0  ||  stop < 0) {
      return failure("all start and stop values must be non-negative", kSliceNone, i);
    }
    int64_t length = stop - start;
    *tolen += length;
  }
  return success();
}
ERROR awkward_listarray32_flatten_length(int64_t* tolen, const int32_t* fromstarts, const int32_t* fromstops, int64_t lenstarts, int64_t startsoffset, int64_t stopsoffset) {
  return awkward_listarray_flatten_length<int32_t>(tolen, fromstarts, fromstops, lenstarts, startsoffset, stopsoffset);
}
ERROR awkward_listarrayU32_flatten_length(int64_t* tolen, const uint32_t* fromstarts, const uint32_t* fromstops, int64_t lenstarts, int64_t startsoffset, int64_t stopsoffset) {
  return awkward_listarray_flatten_length<uint32_t>(tolen, fromstarts, fromstops, lenstarts, startsoffset, stopsoffset);
}
ERROR awkward_listarray64_flatten_length(int64_t* tolen, const int64_t* fromstarts, const int64_t* fromstops, int64_t lenstarts, int64_t startsoffset, int64_t stopsoffset) {
  return awkward_listarray_flatten_length<int64_t>(tolen, fromstarts, fromstops, lenstarts, startsoffset, stopsoffset);
}

template <typename C, typename T>
ERROR awkward_listarray_flatten(T* tocarry, const C* fromstarts, const C* fromstops, int64_t lenstarts, int64_t startsoffset, int64_t stopsoffset) {
  int64_t at = 0;
  for (int64_t i = 0; i < lenstarts; i++) {
    int64_t start = (C)fromstarts[startsoffset + i];
    int64_t stop = (C)fromstops[stopsoffset + i];
    if (start < 0 || stop < 0) {
      return failure("all start and stop values must be non-negative", kSliceNone, i);
    }
    int64_t length = stop - start;
    if (length > 0) {
      for(int64_t l = 0; l < length; l++) {
        tocarry[at] = start + l;
        ++at;
      }
    }
  }
  return success();
}
ERROR awkward_listarray32_flatten_64(int64_t* tocarry, const int32_t* fromstarts, const int32_t* fromstops, int64_t lenstarts, int64_t startsoffset, int64_t stopsoffset) {
  return awkward_listarray_flatten<int32_t, int64_t>(tocarry, fromstarts, fromstops, lenstarts, startsoffset, stopsoffset);
}
ERROR awkward_listarrayU32_flatten_64(int64_t* tocarry, const uint32_t* fromstarts, const uint32_t* fromstops, int64_t lenstarts, int64_t startsoffset, int64_t stopsoffset) {
  return awkward_listarray_flatten<uint32_t, int64_t>(tocarry, fromstarts, fromstops, lenstarts, startsoffset, stopsoffset);
}
ERROR awkward_listarray64_flatten_64(int64_t* tocarry, const int64_t* fromstarts, const int64_t* fromstops, int64_t lenstarts, int64_t startsoffset, int64_t stopsoffset) {
  return awkward_listarray_flatten<int64_t, int64_t>(tocarry, fromstarts, fromstops, lenstarts, startsoffset, stopsoffset);
}

template <typename C, typename T>
ERROR awkward_listarray_flatten_scale(C* tostarts, C* tostops, const T* scale, const C* fromstarts, const C* fromstops,  int64_t lenstarts, int64_t startsoffset, int64_t stopsoffset) {
  for (int64_t i = 0; i < lenstarts; i++) {
    int64_t start = (C)fromstarts[startsoffset + i];
    int64_t stop = (C)fromstops[stopsoffset + i];
    if (start < 0  ||  stop < 0) {
      return failure("all start and stop values must be non-negative", kSliceNone, i);
    }
    tostarts[i] = (C)(start * scale[i]);
    tostops[i] = (C)(stop * scale[i]);
  }
  return success();
}
ERROR awkward_listarray32_flatten_scale_64(int32_t* tostarts, int32_t* tostops, const int64_t* scale, const int32_t* fromstarts, const int32_t* fromstops, int64_t lenstarts, int64_t startsoffset, int64_t stopsoffset) {
  return awkward_listarray_flatten_scale<int32_t, int64_t>(tostarts, tostops, scale, fromstarts, fromstops, lenstarts, startsoffset, stopsoffset);
}
ERROR awkward_listarrayU32_flatten_scale_64(uint32_t* tostarts, uint32_t* tostops, const int64_t* scale, const uint32_t* fromstarts, const uint32_t* fromstops, int64_t lenstarts, int64_t startsoffset, int64_t stopsoffset) {
  return awkward_listarray_flatten_scale<uint32_t, int64_t>(tostarts, tostops, scale, fromstarts, fromstops, lenstarts, startsoffset, stopsoffset);
}
ERROR awkward_listarray64_flatten_scale_64(int64_t* tostarts, int64_t* tostops, const int64_t* scale, const int64_t* fromstarts, const int64_t* fromstops, int64_t lenstarts, int64_t startsoffset, int64_t stopsoffset) {
  return awkward_listarray_flatten_scale<int64_t, int64_t>(tostarts, tostops, scale, fromstarts, fromstops, lenstarts, startsoffset, stopsoffset);
}

template <typename C, typename T>
ERROR awkward_indexedarray_flatten_nextcarry(T* tocarry, const C* fromindex, int64_t indexoffset, int64_t lenindex, int64_t lencontent) {
  int64_t k = 0;
  for (int64_t i = 0;  i < lenindex;  i++) {
    C j = fromindex[indexoffset + i];
    if (j >= lencontent) {
      return failure("index out of range", i, j);
    }
    else if (j >= 0) {
      tocarry[k] = j;
      k++;
    }
  }
  return success();
}
ERROR awkward_indexedarray32_flatten_nextcarry_64(int64_t* tocarry, const int32_t* fromindex, int64_t indexoffset, int64_t lenindex, int64_t lencontent) {
  return awkward_indexedarray_flatten_nextcarry<int32_t, int64_t>(tocarry, fromindex, indexoffset, lenindex, lencontent);
}
ERROR awkward_indexedarrayU32_flatten_nextcarry_64(int64_t* tocarry, const uint32_t* fromindex, int64_t indexoffset, int64_t lenindex, int64_t lencontent) {
  return awkward_indexedarray_flatten_nextcarry<uint32_t, int64_t>(tocarry, fromindex, indexoffset, lenindex, lencontent);
}
ERROR awkward_indexedarray64_flatten_nextcarry_64(int64_t* tocarry, const int64_t* fromindex, int64_t indexoffset, int64_t lenindex, int64_t lencontent) {
  return awkward_indexedarray_flatten_nextcarry<int64_t, int64_t>(tocarry, fromindex, indexoffset, lenindex, lencontent);
}

template <typename C, typename M, typename TO>
ERROR awkward_indexedarray_overlay_mask(TO* toindex, const M* mask, int64_t maskoffset, const C* fromindex, int64_t indexoffset, int64_t length) {
  for (int64_t i = 0;  i < length;  i++) {
    M m = mask[maskoffset + i];
    if (m) {
      toindex[i] = -1;
    }
    else {
      toindex[i] = fromindex[indexoffset + i];
    }
  }
  return success();
}
ERROR awkward_indexedarray32_overlay_mask8_to64(int64_t* toindex, const int8_t* mask, int64_t maskoffset, const int32_t* fromindex, int64_t indexoffset, int64_t length) {
  return awkward_indexedarray_overlay_mask<int32_t, int8_t, int64_t>(toindex, mask, maskoffset, fromindex, indexoffset, length);
}
ERROR awkward_indexedarrayU32_overlay_mask8_to64(int64_t* toindex, const int8_t* mask, int64_t maskoffset, const uint32_t* fromindex, int64_t indexoffset, int64_t length) {
  return awkward_indexedarray_overlay_mask<uint32_t, int8_t, int64_t>(toindex, mask, maskoffset, fromindex, indexoffset, length);
}
ERROR awkward_indexedarray64_overlay_mask8_to64(int64_t* toindex, const int8_t* mask, int64_t maskoffset, const int64_t* fromindex, int64_t indexoffset, int64_t length) {
  return awkward_indexedarray_overlay_mask<int64_t, int8_t, int64_t>(toindex, mask, maskoffset, fromindex, indexoffset, length);
}

template <typename C, typename M>
ERROR awkward_indexedarray_mask(M* tomask, const C* fromindex, int64_t indexoffset, int64_t length) {
  for (int64_t i = 0;  i < length;  i++) {
    tomask[i] = (fromindex[indexoffset + i] < 0);
  }
  return success();
}
ERROR awkward_indexedarray32_mask8(int8_t* tomask, const int32_t* fromindex, int64_t indexoffset, int64_t length) {
  return awkward_indexedarray_mask<int32_t, int8_t>(tomask, fromindex, indexoffset, length);
}
ERROR awkward_indexedarrayU32_mask8(int8_t* tomask, const uint32_t* fromindex, int64_t indexoffset, int64_t length) {
  return awkward_indexedarray_mask<uint32_t, int8_t>(tomask, fromindex, indexoffset, length);
}
ERROR awkward_indexedarray64_mask8(int8_t* tomask, const int64_t* fromindex, int64_t indexoffset, int64_t length) {
  return awkward_indexedarray_mask<int64_t, int8_t>(tomask, fromindex, indexoffset, length);
}

template <typename M>
ERROR awkward_zero_mask(M* tomask, int64_t length) {
  for (int64_t i = 0;  i < length;  i++) {
    tomask[i] = 0;
  }
  return success();
}
ERROR awkward_zero_mask8(int8_t* tomask, int64_t length) {
  return awkward_zero_mask<int8_t>(tomask, length);
}

template <typename OUT, typename IN, typename TO>
ERROR awkward_indexedarray_simplify(TO* toindex, const OUT* outerindex, int64_t outeroffset, int64_t outerlength, const IN* innerindex, int64_t inneroffset, int64_t innerlength) {
  for (int64_t i = 0;  i < outerlength;  i++) {
    OUT j = outerindex[outeroffset + i];
    if (j < 0) {
      toindex[i] = -1;
    }
    else if (j >= innerlength) {
      return failure("index out of range", i, j);
    }
    else {
      toindex[i] = innerindex[inneroffset + j];
    }
  }
  return success();
}
ERROR awkward_indexedarray32_simplify32_to64(int64_t* toindex, const int32_t* outerindex, int64_t outeroffset, int64_t outerlength, const int32_t* innerindex, int64_t inneroffset, int64_t innerlength) {
  return awkward_indexedarray_simplify<int32_t, int32_t, int64_t>(toindex, outerindex, outeroffset, outerlength, innerindex, inneroffset, innerlength);
}
ERROR awkward_indexedarray32_simplifyU32_to64(int64_t* toindex, const int32_t* outerindex, int64_t outeroffset, int64_t outerlength, const uint32_t* innerindex, int64_t inneroffset, int64_t innerlength) {
  return awkward_indexedarray_simplify<int32_t, uint32_t, int64_t>(toindex, outerindex, outeroffset, outerlength, innerindex, inneroffset, innerlength);
}
ERROR awkward_indexedarray32_simplify64_to64(int64_t* toindex, const int32_t* outerindex, int64_t outeroffset, int64_t outerlength, const int64_t* innerindex, int64_t inneroffset, int64_t innerlength) {
  return awkward_indexedarray_simplify<int32_t, int64_t, int64_t>(toindex, outerindex, outeroffset, outerlength, innerindex, inneroffset, innerlength);
}
ERROR awkward_indexedarrayU32_simplify32_to64(int64_t* toindex, const uint32_t* outerindex, int64_t outeroffset, int64_t outerlength, const int32_t* innerindex, int64_t inneroffset, int64_t innerlength) {
  return awkward_indexedarray_simplify<uint32_t, int32_t, int64_t>(toindex, outerindex, outeroffset, outerlength, innerindex, inneroffset, innerlength);
}
ERROR awkward_indexedarrayU32_simplifyU32_to64(int64_t* toindex, const uint32_t* outerindex, int64_t outeroffset, int64_t outerlength, const uint32_t* innerindex, int64_t inneroffset, int64_t innerlength) {
  return awkward_indexedarray_simplify<uint32_t, uint32_t, int64_t>(toindex, outerindex, outeroffset, outerlength, innerindex, inneroffset, innerlength);
}
ERROR awkward_indexedarrayU32_simplify64_to64(int64_t* toindex, const uint32_t* outerindex, int64_t outeroffset, int64_t outerlength, const int64_t* innerindex, int64_t inneroffset, int64_t innerlength) {
  return awkward_indexedarray_simplify<uint32_t, int64_t, int64_t>(toindex, outerindex, outeroffset, outerlength, innerindex, inneroffset, innerlength);
}
ERROR awkward_indexedarray64_simplify32_to64(int64_t* toindex, const int64_t* outerindex, int64_t outeroffset, int64_t outerlength, const int32_t* innerindex, int64_t inneroffset, int64_t innerlength) {
  return awkward_indexedarray_simplify<int64_t, int32_t, int64_t>(toindex, outerindex, outeroffset, outerlength, innerindex, inneroffset, innerlength);
}
ERROR awkward_indexedarray64_simplifyU32_to64(int64_t* toindex, const int64_t* outerindex, int64_t outeroffset, int64_t outerlength, const uint32_t* innerindex, int64_t inneroffset, int64_t innerlength) {
  return awkward_indexedarray_simplify<int64_t, uint32_t, int64_t>(toindex, outerindex, outeroffset, outerlength, innerindex, inneroffset, innerlength);
}
ERROR awkward_indexedarray64_simplify64_to64(int64_t* toindex, const int64_t* outerindex, int64_t outeroffset, int64_t outerlength, const int64_t* innerindex, int64_t inneroffset, int64_t innerlength) {
  return awkward_indexedarray_simplify<int64_t, int64_t, int64_t>(toindex, outerindex, outeroffset, outerlength, innerindex, inneroffset, innerlength);
}

template <typename T>
ERROR awkward_regulararray_compact_offsets(T* tooffsets, int64_t length, int64_t size) {
  tooffsets[0] = 0;
  for (int64_t i = 0;  i < length;  i++) {
    tooffsets[i + 1] = (i + 1)*size;
  }
  return success();
}
ERROR awkward_regulararray_compact_offsets64(int64_t* tooffsets, int64_t length, int64_t size) {
  return awkward_regulararray_compact_offsets<int64_t>(tooffsets, length, size);
}

template <typename C, typename T>
ERROR awkward_listarray_compact_offsets(T* tooffsets, const C* fromstarts, const C* fromstops, int64_t startsoffset, int64_t stopsoffset, int64_t length) {
  tooffsets[0] = 0;
  for (int64_t i = 0;  i < length;  i++) {
    C start = fromstarts[startsoffset + i];
    C stop = fromstops[stopsoffset + i];
    if (stop < start) {
      return failure("stops[i] < starts[i]", i, kSliceNone);
    }
    tooffsets[i + 1] = tooffsets[i] + (stop - start);
  }
  return success();
}
ERROR awkward_listarray32_compact_offsets64(int64_t* tooffsets, const int32_t* fromstarts, const int32_t* fromstops, int64_t startsoffset, int64_t stopsoffset, int64_t length) {
  return awkward_listarray_compact_offsets<int32_t, int64_t>(tooffsets, fromstarts, fromstops, startsoffset, stopsoffset, length);
}
ERROR awkward_listarrayU32_compact_offsets64(int64_t* tooffsets, const uint32_t* fromstarts, const uint32_t* fromstops, int64_t startsoffset, int64_t stopsoffset, int64_t length) {
  return awkward_listarray_compact_offsets<uint32_t, int64_t>(tooffsets, fromstarts, fromstops, startsoffset, stopsoffset, length);
}
ERROR awkward_listarray64_compact_offsets64(int64_t* tooffsets, const int64_t* fromstarts, const int64_t* fromstops, int64_t startsoffset, int64_t stopsoffset, int64_t length) {
  return awkward_listarray_compact_offsets<int64_t, int64_t>(tooffsets, fromstarts, fromstops, startsoffset, stopsoffset, length);
}

template <typename C, typename T>
ERROR awkward_listoffsetarray_compact_offsets(T* tooffsets, const C* fromoffsets, int64_t offsetsoffset, int64_t length) {
  int64_t diff = (int64_t)fromoffsets[offsetsoffset + 0];
  tooffsets[0] = 0;
  for (int64_t i = 0;  i < length;  i++) {
    tooffsets[i + 1] = fromoffsets[offsetsoffset + i + 1] - diff;
  }
  return success();
}
ERROR awkward_listoffsetarray32_compact_offsets64(int64_t* tooffsets, const int32_t* fromoffsets, int64_t offsetsoffset, int64_t length) {
  return awkward_listoffsetarray_compact_offsets<int32_t, int64_t>(tooffsets, fromoffsets, offsetsoffset, length);
}
ERROR awkward_listoffsetarrayU32_compact_offsets64(int64_t* tooffsets, const uint32_t* fromoffsets, int64_t offsetsoffset, int64_t length) {
  return awkward_listoffsetarray_compact_offsets<uint32_t, int64_t>(tooffsets, fromoffsets, offsetsoffset, length);
}
ERROR awkward_listoffsetarray64_compact_offsets64(int64_t* tooffsets, const int64_t* fromoffsets, int64_t offsetsoffset, int64_t length) {
  return awkward_listoffsetarray_compact_offsets<int64_t, int64_t>(tooffsets, fromoffsets, offsetsoffset, length);
}

template <typename C, typename T>
ERROR awkward_listarray_broadcast_tooffsets(T* tocarry, const T* fromoffsets, int64_t offsetsoffset, int64_t offsetslength, const C* fromstarts, int64_t startsoffset, const C* fromstops, int64_t stopsoffset, int64_t lencontent) {
  int64_t k = 0;
  for (int64_t i = 0;  i < offsetslength - 1;  i++) {
    int64_t start = (int64_t)fromstarts[startsoffset + i];
    int64_t stop = (int64_t)fromstops[stopsoffset + i];
    if (start != stop  &&  stop > lencontent) {
      return failure("stops[i] > len(content)", i, stop);
    }
    int64_t count = (int64_t)(fromoffsets[offsetsoffset + i + 1] - fromoffsets[offsetsoffset + i]);
    if (count < 0) {
      return failure("broadcast's offsets must be monotonically increasing", i, kSliceNone);
    }
    if (stop - start != count) {
      return failure("cannot broadcast nested list", i, kSliceNone);
    }
    for (int64_t j = start;  j < stop;  j++) {
      tocarry[k] = (T)j;
      k++;
    }
  }
  return success();
}
ERROR awkward_listarray32_broadcast_tooffsets64(int64_t* tocarry, const int64_t* fromoffsets, int64_t offsetsoffset, int64_t offsetslength, const int32_t* fromstarts, int64_t startsoffset, const int32_t* fromstops, int64_t stopsoffset, int64_t lencontent) {
  return awkward_listarray_broadcast_tooffsets<int32_t, int64_t>(tocarry, fromoffsets, offsetsoffset, offsetslength, fromstarts, startsoffset, fromstops, stopsoffset, lencontent);
}
ERROR awkward_listarrayU32_broadcast_tooffsets64(int64_t* tocarry, const int64_t* fromoffsets, int64_t offsetsoffset, int64_t offsetslength, const uint32_t* fromstarts, int64_t startsoffset, const uint32_t* fromstops, int64_t stopsoffset, int64_t lencontent) {
  return awkward_listarray_broadcast_tooffsets<uint32_t, int64_t>(tocarry, fromoffsets, offsetsoffset, offsetslength, fromstarts, startsoffset, fromstops, stopsoffset, lencontent);
}
ERROR awkward_listarray64_broadcast_tooffsets64(int64_t* tocarry, const int64_t* fromoffsets, int64_t offsetsoffset, int64_t offsetslength, const int64_t* fromstarts, int64_t startsoffset, const int64_t* fromstops, int64_t stopsoffset, int64_t lencontent) {
  return awkward_listarray_broadcast_tooffsets<int64_t, int64_t>(tocarry, fromoffsets, offsetsoffset, offsetslength, fromstarts, startsoffset, fromstops, stopsoffset, lencontent);
}

template <typename T>
ERROR awkward_regulararray_broadcast_tooffsets(const T* fromoffsets, int64_t offsetsoffset, int64_t offsetslength, int64_t size) {
  for (int64_t i = 0;  i < offsetslength - 1;  i++) {
    int64_t count = (int64_t)(fromoffsets[offsetsoffset + i + 1] - fromoffsets[offsetsoffset + i]);
    if (count < 0) {
      return failure("broadcast's offsets must be monotonically increasing", i, kSliceNone);
    }
    if (size != count) {
      return failure("cannot broadcast nested list", i, kSliceNone);
    }
  }
  return success();
}
ERROR awkward_regulararray_broadcast_tooffsets64(const int64_t* fromoffsets, int64_t offsetsoffset, int64_t offsetslength, int64_t size) {
  return awkward_regulararray_broadcast_tooffsets<int64_t>(fromoffsets, offsetsoffset, offsetslength, size);
}

template <typename T>
ERROR awkward_regulararray_broadcast_tooffsets_size1(T* tocarry, const T* fromoffsets, int64_t offsetsoffset, int64_t offsetslength) {
  int64_t k = 0;
  for (int64_t i = 0;  i < offsetslength - 1;  i++) {
    int64_t count = (int64_t)(fromoffsets[offsetsoffset + i + 1] - fromoffsets[offsetsoffset + i]);
    if (count < 0) {
      return failure("broadcast's offsets must be monotonically increasing", i, kSliceNone);
    }
    for (int64_t j = 0;  j < count;  j++) {
      tocarry[k] = (T)i;
      k++;
    }
  }
  return success();
}
ERROR awkward_regulararray_broadcast_tooffsets64_size1(int64_t* tocarry, const int64_t* fromoffsets, int64_t offsetsoffset, int64_t offsetslength) {
  return awkward_regulararray_broadcast_tooffsets_size1<int64_t>(tocarry, fromoffsets, offsetsoffset, offsetslength);
}

template <typename C>
ERROR awkward_listoffsetarray_toRegularArray(int64_t* size, const C* fromoffsets, int64_t offsetsoffset, int64_t offsetslength) {
  *size = -1;
  for (int64_t i = 0;  i < offsetslength - 1;  i++) {
    int64_t count = (int64_t)(fromoffsets[offsetsoffset + i + 1] - fromoffsets[offsetsoffset + i]);
    if (count < 0) {
      return failure("offsets must be monotonically increasing", i, kSliceNone);
    }
    if (*size == -1) {
      *size = count;
    }
    else if (*size != count) {
      return failure("cannot convert to RegularArray because subarray lengths are not regular", i, kSliceNone);
    }
  }
  if (*size == -1) {
    *size = 0;
  }
  return success();
}
ERROR awkward_listoffsetarray32_toRegularArray(int64_t* size, const int32_t* fromoffsets, int64_t offsetsoffset, int64_t offsetslength) {
  return awkward_listoffsetarray_toRegularArray<int32_t>(size, fromoffsets, offsetsoffset, offsetslength);
}
ERROR awkward_listoffsetarrayU32_toRegularArray(int64_t* size, const uint32_t* fromoffsets, int64_t offsetsoffset, int64_t offsetslength) {
  return awkward_listoffsetarray_toRegularArray<uint32_t>(size, fromoffsets, offsetsoffset, offsetslength);
}
ERROR awkward_listoffsetarray64_toRegularArray(int64_t* size, const int64_t* fromoffsets, int64_t offsetsoffset, int64_t offsetslength) {
  return awkward_listoffsetarray_toRegularArray<int64_t>(size, fromoffsets, offsetsoffset, offsetslength);
}

template <typename FROM, typename TO>
ERROR awkward_numpyarray_fill(TO* toptr, int64_t tooffset, const FROM* fromptr, int64_t fromoffset, int64_t length) {
  for (int64_t i = 0;  i < length;  i++) {
    toptr[tooffset + i] = (TO)fromptr[fromoffset + i];
  }
  return success();
}
template <typename TO>
ERROR awkward_numpyarray_fill_frombool(TO* toptr, int64_t tooffset, const bool* fromptr, int64_t fromoffset, int64_t length) {
  for (int64_t i = 0;  i < length;  i++) {
    toptr[tooffset + i] = (TO)(fromptr[fromoffset + i] != 0);
  }
  return success();
}
ERROR awkward_numpyarray_fill_todouble_fromdouble(double* toptr, int64_t tooffset, const double* fromptr, int64_t fromoffset, int64_t length) {
  return awkward_numpyarray_fill<double, double>(toptr, tooffset, fromptr, fromoffset, length);
}
ERROR awkward_numpyarray_fill_todouble_fromfloat(double* toptr, int64_t tooffset, const float* fromptr, int64_t fromoffset, int64_t length) {
  return awkward_numpyarray_fill<float, double>(toptr, tooffset, fromptr, fromoffset, length);
}
ERROR awkward_numpyarray_fill_todouble_from64(double* toptr, int64_t tooffset, const int64_t* fromptr, int64_t fromoffset, int64_t length) {
  return awkward_numpyarray_fill<int64_t, double>(toptr, tooffset, fromptr, fromoffset, length);
}
ERROR awkward_numpyarray_fill_todouble_fromU64(double* toptr, int64_t tooffset, const uint64_t* fromptr, int64_t fromoffset, int64_t length) {
  return awkward_numpyarray_fill<uint64_t, double>(toptr, tooffset, fromptr, fromoffset, length);
}
ERROR awkward_numpyarray_fill_todouble_from32(double* toptr, int64_t tooffset, const int32_t* fromptr, int64_t fromoffset, int64_t length) {
  return awkward_numpyarray_fill<int32_t, double>(toptr, tooffset, fromptr, fromoffset, length);
}
ERROR awkward_numpyarray_fill_todouble_fromU32(double* toptr, int64_t tooffset, const uint32_t* fromptr, int64_t fromoffset, int64_t length) {
  return awkward_numpyarray_fill<uint32_t, double>(toptr, tooffset, fromptr, fromoffset, length);
}
ERROR awkward_numpyarray_fill_todouble_from16(double* toptr, int64_t tooffset, const int16_t* fromptr, int64_t fromoffset, int64_t length) {
  return awkward_numpyarray_fill<int16_t, double>(toptr, tooffset, fromptr, fromoffset, length);
}
ERROR awkward_numpyarray_fill_todouble_fromU16(double* toptr, int64_t tooffset, const uint16_t* fromptr, int64_t fromoffset, int64_t length) {
  return awkward_numpyarray_fill<uint16_t, double>(toptr, tooffset, fromptr, fromoffset, length);
}
ERROR awkward_numpyarray_fill_todouble_from8(double* toptr, int64_t tooffset, const int8_t* fromptr, int64_t fromoffset, int64_t length) {
  return awkward_numpyarray_fill<int8_t, double>(toptr, tooffset, fromptr, fromoffset, length);
}
ERROR awkward_numpyarray_fill_todouble_fromU8(double* toptr, int64_t tooffset, const uint8_t* fromptr, int64_t fromoffset, int64_t length) {
  return awkward_numpyarray_fill<uint8_t, double>(toptr, tooffset, fromptr, fromoffset, length);
}
ERROR awkward_numpyarray_fill_todouble_frombool(double* toptr, int64_t tooffset, const bool* fromptr, int64_t fromoffset, int64_t length) {
  return awkward_numpyarray_fill_frombool<double>(toptr, tooffset, fromptr, fromoffset, length);
}
ERROR awkward_numpyarray_fill_toU64_fromU64(uint64_t* toptr, int64_t tooffset, const uint64_t* fromptr, int64_t fromoffset, int64_t length) {
  return awkward_numpyarray_fill<uint64_t, uint64_t>(toptr, tooffset, fromptr, fromoffset, length);
}
ERROR awkward_numpyarray_fill_to64_from64(int64_t* toptr, int64_t tooffset, const int64_t* fromptr, int64_t fromoffset, int64_t length) {
  return awkward_numpyarray_fill<int64_t, int64_t>(toptr, tooffset, fromptr, fromoffset, length);
}
ERROR awkward_numpyarray_fill_to64_fromU64(int64_t* toptr, int64_t tooffset, const uint64_t* fromptr, int64_t fromoffset, int64_t length) {
  for (int64_t i = 0;  i < length;  i++) {
    if (fromptr[fromoffset + i] > kMaxInt64) {
      return failure("uint64 value too large for int64 output", i, kSliceNone);
    }
    toptr[tooffset + i] = fromptr[fromoffset + i];
  }
  return success();
}
ERROR awkward_numpyarray_fill_to64_from32(int64_t* toptr, int64_t tooffset, const int32_t* fromptr, int64_t fromoffset, int64_t length) {
  return awkward_numpyarray_fill<int32_t, int64_t>(toptr, tooffset, fromptr, fromoffset, length);
}
ERROR awkward_numpyarray_fill_to64_fromU32(int64_t* toptr, int64_t tooffset, const uint32_t* fromptr, int64_t fromoffset, int64_t length) {
  return awkward_numpyarray_fill<uint32_t, int64_t>(toptr, tooffset, fromptr, fromoffset, length);
}
ERROR awkward_numpyarray_fill_to64_from16(int64_t* toptr, int64_t tooffset, const int16_t* fromptr, int64_t fromoffset, int64_t length) {
  return awkward_numpyarray_fill<int16_t, int64_t>(toptr, tooffset, fromptr, fromoffset, length);
}
ERROR awkward_numpyarray_fill_to64_fromU16(int64_t* toptr, int64_t tooffset, const uint16_t* fromptr, int64_t fromoffset, int64_t length) {
  return awkward_numpyarray_fill<uint16_t, int64_t>(toptr, tooffset, fromptr, fromoffset, length);
}
ERROR awkward_numpyarray_fill_to64_from8(int64_t* toptr, int64_t tooffset, const int8_t* fromptr, int64_t fromoffset, int64_t length) {
  return awkward_numpyarray_fill<int8_t, int64_t>(toptr, tooffset, fromptr, fromoffset, length);
}
ERROR awkward_numpyarray_fill_to64_fromU8(int64_t* toptr, int64_t tooffset, const uint8_t* fromptr, int64_t fromoffset, int64_t length) {
  return awkward_numpyarray_fill<uint8_t, int64_t>(toptr, tooffset, fromptr, fromoffset, length);
}
ERROR awkward_numpyarray_fill_to64_frombool(int64_t* toptr, int64_t tooffset, const bool* fromptr, int64_t fromoffset, int64_t length) {
  return awkward_numpyarray_fill_frombool<int64_t>(toptr, tooffset, fromptr, fromoffset, length);
}
ERROR awkward_numpyarray_fill_tobool_frombool(bool* toptr, int64_t tooffset, const bool* fromptr, int64_t fromoffset, int64_t length) {
  return awkward_numpyarray_fill_frombool<bool>(toptr, tooffset, fromptr, fromoffset, length);
}

template <typename FROM, typename TO>
ERROR awkward_listarray_fill(TO* tostarts, int64_t tostartsoffset, TO* tostops, int64_t tostopsoffset, const FROM* fromstarts, int64_t fromstartsoffset, const FROM* fromstops, int64_t fromstopsoffset, int64_t length, int64_t base) {
  for (int64_t i = 0;  i < length;  i++) {
    tostarts[tostartsoffset + i] = (TO)(fromstarts[fromstartsoffset + i] + base);
    tostops[tostopsoffset + i] = (TO)(fromstops[fromstopsoffset + i] + base);
  }
  return success();
}
ERROR awkward_listarray_fill_to64_from32(int64_t* tostarts, int64_t tostartsoffset, int64_t* tostops, int64_t tostopsoffset, const int32_t* fromstarts, int64_t fromstartsoffset, const int32_t* fromstops, int64_t fromstopsoffset, int64_t length, int64_t base) {
  return awkward_listarray_fill<int32_t, int64_t>(tostarts, tostartsoffset, tostops, tostopsoffset, fromstarts, fromstartsoffset, fromstops, fromstopsoffset, length, base);
}
ERROR awkward_listarray_fill_to64_fromU32(int64_t* tostarts, int64_t tostartsoffset, int64_t* tostops, int64_t tostopsoffset, const uint32_t* fromstarts, int64_t fromstartsoffset, const uint32_t* fromstops, int64_t fromstopsoffset, int64_t length, int64_t base) {
  return awkward_listarray_fill<uint32_t, int64_t>(tostarts, tostartsoffset, tostops, tostopsoffset, fromstarts, fromstartsoffset, fromstops, fromstopsoffset, length, base);
}
ERROR awkward_listarray_fill_to64_from64(int64_t* tostarts, int64_t tostartsoffset, int64_t* tostops, int64_t tostopsoffset, const int64_t* fromstarts, int64_t fromstartsoffset, const int64_t* fromstops, int64_t fromstopsoffset, int64_t length, int64_t base) {
  return awkward_listarray_fill<int64_t, int64_t>(tostarts, tostartsoffset, tostops, tostopsoffset, fromstarts, fromstartsoffset, fromstops, fromstopsoffset, length, base);
}

template <typename FROM, typename TO>
ERROR awkward_indexedarray_fill(TO* toindex, int64_t toindexoffset, const FROM* fromindex, int64_t fromindexoffset, int64_t length, int64_t base) {
  for (int64_t i = 0;  i < length;  i++) {
    FROM from = fromindex[fromindexoffset + i];
    toindex[toindexoffset + i] = from < 0 ? -1 : (TO)(from + base);
  }
  return success();
}
ERROR awkward_indexedarray_fill_to64_from32(int64_t* toindex, int64_t toindexoffset, const int32_t* fromindex, int64_t fromindexoffset, int64_t length, int64_t base) {
  return awkward_indexedarray_fill<int32_t, int64_t>(toindex, toindexoffset, fromindex, fromindexoffset, length, base);
}
ERROR awkward_indexedarray_fill_to64_fromU32(int64_t* toindex, int64_t toindexoffset, const uint32_t* fromindex, int64_t fromindexoffset, int64_t length, int64_t base) {
  return awkward_indexedarray_fill<uint32_t, int64_t>(toindex, toindexoffset, fromindex, fromindexoffset, length, base);
}
ERROR awkward_indexedarray_fill_to64_from64(int64_t* toindex, int64_t toindexoffset, const int64_t* fromindex, int64_t fromindexoffset, int64_t length, int64_t base) {
  return awkward_indexedarray_fill<int64_t, int64_t>(toindex, toindexoffset, fromindex, fromindexoffset, length, base);
}

template <typename TO>
ERROR awkward_indexedarray_fill_count(TO* toindex, int64_t toindexoffset, int64_t length, int64_t base) {
  for (int64_t i = 0;  i < length;  i++) {
    toindex[toindexoffset + i] = i + base;
  }
  return success();
}
ERROR awkward_indexedarray_fill_to64_count(int64_t* toindex, int64_t toindexoffset, int64_t length, int64_t base) {
  return awkward_indexedarray_fill_count(toindex, toindexoffset, length, base);
}

template <typename FROM, typename TO>
ERROR awkward_unionarray_filltags(TO* totags, int64_t totagsoffset, const FROM* fromtags, int64_t fromtagsoffset, int64_t length, int64_t base) {
  for (int64_t i = 0;  i < length;  i++) {
    totags[totagsoffset + i] = (TO)(fromtags[fromtagsoffset + i] + base);
  }
  return success();
}
ERROR awkward_unionarray_filltags_to8_from8(int8_t* totags, int64_t totagsoffset, const int8_t* fromtags, int64_t fromtagsoffset, int64_t length, int64_t base) {
  return awkward_unionarray_filltags<int8_t, int8_t>(totags, totagsoffset, fromtags, fromtagsoffset, length, base);
}

template <typename FROM, typename TO>
ERROR awkward_unionarray_fillindex(TO* toindex, int64_t toindexoffset, const FROM* fromindex, int64_t fromindexoffset, int64_t length) {
  for (int64_t i = 0;  i < length;  i++) {
    toindex[toindexoffset + i] = (TO)fromindex[fromindexoffset + i];
  }
  return success();
}
ERROR awkward_unionarray_fillindex_to64_from32(int64_t* toindex, int64_t toindexoffset, const int32_t* fromindex, int64_t fromindexoffset, int64_t length) {
  return awkward_unionarray_fillindex<int32_t, int64_t>(toindex, toindexoffset, fromindex, fromindexoffset, length);
}
ERROR awkward_unionarray_fillindex_to64_fromU32(int64_t* toindex, int64_t toindexoffset, const uint32_t* fromindex, int64_t fromindexoffset, int64_t length) {
  return awkward_unionarray_fillindex<uint32_t, int64_t>(toindex, toindexoffset, fromindex, fromindexoffset, length);
}
ERROR awkward_unionarray_fillindex_to64_from64(int64_t* toindex, int64_t toindexoffset, const int64_t* fromindex, int64_t fromindexoffset, int64_t length) {
  return awkward_unionarray_fillindex<int64_t, int64_t>(toindex, toindexoffset, fromindex, fromindexoffset, length);
}

template <typename TO>
ERROR awkward_unionarray_filltags_const(TO* totags, int64_t totagsoffset, int64_t length, int64_t base) {
  for (int64_t i = 0;  i < length;  i++) {
    totags[totagsoffset + i] = (TO)base;
  }
  return success();
}
ERROR awkward_unionarray_filltags_to8_const(int8_t* totags, int64_t totagsoffset, int64_t length, int64_t base) {
  return awkward_unionarray_filltags_const<int8_t>(totags, totagsoffset, length, base);
}

template <typename TO>
ERROR awkward_unionarray_fillindex_count(TO* toindex, int64_t toindexoffset, int64_t length) {
  for (int64_t i = 0;  i < length;  i++) {
    toindex[toindexoffset + i] = (TO)i;
  }
  return success();
}
ERROR awkward_unionarray_fillindex_to64_count(int64_t* toindex, int64_t toindexoffset, int64_t length) {
  return awkward_unionarray_fillindex_count<int64_t>(toindex, toindexoffset, length);
}

template <typename OUTERTAGS, typename OUTERINDEX, typename INNERTAGS, typename INNERINDEX, typename TOTAGS, typename TOINDEX>
ERROR awkward_unionarray_simplify(TOTAGS* totags, TOINDEX* toindex, const OUTERTAGS* outertags, int64_t outertagsoffset, const OUTERINDEX* outerindex, int64_t outerindexoffset, const INNERTAGS* innertags, int64_t innertagsoffset, const INNERINDEX* innerindex, int64_t innerindexoffset, int64_t towhich, int64_t innerwhich, int64_t outerwhich, int64_t length, int64_t base) {
  for (int64_t i = 0;  i < length;  i++) {
    if (outertags[outertagsoffset + i] == outerwhich) {
      OUTERINDEX j = outerindex[outerindexoffset + i];
      if (innertags[innertagsoffset + j] == innerwhich) {
        totags[i] = (TOTAGS)towhich;
        toindex[i] = (TOINDEX)(innerindex[innerindexoffset + j] + base);
      }
    }
  }
  return success();
}
ERROR awkward_unionarray8_32_simplify8_32_to8_64(int8_t* totags, int64_t* toindex, const int8_t* outertags, int64_t outertagsoffset, const int32_t* outerindex, int64_t outerindexoffset, const int8_t* innertags, int64_t innertagsoffset, const int32_t* innerindex, int64_t innerindexoffset, int64_t towhich, int64_t innerwhich, int64_t outerwhich, int64_t length, int64_t base) {
  return awkward_unionarray_simplify<int8_t, int32_t, int8_t, int32_t, int8_t, int64_t>(totags, toindex, outertags, outertagsoffset, outerindex, outerindexoffset, innertags, innertagsoffset, innerindex, innerindexoffset, towhich, innerwhich, outerwhich, length, base);
}
ERROR awkward_unionarray8_32_simplify8_U32_to8_64(int8_t* totags, int64_t* toindex, const int8_t* outertags, int64_t outertagsoffset, const int32_t* outerindex, int64_t outerindexoffset, const int8_t* innertags, int64_t innertagsoffset, const uint32_t* innerindex, int64_t innerindexoffset, int64_t towhich, int64_t innerwhich, int64_t outerwhich, int64_t length, int64_t base) {
  return awkward_unionarray_simplify<int8_t, int32_t, int8_t, uint32_t, int8_t, int64_t>(totags, toindex, outertags, outertagsoffset, outerindex, outerindexoffset, innertags, innertagsoffset, innerindex, innerindexoffset, towhich, innerwhich, outerwhich, length, base);
}
ERROR awkward_unionarray8_32_simplify8_64_to8_64(int8_t* totags, int64_t* toindex, const int8_t* outertags, int64_t outertagsoffset, const int32_t* outerindex, int64_t outerindexoffset, const int8_t* innertags, int64_t innertagsoffset, const int64_t* innerindex, int64_t innerindexoffset, int64_t towhich, int64_t innerwhich, int64_t outerwhich, int64_t length, int64_t base) {
  return awkward_unionarray_simplify<int8_t, int32_t, int8_t, int64_t, int8_t, int64_t>(totags, toindex, outertags, outertagsoffset, outerindex, outerindexoffset, innertags, innertagsoffset, innerindex, innerindexoffset, towhich, innerwhich, outerwhich, length, base);
}
ERROR awkward_unionarray8_U32_simplify8_32_to8_64(int8_t* totags, int64_t* toindex, const int8_t* outertags, int64_t outertagsoffset, const uint32_t* outerindex, int64_t outerindexoffset, const int8_t* innertags, int64_t innertagsoffset, const int32_t* innerindex, int64_t innerindexoffset, int64_t towhich, int64_t innerwhich, int64_t outerwhich, int64_t length, int64_t base) {
  return awkward_unionarray_simplify<int8_t, uint32_t, int8_t, int32_t, int8_t, int64_t>(totags, toindex, outertags, outertagsoffset, outerindex, outerindexoffset, innertags, innertagsoffset, innerindex, innerindexoffset, towhich, innerwhich, outerwhich, length, base);
}
ERROR awkward_unionarray8_U32_simplify8_U32_to8_64(int8_t* totags, int64_t* toindex, const int8_t* outertags, int64_t outertagsoffset, const uint32_t* outerindex, int64_t outerindexoffset, const int8_t* innertags, int64_t innertagsoffset, const uint32_t* innerindex, int64_t innerindexoffset, int64_t towhich, int64_t innerwhich, int64_t outerwhich, int64_t length, int64_t base) {
  return awkward_unionarray_simplify<int8_t, uint32_t, int8_t, uint32_t, int8_t, int64_t>(totags, toindex, outertags, outertagsoffset, outerindex, outerindexoffset, innertags, innertagsoffset, innerindex, innerindexoffset, towhich, innerwhich, outerwhich, length, base);
}
ERROR awkward_unionarray8_U32_simplify8_64_to8_64(int8_t* totags, int64_t* toindex, const int8_t* outertags, int64_t outertagsoffset, const uint32_t* outerindex, int64_t outerindexoffset, const int8_t* innertags, int64_t innertagsoffset, const int64_t* innerindex, int64_t innerindexoffset, int64_t towhich, int64_t innerwhich, int64_t outerwhich, int64_t length, int64_t base) {
  return awkward_unionarray_simplify<int8_t, uint32_t, int8_t, int64_t, int8_t, int64_t>(totags, toindex, outertags, outertagsoffset, outerindex, outerindexoffset, innertags, innertagsoffset, innerindex, innerindexoffset, towhich, innerwhich, outerwhich, length, base);
}
ERROR awkward_unionarray8_64_simplify8_32_to8_64(int8_t* totags, int64_t* toindex, const int8_t* outertags, int64_t outertagsoffset, const int64_t* outerindex, int64_t outerindexoffset, const int8_t* innertags, int64_t innertagsoffset, const int32_t* innerindex, int64_t innerindexoffset, int64_t towhich, int64_t innerwhich, int64_t outerwhich, int64_t length, int64_t base) {
  return awkward_unionarray_simplify<int8_t, int64_t, int8_t, int32_t, int8_t, int64_t>(totags, toindex, outertags, outertagsoffset, outerindex, outerindexoffset, innertags, innertagsoffset, innerindex, innerindexoffset, towhich, innerwhich, outerwhich, length, base);
}
ERROR awkward_unionarray8_64_simplify8_U32_to8_64(int8_t* totags, int64_t* toindex, const int8_t* outertags, int64_t outertagsoffset, const int64_t* outerindex, int64_t outerindexoffset, const int8_t* innertags, int64_t innertagsoffset, const uint32_t* innerindex, int64_t innerindexoffset, int64_t towhich, int64_t innerwhich, int64_t outerwhich, int64_t length, int64_t base) {
  return awkward_unionarray_simplify<int8_t, int64_t, int8_t, uint32_t, int8_t, int64_t>(totags, toindex, outertags, outertagsoffset, outerindex, outerindexoffset, innertags, innertagsoffset, innerindex, innerindexoffset, towhich, innerwhich, outerwhich, length, base);
}
ERROR awkward_unionarray8_64_simplify8_64_to8_64(int8_t* totags, int64_t* toindex, const int8_t* outertags, int64_t outertagsoffset, const int64_t* outerindex, int64_t outerindexoffset, const int8_t* innertags, int64_t innertagsoffset, const int64_t* innerindex, int64_t innerindexoffset, int64_t towhich, int64_t innerwhich, int64_t outerwhich, int64_t length, int64_t base) {
  return awkward_unionarray_simplify<int8_t, int64_t, int8_t, int64_t, int8_t, int64_t>(totags, toindex, outertags, outertagsoffset, outerindex, outerindexoffset, innertags, innertagsoffset, innerindex, innerindexoffset, towhich, innerwhich, outerwhich, length, base);
}

template <typename FROMTAGS, typename FROMINDEX, typename TOTAGS, typename TOINDEX>
ERROR awkward_unionarray_simplify_one(TOTAGS* totags, TOINDEX* toindex, const FROMTAGS* fromtags, int64_t fromtagsoffset, const FROMINDEX* fromindex, int64_t fromindexoffset, int64_t towhich, int64_t fromwhich, int64_t length, int64_t base) {
  for (int64_t i = 0;  i < length;  i++) {
    if (fromtags[fromtagsoffset + i] == fromwhich) {
      totags[i] = (TOTAGS)towhich;
      toindex[i] = (TOINDEX)(fromindex[fromindexoffset + i] + base);
    }
  }
  return success();
}
ERROR awkward_unionarray8_32_simplify_one_to8_64(int8_t* totags, int64_t* toindex, const int8_t* fromtags, int64_t fromtagsoffset, const int32_t* fromindex, int64_t fromindexoffset, int64_t towhich, int64_t fromwhich, int64_t length, int64_t base) {
  return awkward_unionarray_simplify_one<int8_t, int32_t, int8_t, int64_t>(totags, toindex, fromtags, fromtagsoffset, fromindex, fromindexoffset, towhich, fromwhich, length, base);
}
ERROR awkward_unionarray8_U32_simplify_one_to8_64(int8_t* totags, int64_t* toindex, const int8_t* fromtags, int64_t fromtagsoffset, const uint32_t* fromindex, int64_t fromindexoffset, int64_t towhich, int64_t fromwhich, int64_t length, int64_t base) {
  return awkward_unionarray_simplify_one<int8_t, uint32_t, int8_t, int64_t>(totags, toindex, fromtags, fromtagsoffset, fromindex, fromindexoffset, towhich, fromwhich, length, base);
}
ERROR awkward_unionarray8_64_simplify_one_to8_64(int8_t* totags, int64_t* toindex, const int8_t* fromtags, int64_t fromtagsoffset, const int64_t* fromindex, int64_t fromindexoffset, int64_t towhich, int64_t fromwhich, int64_t length, int64_t base) {
  return awkward_unionarray_simplify_one<int8_t, int64_t, int8_t, int64_t>(totags, toindex, fromtags, fromtagsoffset, fromindex, fromindexoffset, towhich, fromwhich, length, base);
}

<<<<<<< HEAD
template <typename T>
ERROR awkward_IndexedOptionArray_rpad_and_clip_mask_axis1(T* toindex, const int8_t* frommask, int64_t length) {
  int64_t count = 0;
  for (int64_t i = 0; i < length; i++) {
    if(frommask[i]) {
      toindex[i] = -1;
    }
    else {
      toindex[i] = count++;
=======
template <typename C>
ERROR awkward_listarray_validity(const C* starts, int64_t startsoffset, const C* stops, int64_t stopsoffset, int64_t length, int64_t lencontent) {
  for (int64_t i = 0;  i < length;  i++) {
    C start = starts[startsoffset + i];
    C stop = stops[stopsoffset + i];
    if (start != stop) {
      if (start > stop) {
        return failure("start[i] > stop[i]", i, kSliceNone);
      }
      if (start < 0) {
        return failure("start[i] < 0", i, kSliceNone);
      }
      if (stop > lencontent) {
        return failure("stop[i] > len(content)", i, kSliceNone);
      }
>>>>>>> 916ab1d8
    }
  }
  return success();
}
<<<<<<< HEAD
ERROR awkward_IndexedOptionArray_rpad_and_clip_mask_axis1_64(int64_t* toindex, const int8_t* frommask, int64_t length) {
  return awkward_IndexedOptionArray_rpad_and_clip_mask_axis1<int64_t>(toindex, frommask, length);
}

template <typename T>
ERROR awkward_index_rpad_and_clip_axis0(T* toindex, int64_t target, int64_t length) {
  int64_t shorter = (target < length ? target : length);
  for (int64_t i = 0; i < shorter; i++) {
    toindex[i] = i;
  }
  for (int64_t i = shorter; i < target; i++) {
    toindex[i] = -1;
  }
  return success();
}
ERROR awkward_index_rpad_and_clip_axis0_64(int64_t* toindex, int64_t target, int64_t length) {
  return awkward_index_rpad_and_clip_axis0<int64_t>(toindex, target, length);
}

template <typename T>
ERROR awkward_index_rpad_and_clip_axis1(T* tostarts, T* tostops, int64_t target, int64_t length) {
  int64_t offset = 0;
  for (int64_t i = 0; i < length; i++) {
    tostarts[i] = offset;
    offset = offset + target;
    tostops[i] = offset;
   }
  return success();
}
ERROR awkward_index_rpad_and_clip_axis1_64(int64_t* tostarts, int64_t* tostops, int64_t target, int64_t length) {
  return awkward_index_rpad_and_clip_axis1<int64_t>(tostarts, tostops, target, length);
}

template <typename T>
ERROR awkward_RegularArray_rpad_and_clip_axis1(T* toindex, int64_t target, int64_t size, int64_t length) {
  int64_t shorter = (target < size ? target : size);
  for (int64_t i = 0;  i < length;  i++) {
    for (int64_t j = 0;  j < shorter;  j++) {
      toindex[i*target + j] = i*size + j;
    }
    for (int64_t j = shorter;  j < target;  j++) {
      toindex[i*target + j] = -1;
=======
ERROR awkward_listarray32_validity(const int32_t* starts, int64_t startsoffset, const int32_t* stops, int64_t stopsoffset, int64_t length, int64_t lencontent) {
  return awkward_listarray_validity<int32_t>(starts, startsoffset, stops, stopsoffset, length, lencontent);
}
ERROR awkward_listarrayU32_validity(const uint32_t* starts, int64_t startsoffset, const uint32_t* stops, int64_t stopsoffset, int64_t length, int64_t lencontent) {
  return awkward_listarray_validity<uint32_t>(starts, startsoffset, stops, stopsoffset, length, lencontent);
}
ERROR awkward_listarray64_validity(const int64_t* starts, int64_t startsoffset, const int64_t* stops, int64_t stopsoffset, int64_t length, int64_t lencontent) {
  return awkward_listarray_validity<int64_t>(starts, startsoffset, stops, stopsoffset, length, lencontent);
}

template <typename C, bool ISOPTION>
ERROR awkward_indexedarray_validity(const C* index, int64_t indexoffset, int64_t length, int64_t lencontent) {
  for (int64_t i = 0;  i < length;  i++) {
    C idx = index[indexoffset + i];
    if (!ISOPTION) {
      if (idx < 0) {
        return failure("index[i] < 0", i, kSliceNone);
      }
    }
    if (idx >= lencontent) {
      return failure("index[i] >= len(content)", i, kSliceNone);
>>>>>>> 916ab1d8
    }
  }
  return success();
}
<<<<<<< HEAD
ERROR awkward_RegularArray_rpad_and_clip_axis1_64(int64_t* toindex, int64_t target, int64_t size, int64_t length) {
  return awkward_RegularArray_rpad_and_clip_axis1<int64_t>(toindex, target, size, length);
}

template <typename C>
ERROR awkward_ListArray_min_range(int64_t* tomin, const C* fromstarts, const C* fromstops, int64_t lenstarts, int64_t startsoffset, int64_t stopsoffset) {
  int64_t shorter = fromstops[stopsoffset + 0] - fromstarts[startsoffset + 0];
  for (int64_t i = 1;  i < lenstarts;  i++) {
    int64_t range = fromstops[startsoffset + i] - fromstarts[stopsoffset + i];
    shorter = (shorter < range) ? shorter : range;
  }
  *tomin = shorter;
  return success();
}
ERROR awkward_ListArray32_min_range(int64_t* tomin, const int32_t* fromstarts, const int32_t* fromstops, int64_t lenstarts, int64_t startsoffset, int64_t stopsoffset) {
  return awkward_ListArray_min_range<int32_t>(tomin, fromstarts, fromstops, lenstarts, startsoffset, stopsoffset);
}
ERROR awkward_ListArrayU32_min_range(int64_t* tomin, const uint32_t* fromstarts, const uint32_t* fromstops, int64_t lenstarts, int64_t startsoffset, int64_t stopsoffset) {
  return awkward_ListArray_min_range<uint32_t>(tomin, fromstarts, fromstops, lenstarts, startsoffset, stopsoffset);
}
ERROR awkward_ListArray64_min_range(int64_t* tomin, const int64_t* fromstarts, const int64_t* fromstops, int64_t lenstarts, int64_t startsoffset, int64_t stopsoffset) {
  return awkward_ListArray_min_range<int64_t>(tomin, fromstarts, fromstops, lenstarts, startsoffset, stopsoffset);
}

template <typename C>
ERROR awkward_ListArray_rpad_and_clip_length_axis1(int64_t* tolength, const C* fromstarts, const C* fromstops, int64_t target, int64_t lenstarts, int64_t startsoffset, int64_t stopsoffset) {
  int64_t length = 0;
  for (int64_t i = 0;  i < lenstarts;  i++) {
    int64_t range = fromstops[startsoffset + i] - fromstarts[stopsoffset + i];
    length += (target > range) ? target : range;
  }
  *tolength = length;
  return success();
}
ERROR awkward_ListArray32_rpad_and_clip_length_axis1(int64_t* tomin, const int32_t* fromstarts, const int32_t* fromstops, int64_t target, int64_t lenstarts, int64_t startsoffset, int64_t stopsoffset) {
  return awkward_ListArray_rpad_and_clip_length_axis1<int32_t>(tomin, fromstarts, fromstops, target, lenstarts, startsoffset, stopsoffset);
}
ERROR awkward_ListArrayU32_rpad_and_clip_length_axis1(int64_t* tomin, const uint32_t* fromstarts, const uint32_t* fromstops, int64_t target, int64_t lenstarts, int64_t startsoffset, int64_t stopsoffset) {
  return awkward_ListArray_rpad_and_clip_length_axis1<uint32_t>(tomin, fromstarts, fromstops, target, lenstarts, startsoffset, stopsoffset);
}
ERROR awkward_ListArray64_rpad_and_clip_length_axis1(int64_t* tomin, const int64_t* fromstarts, const int64_t* fromstops, int64_t target, int64_t lenstarts, int64_t startsoffset, int64_t stopsoffset) {
  return awkward_ListArray_rpad_and_clip_length_axis1<int64_t>(tomin, fromstarts, fromstops, target, lenstarts, startsoffset, stopsoffset);
}

template <typename T, typename C>
ERROR awkward_ListArray_rpad_axis1(T* toindex, const C* fromstarts, const C* fromstops, C* tostarts, C* tostops, int64_t target, int64_t length, int64_t startsoffset, int64_t stopsoffset) {
  int64_t offset = 0;
  for (int64_t i = 0; i < length; i++) {
    tostarts[i] = offset;
    int64_t range = fromstops[startsoffset + i] - fromstarts[stopsoffset + i];
    for (int64_t j = 0; j < range; j++) {
     toindex[offset + j] = fromstarts[startsoffset + i] + j;
    }
    for (int64_t j = range; j < target; j++) {
     toindex[offset + j] = -1;
    }
    offset = (target > range) ? tostarts[i] + target : tostarts[i] + range;
    tostops[i] = offset;
   }
  return success();
}
ERROR awkward_ListArray32_rpad_axis1_64(int64_t* toindex, const int32_t* fromstarts, const int32_t* fromstops, int32_t* tostarts, int32_t* tostops, int64_t target, int64_t length, int64_t startsoffset, int64_t stopsoffset) {
  return awkward_ListArray_rpad_axis1<int64_t, int32_t>(toindex, fromstarts, fromstops, tostarts, tostops, target, length, startsoffset, stopsoffset);
}
ERROR awkward_ListArrayU32_rpad_axis1_64(int64_t* toindex, const uint32_t* fromstarts, const uint32_t* fromstops, uint32_t* tostarts, uint32_t* tostops, int64_t target, int64_t length, int64_t startsoffset, int64_t stopsoffset) {
  return awkward_ListArray_rpad_axis1<int64_t, uint32_t>(toindex, fromstarts, fromstops, tostarts, tostops, target, length, startsoffset, stopsoffset);
}
ERROR awkward_ListArray64_rpad_axis1_64(int64_t* toindex, const int64_t* fromstarts, const int64_t* fromstops, int64_t* tostarts, int64_t* tostops, int64_t target, int64_t length, int64_t startsoffset, int64_t stopsoffset) {
  return awkward_ListArray_rpad_axis1<int64_t, int64_t>(toindex, fromstarts, fromstops, tostarts, tostops, target, length, startsoffset, stopsoffset);
}

template <typename T, typename C>
ERROR awkward_ListOffsetArray_rpad_and_clip_axis1(T* toindex, const C* fromoffsets, int64_t offsetsoffset, int64_t length, int64_t target) {
  for (int64_t i = 0; i < length; i++) {
    int64_t range = (T)(fromoffsets[offsetsoffset + i + 1] - fromoffsets[offsetsoffset + i]);
    int64_t shorter = (target < range) ? target : range;
    for (int64_t j = 0; j < shorter; j++) {
      toindex[i*target + j] = (T)fromoffsets[offsetsoffset + i] + j;
    }
    for (int64_t j = shorter; j < target; j++) {
      toindex[i*target + j] = -1;
    }
  }
  return success();
}
ERROR awkward_ListOffsetArray32_rpad_and_clip_axis1_64(int64_t* toindex, const int32_t* fromoffsets, int64_t offsetsoffset, int64_t length, int64_t target) {
  return awkward_ListOffsetArray_rpad_and_clip_axis1<int64_t, int32_t>(toindex, fromoffsets, offsetsoffset, length, target);
}
ERROR awkward_ListOffsetArrayU32_rpad_and_clip_axis1_64(int64_t* toindex, const uint32_t* fromoffsets, int64_t offsetsoffset, int64_t length, int64_t target) {
  return awkward_ListOffsetArray_rpad_and_clip_axis1<int64_t, uint32_t>(toindex, fromoffsets, offsetsoffset, length, target);
}
ERROR awkward_ListOffsetArray64_rpad_and_clip_axis1_64(int64_t* toindex, const int64_t* fromoffsets, int64_t offsetsoffset, int64_t length, int64_t target) {
  return awkward_ListOffsetArray_rpad_and_clip_axis1<int64_t, int64_t>(toindex, fromoffsets, offsetsoffset, length, target);
}

template <typename C>
ERROR awkward_ListOffsetArray_rpad_length_axis1(C* tooffsets, const C* fromoffsets, int64_t offsetsoffset, int64_t fromlength, int64_t target, int64_t* tolength) {
  int64_t length = 0;
  tooffsets[0] = 0;
  for (int64_t i = 0; i < fromlength; i++) {
    int64_t range = fromoffsets[offsetsoffset + i + 1] - fromoffsets[offsetsoffset + i];
    int64_t longer = (target < range) ? range : target;
    length = length + longer;
    tooffsets[i + 1] = tooffsets[i] + longer;
  }
  *tolength = length;

  return success();
}
ERROR awkward_ListOffsetArray32_rpad_length_axis1(int32_t* tooffsets, const int32_t* fromoffsets, int64_t offsetsoffset, int64_t fromlength, int64_t target, int64_t* tolength) {
  return awkward_ListOffsetArray_rpad_length_axis1<int32_t>(tooffsets, fromoffsets, offsetsoffset, fromlength, target, tolength);
}
ERROR awkward_ListOffsetArrayU32_rpad_length_axis1(uint32_t* tooffsets, const uint32_t* fromoffsets, int64_t offsetsoffset, int64_t fromlength, int64_t target, int64_t* tolength) {
  return awkward_ListOffsetArray_rpad_length_axis1<uint32_t>(tooffsets, fromoffsets, offsetsoffset, fromlength, target, tolength);
}
ERROR awkward_ListOffsetArray64_rpad_length_axis1(int64_t* tooffsets, const int64_t* fromoffsets, int64_t offsetsoffset, int64_t fromlength, int64_t target, int64_t* tolength) {
  return awkward_ListOffsetArray_rpad_length_axis1<int64_t>(tooffsets, fromoffsets, offsetsoffset, fromlength, target, tolength);
}

template <typename T, typename C>
ERROR awkward_ListOffsetArray_rpad_axis1(T* toindex, const C* fromoffsets, int64_t offsetsoffset, int64_t fromlength, int64_t target) {
  int64_t count = 0;
  for (int64_t i = 0; i < fromlength; i++) {
    int64_t range = (T)(fromoffsets[offsetsoffset + i + 1] - fromoffsets[offsetsoffset + i]);
    for (int64_t j = 0; j < range; j++) {
      toindex[count++] = (T)fromoffsets[offsetsoffset + i] + j;
    }
    for (int64_t j = range; j < target; j++) {
      toindex[count++] = -1;
=======
ERROR awkward_indexedarray32_validity(const int32_t* index, int64_t indexoffset, int64_t length, int64_t lencontent, bool isoption) {
  if (isoption) {
    return awkward_indexedarray_validity<int32_t, true>(index, indexoffset, length, lencontent);
  }
  else {
    return awkward_indexedarray_validity<int32_t, false>(index, indexoffset, length, lencontent);
  }
}
ERROR awkward_indexedarrayU32_validity(const uint32_t* index, int64_t indexoffset, int64_t length, int64_t lencontent, bool isoption) {
  if (isoption) {
    return awkward_indexedarray_validity<uint32_t, true>(index, indexoffset, length, lencontent);
  }
  else {
    return awkward_indexedarray_validity<uint32_t, false>(index, indexoffset, length, lencontent);
  }
}
ERROR awkward_indexedarray64_validity(const int64_t* index, int64_t indexoffset, int64_t length, int64_t lencontent, bool isoption) {
  if (isoption) {
    return awkward_indexedarray_validity<int64_t, true>(index, indexoffset, length, lencontent);
  }
  else {
    return awkward_indexedarray_validity<int64_t, false>(index, indexoffset, length, lencontent);
  }
}

template <typename T, typename I>
ERROR awkward_unionarray_validity(const T* tags, int64_t tagsoffset, const I* index, int64_t indexoffset, int64_t length, int64_t numcontents, const int64_t* lencontents) {
  for (int64_t i = 0;  i < length;  i++) {
    T tag = tags[tagsoffset + i];
    I idx = index[indexoffset + i];
    if (tag < 0) {
      return failure("tags[i] < 0", i, kSliceNone);
    }
    if (idx < 0) {
      return failure("index[i] < 0", i, kSliceNone);
    }
    if (tag >= numcontents) {
      return failure("tags[i] >= len(contents)", i, kSliceNone);
    }
    int64_t lencontent = lencontents[tag];
    if (idx >= lencontent) {
      return failure("index[i] >= len(content[tags[i]])", i, kSliceNone);
>>>>>>> 916ab1d8
    }
  }
  return success();
}
<<<<<<< HEAD
ERROR awkward_ListOffsetArray32_rpad_axis1_64(int64_t* toindex, const int32_t* fromoffsets, int64_t offsetsoffset, int64_t fromlength, int64_t target) {
  return awkward_ListOffsetArray_rpad_axis1<int64_t, int32_t>(toindex, fromoffsets, offsetsoffset, fromlength, target);
}
ERROR awkward_ListOffsetArrayU32_rpad_axis1_64(int64_t* toindex, const uint32_t* fromoffsets, int64_t offsetsoffset, int64_t fromlength, int64_t target) {
  return awkward_ListOffsetArray_rpad_axis1<int64_t, uint32_t>(toindex, fromoffsets, offsetsoffset, fromlength, target);
}
ERROR awkward_ListOffsetArray64_rpad_axis1_64(int64_t* toindex, const int64_t* fromoffsets, int64_t offsetsoffset, int64_t fromlength, int64_t target) {
  return awkward_ListOffsetArray_rpad_axis1<int64_t, int64_t>(toindex, fromoffsets, offsetsoffset, fromlength, target);
=======
ERROR awkward_unionarray8_32_validity(const int8_t* tags, int64_t tagsoffset, const int32_t* index, int64_t indexoffset, int64_t length, int64_t numcontents, const int64_t* lencontents) {
  return awkward_unionarray_validity<int8_t, int32_t>(tags, tagsoffset, index, indexoffset, length, numcontents, lencontents);
}
ERROR awkward_unionarray8_U32_validity(const int8_t* tags, int64_t tagsoffset, const uint32_t* index, int64_t indexoffset, int64_t length, int64_t numcontents, const int64_t* lencontents) {
  return awkward_unionarray_validity<int8_t, uint32_t>(tags, tagsoffset, index, indexoffset, length, numcontents, lencontents);
}
ERROR awkward_unionarray8_64_validity(const int8_t* tags, int64_t tagsoffset, const int64_t* index, int64_t indexoffset, int64_t length, int64_t numcontents, const int64_t* lencontents) {
  return awkward_unionarray_validity<int8_t, int64_t>(tags, tagsoffset, index, indexoffset, length, numcontents, lencontents);
>>>>>>> 916ab1d8
}<|MERGE_RESOLUTION|>--- conflicted
+++ resolved
@@ -683,17 +683,6 @@
   return awkward_unionarray_simplify_one<int8_t, int64_t, int8_t, int64_t>(totags, toindex, fromtags, fromtagsoffset, fromindex, fromindexoffset, towhich, fromwhich, length, base);
 }
 
-<<<<<<< HEAD
-template <typename T>
-ERROR awkward_IndexedOptionArray_rpad_and_clip_mask_axis1(T* toindex, const int8_t* frommask, int64_t length) {
-  int64_t count = 0;
-  for (int64_t i = 0; i < length; i++) {
-    if(frommask[i]) {
-      toindex[i] = -1;
-    }
-    else {
-      toindex[i] = count++;
-=======
 template <typename C>
 ERROR awkward_listarray_validity(const C* starts, int64_t startsoffset, const C* stops, int64_t stopsoffset, int64_t length, int64_t lencontent) {
   for (int64_t i = 0;  i < length;  i++) {
@@ -709,12 +698,105 @@
       if (stop > lencontent) {
         return failure("stop[i] > len(content)", i, kSliceNone);
       }
->>>>>>> 916ab1d8
-    }
-  }
-  return success();
-}
-<<<<<<< HEAD
+    }
+  }
+  return success();
+}
+
+ERROR awkward_listarray32_validity(const int32_t* starts, int64_t startsoffset, const int32_t* stops, int64_t stopsoffset, int64_t length, int64_t lencontent) {
+  return awkward_listarray_validity<int32_t>(starts, startsoffset, stops, stopsoffset, length, lencontent);
+}
+ERROR awkward_listarrayU32_validity(const uint32_t* starts, int64_t startsoffset, const uint32_t* stops, int64_t stopsoffset, int64_t length, int64_t lencontent) {
+  return awkward_listarray_validity<uint32_t>(starts, startsoffset, stops, stopsoffset, length, lencontent);
+}
+ERROR awkward_listarray64_validity(const int64_t* starts, int64_t startsoffset, const int64_t* stops, int64_t stopsoffset, int64_t length, int64_t lencontent) {
+  return awkward_listarray_validity<int64_t>(starts, startsoffset, stops, stopsoffset, length, lencontent);
+}
+
+template <typename C, bool ISOPTION>
+ERROR awkward_indexedarray_validity(const C* index, int64_t indexoffset, int64_t length, int64_t lencontent) {
+  for (int64_t i = 0;  i < length;  i++) {
+    C idx = index[indexoffset + i];
+    if (!ISOPTION) {
+      if (idx < 0) {
+        return failure("index[i] < 0", i, kSliceNone);
+      }
+    }
+    if (idx >= lencontent) {
+      return failure("index[i] >= len(content)", i, kSliceNone);
+    }
+  }
+  return success();
+}
+ERROR awkward_indexedarray32_validity(const int32_t* index, int64_t indexoffset, int64_t length, int64_t lencontent, bool isoption) {
+  if (isoption) {
+    return awkward_indexedarray_validity<int32_t, true>(index, indexoffset, length, lencontent);
+  }
+  else {
+    return awkward_indexedarray_validity<int32_t, false>(index, indexoffset, length, lencontent);
+  }
+}
+ERROR awkward_indexedarrayU32_validity(const uint32_t* index, int64_t indexoffset, int64_t length, int64_t lencontent, bool isoption) {
+  if (isoption) {
+    return awkward_indexedarray_validity<uint32_t, true>(index, indexoffset, length, lencontent);
+  }
+  else {
+    return awkward_indexedarray_validity<uint32_t, false>(index, indexoffset, length, lencontent);
+  }
+}
+ERROR awkward_indexedarray64_validity(const int64_t* index, int64_t indexoffset, int64_t length, int64_t lencontent, bool isoption) {
+  if (isoption) {
+    return awkward_indexedarray_validity<int64_t, true>(index, indexoffset, length, lencontent);
+  }
+  else {
+    return awkward_indexedarray_validity<int64_t, false>(index, indexoffset, length, lencontent);
+  }
+}
+
+template <typename T, typename I>
+ERROR awkward_unionarray_validity(const T* tags, int64_t tagsoffset, const I* index, int64_t indexoffset, int64_t length, int64_t numcontents, const int64_t* lencontents) {
+  for (int64_t i = 0;  i < length;  i++) {
+    T tag = tags[tagsoffset + i];
+    I idx = index[indexoffset + i];
+    if (tag < 0) {
+      return failure("tags[i] < 0", i, kSliceNone);
+    }
+    if (idx < 0) {
+      return failure("index[i] < 0", i, kSliceNone);
+    }
+    if (tag >= numcontents) {
+      return failure("tags[i] >= len(contents)", i, kSliceNone);
+    }
+    int64_t lencontent = lencontents[tag];
+    if (idx >= lencontent) {
+      return failure("index[i] >= len(content[tags[i]])", i, kSliceNone);
+    }
+  }
+  return success();
+}
+ERROR awkward_unionarray8_32_validity(const int8_t* tags, int64_t tagsoffset, const int32_t* index, int64_t indexoffset, int64_t length, int64_t numcontents, const int64_t* lencontents) {
+  return awkward_unionarray_validity<int8_t, int32_t>(tags, tagsoffset, index, indexoffset, length, numcontents, lencontents);
+}
+ERROR awkward_unionarray8_U32_validity(const int8_t* tags, int64_t tagsoffset, const uint32_t* index, int64_t indexoffset, int64_t length, int64_t numcontents, const int64_t* lencontents) {
+  return awkward_unionarray_validity<int8_t, uint32_t>(tags, tagsoffset, index, indexoffset, length, numcontents, lencontents);
+}
+ERROR awkward_unionarray8_64_validity(const int8_t* tags, int64_t tagsoffset, const int64_t* index, int64_t indexoffset, int64_t length, int64_t numcontents, const int64_t* lencontents) {
+  return awkward_unionarray_validity<int8_t, int64_t>(tags, tagsoffset, index, indexoffset, length, numcontents, lencontents);
+}
+
+template <typename T>
+ERROR awkward_IndexedOptionArray_rpad_and_clip_mask_axis1(T* toindex, const int8_t* frommask, int64_t length) {
+  int64_t count = 0;
+  for (int64_t i = 0; i < length; i++) {
+    if(frommask[i]) {
+      toindex[i] = -1;
+    }
+    else {
+      toindex[i] = count++;
+    }
+  }
+  return success();
+}
 ERROR awkward_IndexedOptionArray_rpad_and_clip_mask_axis1_64(int64_t* toindex, const int8_t* frommask, int64_t length) {
   return awkward_IndexedOptionArray_rpad_and_clip_mask_axis1<int64_t>(toindex, frommask, length);
 }
@@ -757,34 +839,10 @@
     }
     for (int64_t j = shorter;  j < target;  j++) {
       toindex[i*target + j] = -1;
-=======
-ERROR awkward_listarray32_validity(const int32_t* starts, int64_t startsoffset, const int32_t* stops, int64_t stopsoffset, int64_t length, int64_t lencontent) {
-  return awkward_listarray_validity<int32_t>(starts, startsoffset, stops, stopsoffset, length, lencontent);
-}
-ERROR awkward_listarrayU32_validity(const uint32_t* starts, int64_t startsoffset, const uint32_t* stops, int64_t stopsoffset, int64_t length, int64_t lencontent) {
-  return awkward_listarray_validity<uint32_t>(starts, startsoffset, stops, stopsoffset, length, lencontent);
-}
-ERROR awkward_listarray64_validity(const int64_t* starts, int64_t startsoffset, const int64_t* stops, int64_t stopsoffset, int64_t length, int64_t lencontent) {
-  return awkward_listarray_validity<int64_t>(starts, startsoffset, stops, stopsoffset, length, lencontent);
-}
-
-template <typename C, bool ISOPTION>
-ERROR awkward_indexedarray_validity(const C* index, int64_t indexoffset, int64_t length, int64_t lencontent) {
-  for (int64_t i = 0;  i < length;  i++) {
-    C idx = index[indexoffset + i];
-    if (!ISOPTION) {
-      if (idx < 0) {
-        return failure("index[i] < 0", i, kSliceNone);
-      }
-    }
-    if (idx >= lencontent) {
-      return failure("index[i] >= len(content)", i, kSliceNone);
->>>>>>> 916ab1d8
-    }
-  }
-  return success();
-}
-<<<<<<< HEAD
+    }
+  }
+  return success();
+}
 ERROR awkward_RegularArray_rpad_and_clip_axis1_64(int64_t* toindex, int64_t target, int64_t size, int64_t length) {
   return awkward_RegularArray_rpad_and_clip_axis1<int64_t>(toindex, target, size, length);
 }
@@ -914,55 +972,10 @@
     }
     for (int64_t j = range; j < target; j++) {
       toindex[count++] = -1;
-=======
-ERROR awkward_indexedarray32_validity(const int32_t* index, int64_t indexoffset, int64_t length, int64_t lencontent, bool isoption) {
-  if (isoption) {
-    return awkward_indexedarray_validity<int32_t, true>(index, indexoffset, length, lencontent);
-  }
-  else {
-    return awkward_indexedarray_validity<int32_t, false>(index, indexoffset, length, lencontent);
-  }
-}
-ERROR awkward_indexedarrayU32_validity(const uint32_t* index, int64_t indexoffset, int64_t length, int64_t lencontent, bool isoption) {
-  if (isoption) {
-    return awkward_indexedarray_validity<uint32_t, true>(index, indexoffset, length, lencontent);
-  }
-  else {
-    return awkward_indexedarray_validity<uint32_t, false>(index, indexoffset, length, lencontent);
-  }
-}
-ERROR awkward_indexedarray64_validity(const int64_t* index, int64_t indexoffset, int64_t length, int64_t lencontent, bool isoption) {
-  if (isoption) {
-    return awkward_indexedarray_validity<int64_t, true>(index, indexoffset, length, lencontent);
-  }
-  else {
-    return awkward_indexedarray_validity<int64_t, false>(index, indexoffset, length, lencontent);
-  }
-}
-
-template <typename T, typename I>
-ERROR awkward_unionarray_validity(const T* tags, int64_t tagsoffset, const I* index, int64_t indexoffset, int64_t length, int64_t numcontents, const int64_t* lencontents) {
-  for (int64_t i = 0;  i < length;  i++) {
-    T tag = tags[tagsoffset + i];
-    I idx = index[indexoffset + i];
-    if (tag < 0) {
-      return failure("tags[i] < 0", i, kSliceNone);
-    }
-    if (idx < 0) {
-      return failure("index[i] < 0", i, kSliceNone);
-    }
-    if (tag >= numcontents) {
-      return failure("tags[i] >= len(contents)", i, kSliceNone);
-    }
-    int64_t lencontent = lencontents[tag];
-    if (idx >= lencontent) {
-      return failure("index[i] >= len(content[tags[i]])", i, kSliceNone);
->>>>>>> 916ab1d8
-    }
-  }
-  return success();
-}
-<<<<<<< HEAD
+    }
+  }
+  return success();
+}
 ERROR awkward_ListOffsetArray32_rpad_axis1_64(int64_t* toindex, const int32_t* fromoffsets, int64_t offsetsoffset, int64_t fromlength, int64_t target) {
   return awkward_ListOffsetArray_rpad_axis1<int64_t, int32_t>(toindex, fromoffsets, offsetsoffset, fromlength, target);
 }
@@ -971,14 +984,4 @@
 }
 ERROR awkward_ListOffsetArray64_rpad_axis1_64(int64_t* toindex, const int64_t* fromoffsets, int64_t offsetsoffset, int64_t fromlength, int64_t target) {
   return awkward_ListOffsetArray_rpad_axis1<int64_t, int64_t>(toindex, fromoffsets, offsetsoffset, fromlength, target);
-=======
-ERROR awkward_unionarray8_32_validity(const int8_t* tags, int64_t tagsoffset, const int32_t* index, int64_t indexoffset, int64_t length, int64_t numcontents, const int64_t* lencontents) {
-  return awkward_unionarray_validity<int8_t, int32_t>(tags, tagsoffset, index, indexoffset, length, numcontents, lencontents);
-}
-ERROR awkward_unionarray8_U32_validity(const int8_t* tags, int64_t tagsoffset, const uint32_t* index, int64_t indexoffset, int64_t length, int64_t numcontents, const int64_t* lencontents) {
-  return awkward_unionarray_validity<int8_t, uint32_t>(tags, tagsoffset, index, indexoffset, length, numcontents, lencontents);
-}
-ERROR awkward_unionarray8_64_validity(const int8_t* tags, int64_t tagsoffset, const int64_t* index, int64_t indexoffset, int64_t length, int64_t numcontents, const int64_t* lencontents) {
-  return awkward_unionarray_validity<int8_t, int64_t>(tags, tagsoffset, index, indexoffset, length, numcontents, lencontents);
->>>>>>> 916ab1d8
 }
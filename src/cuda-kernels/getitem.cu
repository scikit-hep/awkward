--- conflicted
+++ resolved
@@ -4,19 +4,9 @@
 #include <iostream>
 
 template <typename T>
-<<<<<<< HEAD
-T awkward_cuda_Index_getitem_at_nowrap(const T* ptr,
-                                       int64_t at) {
-  T item;
-  cudaMemcpy(&item,
-             &ptr[at],
-             sizeof(T),
-             cudaMemcpyDeviceToHost);
-=======
 T awkward_Index_getitem_at_nowrap(const T* ptr, int64_t at) {
   T item;
   cudaMemcpy(&item, &ptr[at], sizeof(T), cudaMemcpyDeviceToHost);
->>>>>>> b2093819
   return item;
 }
 int8_t awkward_Index8_getitem_at_nowrap(
@@ -56,77 +46,11 @@
 }
 
 template <typename T>
-<<<<<<< HEAD
-T awkward_cuda_NumpyArray_getitem_at0(const T* ptr) {
-
-  T item;
-  cudaMemcpy(&item,
-             &ptr[0],
-             sizeof(T),
-             cudaMemcpyDeviceToHost);
-  return item;
-}
-bool awkward_cuda_NumpyArraybool_getitem_at0(
-  const bool* ptr) {
-  return awkward_cuda_NumpyArray_getitem_at0<bool>(ptr);
-}
-int8_t awkward_cuda_NumpyArray8_getitem_at0(
-  const int8_t* ptr) {
-  return awkward_cuda_NumpyArray_getitem_at0<int8_t>(ptr);
-}
-uint8_t awkward_cuda_NumpyArrayU8_getitem_at0(
-  const uint8_t* ptr) {
-  return awkward_cuda_NumpyArray_getitem_at0<uint8_t>(ptr);
-}
-int16_t awkward_cuda_NumpyArray16_getitem_at0(
-  const int16_t* ptr) {
-  return awkward_cuda_NumpyArray_getitem_at0<int16_t>(ptr);
-}
-uint16_t awkward_cuda_NumpyArrayU16_getitem_at0(
-  const uint16_t* ptr) {
-  return awkward_cuda_NumpyArray_getitem_at0<uint16_t>(ptr);
-}
-int32_t awkward_cuda_NumpyArray32_getitem_at0(
-  const int32_t* ptr) {
-  return awkward_cuda_NumpyArray_getitem_at0<int32_t>(ptr);
-}
-uint32_t awkward_cuda_NumpyArrayU32_getitem_at0(
-  const uint32_t* ptr) {
-  return awkward_cuda_NumpyArray_getitem_at0<uint32_t>(ptr);
-}
-int64_t awkward_cuda_NumpyArray64_getitem_at0(
-  const int64_t* ptr) {
-  return awkward_cuda_NumpyArray_getitem_at0<int64_t>(ptr);
-}
-uint64_t awkward_cuda_NumpyArrayU64_getitem_at0(
-  const uint64_t* ptr) {
-  return awkward_cuda_NumpyArray_getitem_at0<uint64_t>(ptr);
-}
-float awkward_cuda_NumpyArrayfloat32_getitem_at0(
-  const float* ptr) {
-  return awkward_cuda_NumpyArray_getitem_at0<float>(ptr);
-}
-double awkward_cuda_NumpyArrayfloat64_getitem_at0(
-  const double* ptr) {
-  return awkward_cuda_NumpyArray_getitem_at0<double>(ptr);
-}
-
-template <typename T>
-void awkward_cuda_Index_setitem_at_nowrap(
-  const T* ptr,
-  int64_t at,
-  T value) {
-  cudaMemcpy(
-    (void *) &ptr[(int64_t) (at)],
-    &value, sizeof(T),
-    cudaMemcpyHostToDevice);
-=======
 void awkward_Index_setitem_at_nowrap(
   const T* ptr,
   int64_t at,
   T value) {
   cudaMemcpy((void *) &ptr[at], &value, sizeof(T), cudaMemcpyHostToDevice);
->>>>>>> b2093819
 }
 void awkward_Index8_setitem_at_nowrap(
   const int8_t* ptr,

// BSD 3-Clause License; see https://github.com/jpivarski/awkward-1.0/blob/master/LICENSE

#include <stdexcept>

#include "awkward/Identity.h"
#include "awkward/Index.h"
#include "awkward/array/RecordArray.h"
#include "awkward/array/EmptyArray.h"
#include "awkward/type/RecordType.h"
#include "awkward/type/UnknownType.h"
#include "awkward/fillable/OptionFillable.h"
#include "awkward/fillable/UnionFillable.h"

#include "awkward/fillable/TupleFillable.h"

namespace awkward {
  const std::shared_ptr<Fillable> TupleFillable::fromempty(const FillableOptions& options) {
    std::shared_ptr<Fillable> out(new TupleFillable(options, std::vector<std::shared_ptr<Fillable>>(), -1, false, -1));
    out.get()->setthat(out);
    return out;
  }

  int64_t TupleFillable::length() const {
    return length_;
  }

  void TupleFillable::clear() {
    for (auto x : contents_) {
      x.get()->clear();
    }
    length_ = -1;
    begun_ = false;
    nextindex_ = -1;
  }

  const std::shared_ptr<Type> TupleFillable::type() const {
    if (length_ == -1) {
      return std::shared_ptr<Type>(new UnknownType(Type::Parameters()));
    }
    else {
      std::vector<std::shared_ptr<Type>> types;
      for (auto content : contents_) {
        types.push_back(content.get()->type());
      }
      return std::shared_ptr<Type>(new RecordType(Type::Parameters(), types));
    }
  }

  const std::shared_ptr<Content> TupleFillable::snapshot() const {
    if (length_ == -1) {
      return std::shared_ptr<Content>(new EmptyArray(Identity::none(), Type::none()));
    }
    else if (contents_.size() == 0) {
      return std::shared_ptr<Content>(new RecordArray(Identity::none(), Type::none(), length_, true));
    }
    else {
      std::vector<std::shared_ptr<Content>> contents;
      for (auto content : contents_) {
        contents.push_back(content.get()->snapshot());
      }
      return std::shared_ptr<Content>(new RecordArray(Identity::none(), Type::none(), contents));
    }
  }

  bool TupleFillable::active() const {
    return begun_;
  }

  const std::shared_ptr<Fillable> TupleFillable::null() {
    if (!begun_) {
      std::shared_ptr<Fillable> out = OptionFillable::fromvalids(options_, that_);
      out.get()->null();
      return out;
    }
    else if (nextindex_ == -1) {
      throw std::invalid_argument("called 'null' immediately after 'begintuple'; needs 'index' or 'endtuple'");
    }
    else if (!contents_[(size_t)nextindex_].get()->active()) {
      maybeupdate(nextindex_, contents_[(size_t)nextindex_].get()->null());
    }
    else {
      contents_[(size_t)nextindex_].get()->null();
    }
    return that_;
  }

  const std::shared_ptr<Fillable> TupleFillable::boolean(bool x) {
    if (!begun_) {
      std::shared_ptr<Fillable> out = UnionFillable::fromsingle(options_, that_);
      out.get()->boolean(x);
      return out;
    }
    else if (nextindex_ == -1) {
      throw std::invalid_argument("called 'boolean' immediately after 'begintuple'; needs 'index' or 'endtuple'");
    }
    else if (!contents_[(size_t)nextindex_].get()->active()) {
      maybeupdate(nextindex_, contents_[(size_t)nextindex_].get()->boolean(x));
    }
    else {
      contents_[(size_t)nextindex_].get()->boolean(x);
    }
    return that_;
  }

  const std::shared_ptr<Fillable> TupleFillable::integer(int64_t x) {
    if (!begun_) {
      std::shared_ptr<Fillable> out = UnionFillable::fromsingle(options_, that_);
      out.get()->integer(x);
      return out;
    }
    else if (nextindex_ == -1) {
      throw std::invalid_argument("called 'integer' immediately after 'begintuple'; needs 'index' or 'endtuple'");
    }
    else if (!contents_[(size_t)nextindex_].get()->active()) {
      maybeupdate(nextindex_, contents_[(size_t)nextindex_].get()->integer(x));
    }
    else {
      contents_[(size_t)nextindex_].get()->integer(x);
    }
    return that_;
  }

  const std::shared_ptr<Fillable> TupleFillable::real(double x) {
    if (!begun_) {
      std::shared_ptr<Fillable> out = UnionFillable::fromsingle(options_, that_);
      out.get()->real(x);
      return out;
    }
    else if (nextindex_ == -1) {
      throw std::invalid_argument("called 'real' immediately after 'begintuple'; needs 'index' or 'endtuple'");
    }
    else if (!contents_[(size_t)nextindex_].get()->active()) {
      maybeupdate(nextindex_, contents_[(size_t)nextindex_].get()->real(x));
    }
    else {
      contents_[(size_t)nextindex_].get()->real(x);
    }
    return that_;
  }

<<<<<<< HEAD
  const std::shared_ptr<Fillable> TupleFillable::beginlist() {
    if (!begun_) {
      std::shared_ptr<Fillable> out = UnionFillable::fromsingle(options_, that_);
=======
  const std::shared_ptr<Fillable> TupleFillable::string(const char* x, int64_t length, const char* encoding) {
    if (!begun_) {
      std::shared_ptr<Fillable> out = UnionFillable::fromsingle(options_, that_);
      out.get()->string(x, length, encoding);
      return out;
    }
    else if (nextindex_ == -1) {
      throw std::invalid_argument("called 'string' immediately after 'begintuple'; needs 'index' or 'endtuple'");
    }
    else if (!contents_[(size_t)nextindex_].get()->active()) {
      maybeupdate(nextindex_, contents_[(size_t)nextindex_].get()->string(x, length, encoding));
    }
    else {
      contents_[(size_t)nextindex_].get()->string(x, length, encoding);
    }
    return that_;
  }

  const std::shared_ptr<Fillable> TupleFillable::beginlist() {
    if (!begun_) {
      std::shared_ptr<Fillable> out = UnionFillable::fromsingle(options_, that_);
>>>>>>> e6b2906b
      out.get()->beginlist();
      return out;
    }
    else if (nextindex_ == -1) {
      throw std::invalid_argument("called 'beginlist' immediately after 'begintuple'; needs 'index' or 'endtuple'");
    }
    else if (!contents_[(size_t)nextindex_].get()->active()) {
      maybeupdate(nextindex_, contents_[(size_t)nextindex_].get()->beginlist());
    }
    else {
      contents_[(size_t)nextindex_].get()->beginlist();
    }
    return that_;
  }

  const std::shared_ptr<Fillable> TupleFillable::endlist() {
    if (!begun_) {
      throw std::invalid_argument("called 'endlist' without 'beginlist' at the same level before it");
    }
    else if (nextindex_ == -1) {
      throw std::invalid_argument("called 'endlist' immediately after 'begintuple'; needs 'index' or 'endtuple' and then 'beginlist'");
    }
    else {
      contents_[(size_t)nextindex_].get()->endlist();
    }
    return that_;
  }

  const std::shared_ptr<Fillable> TupleFillable::begintuple(int64_t numfields) {
    if (length_ == -1) {
      for (int64_t i = 0;  i < numfields;  i++) {
        contents_.push_back(std::shared_ptr<Fillable>(UnknownFillable::fromempty(options_)));
      }
      length_ = 0;
    }

    if (!begun_  &&  numfields == (int64_t)contents_.size()) {
      begun_ = true;
      nextindex_ = -1;
    }
    else if (!begun_) {
      std::shared_ptr<Fillable> out = UnionFillable::fromsingle(options_, that_);
      out.get()->begintuple(numfields);
      return out;
    }
    else if (nextindex_ == -1) {
      throw std::invalid_argument("called 'begintuple' immediately after 'begintuple'; needs 'index' or 'endtuple'");
    }
    else if (!contents_[(size_t)nextindex_].get()->active()) {
      maybeupdate(nextindex_, contents_[(size_t)nextindex_].get()->begintuple(numfields));
    }
    else {
      contents_[(size_t)nextindex_].get()->begintuple(numfields);
    }
    return that_;
  }

  const std::shared_ptr<Fillable> TupleFillable::index(int64_t index) {
    if (!begun_) {
      throw std::invalid_argument("called 'index' without 'begintuple' at the same level before it");
    }
    else if (nextindex_ == -1  ||  !contents_[(size_t)nextindex_].get()->active()) {
      nextindex_ = index;
    }
    else {
      contents_[(size_t)nextindex_].get()->index(index);
    }
    return that_;
  }

  const std::shared_ptr<Fillable> TupleFillable::endtuple() {
    if (!begun_) {
      throw std::invalid_argument("called 'endtuple' without 'begintuple' at the same level before it");
    }
    else if (nextindex_ == -1  ||  !contents_[(size_t)nextindex_].get()->active()) {
      int64_t i = 0;
      for (auto content : contents_) {
        if (content.get()->length() == length_) {
          maybeupdate(i, content.get()->null());
        }
        if (content.get()->length() != length_ + 1) {
          throw std::invalid_argument(std::string("tuple index ") + std::to_string(i) + std::string(" filled more than once"));
        }
        i++;
      }
      length_++;
      begun_ = false;
    }
    else {
      contents_[(size_t)nextindex_].get()->endtuple();
    }
    return that_;
  }

<<<<<<< HEAD
  const std::shared_ptr<Fillable> TupleFillable::beginrecord(int64_t disambiguator) {
    if (!begun_) {
      std::shared_ptr<Fillable> out = UnionFillable::fromsingle(options_, that_);
      out.get()->beginrecord(disambiguator);
=======
  const std::shared_ptr<Fillable> TupleFillable::beginrecord(const char* name, bool check) {
    if (!begun_) {
      std::shared_ptr<Fillable> out = UnionFillable::fromsingle(options_, that_);
      out.get()->beginrecord(name, check);
>>>>>>> e6b2906b
      return out;
    }
    else if (nextindex_ == -1) {
      throw std::invalid_argument("called 'beginrecord' immediately after 'begintuple'; needs 'index' or 'endtuple'");
    }
    else if (!contents_[(size_t)nextindex_].get()->active()) {
      maybeupdate(nextindex_, contents_[(size_t)nextindex_].get()->beginrecord(name, check));
    }
    else {
      contents_[(size_t)nextindex_].get()->beginrecord(name, check);
    }
    return that_;
  }

<<<<<<< HEAD
  const std::shared_ptr<Fillable> TupleFillable::field_fast(const char* key) {
=======
  const std::shared_ptr<Fillable> TupleFillable::field(const char* key, bool check) {
>>>>>>> e6b2906b
    if (!begun_) {
      throw std::invalid_argument("called 'field_fast' without 'beginrecord' at the same level before it");
    }
    else if (nextindex_ == -1) {
      throw std::invalid_argument("called 'field_fast' immediately after 'begintuple'; needs 'index' or 'endtuple' and then 'beginrecord'");
    }
    else {
<<<<<<< HEAD
      contents_[(size_t)nextindex_].get()->field_fast(key);
    }
    return that_;
  }

  const std::shared_ptr<Fillable> TupleFillable::field_check(const char* key) {
    if (!begun_) {
      throw std::invalid_argument("called 'field_check' without 'beginrecord' at the same level before it");
    }
    else if (nextindex_ == -1) {
      throw std::invalid_argument("called 'field_check' immediately after 'begintuple'; needs 'index' or 'endtuple' and then 'beginrecord'");
    }
    else {
      contents_[(size_t)nextindex_].get()->field_check(key);
=======
      contents_[(size_t)nextindex_].get()->field(key, check);
>>>>>>> e6b2906b
    }
    return that_;
  }

  const std::shared_ptr<Fillable> TupleFillable::endrecord() {
    if (!begun_) {
      throw std::invalid_argument("called 'endrecord' without 'beginrecord' at the same level before it");
    }
    else if (nextindex_ == -1) {
      throw std::invalid_argument("called 'endrecord' immediately after 'begintuple'; needs 'index' or 'endtuple' and then 'beginrecord'");
    }
    else {
      contents_[(size_t)nextindex_].get()->endrecord();
    }
    return that_;
  }

  void TupleFillable::maybeupdate(int64_t i, const std::shared_ptr<Fillable>& tmp) {
    if (tmp.get() != contents_[(size_t)i].get()) {
      contents_[(size_t)i] = tmp;
    }
  }
}<|MERGE_RESOLUTION|>--- conflicted
+++ resolved
@@ -138,33 +138,27 @@
     return that_;
   }
 
-<<<<<<< HEAD
+  const std::shared_ptr<Fillable> TupleFillable::string(const char* x, int64_t length, const char* encoding) {
+    if (!begun_) {
+      std::shared_ptr<Fillable> out = UnionFillable::fromsingle(options_, that_);
+      out.get()->string(x, length, encoding);
+      return out;
+    }
+    else if (nextindex_ == -1) {
+      throw std::invalid_argument("called 'string' immediately after 'begintuple'; needs 'index' or 'endtuple'");
+    }
+    else if (!contents_[(size_t)nextindex_].get()->active()) {
+      maybeupdate(nextindex_, contents_[(size_t)nextindex_].get()->string(x, length, encoding));
+    }
+    else {
+      contents_[(size_t)nextindex_].get()->string(x, length, encoding);
+    }
+    return that_;
+  }
+
   const std::shared_ptr<Fillable> TupleFillable::beginlist() {
     if (!begun_) {
       std::shared_ptr<Fillable> out = UnionFillable::fromsingle(options_, that_);
-=======
-  const std::shared_ptr<Fillable> TupleFillable::string(const char* x, int64_t length, const char* encoding) {
-    if (!begun_) {
-      std::shared_ptr<Fillable> out = UnionFillable::fromsingle(options_, that_);
-      out.get()->string(x, length, encoding);
-      return out;
-    }
-    else if (nextindex_ == -1) {
-      throw std::invalid_argument("called 'string' immediately after 'begintuple'; needs 'index' or 'endtuple'");
-    }
-    else if (!contents_[(size_t)nextindex_].get()->active()) {
-      maybeupdate(nextindex_, contents_[(size_t)nextindex_].get()->string(x, length, encoding));
-    }
-    else {
-      contents_[(size_t)nextindex_].get()->string(x, length, encoding);
-    }
-    return that_;
-  }
-
-  const std::shared_ptr<Fillable> TupleFillable::beginlist() {
-    if (!begun_) {
-      std::shared_ptr<Fillable> out = UnionFillable::fromsingle(options_, that_);
->>>>>>> e6b2906b
       out.get()->beginlist();
       return out;
     }
@@ -259,17 +253,10 @@
     return that_;
   }
 
-<<<<<<< HEAD
-  const std::shared_ptr<Fillable> TupleFillable::beginrecord(int64_t disambiguator) {
-    if (!begun_) {
-      std::shared_ptr<Fillable> out = UnionFillable::fromsingle(options_, that_);
-      out.get()->beginrecord(disambiguator);
-=======
   const std::shared_ptr<Fillable> TupleFillable::beginrecord(const char* name, bool check) {
     if (!begun_) {
       std::shared_ptr<Fillable> out = UnionFillable::fromsingle(options_, that_);
       out.get()->beginrecord(name, check);
->>>>>>> e6b2906b
       return out;
     }
     else if (nextindex_ == -1) {
@@ -284,11 +271,7 @@
     return that_;
   }
 
-<<<<<<< HEAD
-  const std::shared_ptr<Fillable> TupleFillable::field_fast(const char* key) {
-=======
   const std::shared_ptr<Fillable> TupleFillable::field(const char* key, bool check) {
->>>>>>> e6b2906b
     if (!begun_) {
       throw std::invalid_argument("called 'field_fast' without 'beginrecord' at the same level before it");
     }
@@ -296,24 +279,7 @@
       throw std::invalid_argument("called 'field_fast' immediately after 'begintuple'; needs 'index' or 'endtuple' and then 'beginrecord'");
     }
     else {
-<<<<<<< HEAD
-      contents_[(size_t)nextindex_].get()->field_fast(key);
-    }
-    return that_;
-  }
-
-  const std::shared_ptr<Fillable> TupleFillable::field_check(const char* key) {
-    if (!begun_) {
-      throw std::invalid_argument("called 'field_check' without 'beginrecord' at the same level before it");
-    }
-    else if (nextindex_ == -1) {
-      throw std::invalid_argument("called 'field_check' immediately after 'begintuple'; needs 'index' or 'endtuple' and then 'beginrecord'");
-    }
-    else {
-      contents_[(size_t)nextindex_].get()->field_check(key);
-=======
       contents_[(size_t)nextindex_].get()->field(key, check);
->>>>>>> e6b2906b
     }
     return that_;
   }

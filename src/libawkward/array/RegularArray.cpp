--- conflicted
+++ resolved
@@ -518,7 +518,6 @@
     throw std::invalid_argument("slice items can have all fixed-size dimensions (to follow NumPy's slice rules) or they can have all var-sized dimensions (for jagged indexing), but not both in the same slice item");
   }
 
-<<<<<<< HEAD
   const std::shared_ptr<Content> RegularArray::pad(int64_t pad_width, int64_t axis) const {
     int64_t toaxis = axis_wrap_if_negative(axis);
     std::shared_ptr<Content> out = content();
@@ -618,10 +617,10 @@
       }
       return std::make_shared<RegularArray>(identities_, parameters_, out, pad_width);
     }
-=======
+  }
+
   const std::shared_ptr<Content> RegularArray::reduce_next(const Reducer& reducer, int64_t negaxis, const Index64& parents, int64_t outlength, bool mask, bool keepdims) const {
     return toListOffsetArray64().get()->reduce_next(reducer, negaxis, parents, outlength, mask, keepdims);
->>>>>>> b25d31bc
   }
 
   const std::shared_ptr<Content> RegularArray::getitem_next(const SliceAt& at, const Slice& tail, const Index64& advanced) const {

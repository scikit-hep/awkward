--- conflicted
+++ resolved
@@ -657,7 +657,6 @@
     throw std::invalid_argument("cannot use records as a slice");
   }
 
-<<<<<<< HEAD
   const std::shared_ptr<Content> RecordArray::pad(int64_t pad_width, int64_t axis) const {
     std::vector<std::shared_ptr<Content>> contents;
     for (auto content : contents_) {
@@ -668,7 +667,9 @@
     }
     else {
       return std::make_shared<RecordArray>(identities_, parameters_, contents, recordlookup_);
-=======
+    }
+  }
+
   const std::shared_ptr<Content> RecordArray::reduce_next(const Reducer& reducer, int64_t negaxis, const Index64& parents, int64_t outlength, bool mask, bool keepdims) const {
     if (contents_.empty()) {
       return std::make_shared<RecordArray>(Identities::none(), util::Parameters(), outlength, istuple());
@@ -681,7 +682,6 @@
         contents.push_back(next);
       }
       return std::make_shared<RecordArray>(Identities::none(), util::Parameters(), contents, recordlookup_);
->>>>>>> b25d31bc
     }
   }
 

// BSD 3-Clause License; see https://github.com/jpivarski/awkward-1.0/blob/master/LICENSE

#include <iomanip>
#include <numeric>
#include <sstream>
#include <stdexcept>

#include "awkward/cpu-kernels/identities.h"
#include "awkward/cpu-kernels/getitem.h"
#include "awkward/cpu-kernels/operations.h"
#include "awkward/cpu-kernels/reducers.h"
#include "awkward/type/PrimitiveType.h"
#include "awkward/type/RegularType.h"
#include "awkward/type/ArrayType.h"
#include "awkward/array/RegularArray.h"
#include "awkward/array/EmptyArray.h"
#include "awkward/array/IndexedArray.h"
#include "awkward/array/None.h"
#include "awkward/array/UnionArray.h"
#include "awkward/util.h"

#include "awkward/array/NumpyArray.h"

namespace awkward {
  const std::shared_ptr<Type> NumpyArray::unwrap_regulartype(const std::shared_ptr<Type>& type, const std::vector<ssize_t>& shape) {
    std::shared_ptr<Type> out = type;
    for (size_t i = 1;  i < shape.size();  i++) {
      if (RegularType* raw = dynamic_cast<RegularType*>(out.get())) {
        if (raw->size() == (int64_t)shape[i]) {
          out = raw->type();
        }
        else {
          throw std::invalid_argument(std::string("NumpyArray cannot be converted to type ") + type.get()->tostring() + std::string(" because shape does not match sizes of RegularTypes"));
        }
      }
      else {
        throw std::invalid_argument(std::string("NumpyArray cannot be converted to type ") + type.get()->tostring() + std::string(" because shape does not match level of RegularType nesting"));
      }
    }
    return out;
  }

  const std::unordered_map<std::type_index, std::string> NumpyArray::format_map = {
    { typeid(int8_t), "b"},
    { typeid(uint8_t), "B"},
#if defined _MSC_VER || defined __i386__
    { typeid(int32_t), "l"},
    { typeid(uint32_t), "L"},
    { typeid(int64_t), "q"}
#else
    { typeid(int32_t), "i"},
    { typeid(uint32_t), "I"},
    { typeid(int64_t), "l"}
#endif
 };

  NumpyArray::NumpyArray(const std::shared_ptr<Identities>& identities, const util::Parameters& parameters, const std::shared_ptr<void>& ptr, const std::vector<ssize_t>& shape, const std::vector<ssize_t>& strides, ssize_t byteoffset, ssize_t itemsize, const std::string format)
      : Content(identities, parameters)
      , ptr_(ptr)
      , shape_(shape)
      , strides_(strides)
      , byteoffset_(byteoffset)
      , itemsize_(itemsize)
      , format_(format) {
    if (shape.size() != strides.size()) {
      throw std::runtime_error(std::string("len(shape), which is ") + std::to_string(shape.size()) + std::string(", must be equal to len(strides), which is ") + std::to_string(strides.size()));
    }
  }

  NumpyArray::NumpyArray(const Index8 index)
    : NumpyArray(index, format_map.at(std::type_index(typeid(int8_t)))) { }

  NumpyArray::NumpyArray(const IndexU8 index)
    : NumpyArray(index, format_map.at(std::type_index(typeid(uint8_t)))) { }

  NumpyArray::NumpyArray(const Index32 index)
    : NumpyArray(index, format_map.at(std::type_index(typeid(int32_t)))) { }

  NumpyArray::NumpyArray(const IndexU32 index)
    : NumpyArray(index, format_map.at(std::type_index(typeid(uint32_t)))) { }

  NumpyArray::NumpyArray(const Index64 index)
    : NumpyArray(index, format_map.at(std::type_index(typeid(int64_t)))) { }

  NumpyArray::NumpyArray(const Index8 index, const std::string& format)
    : NumpyArray(Identities::none(), util::Parameters(), index.ptr(), std::vector<ssize_t>({ (ssize_t)index.length() }), std::vector<ssize_t>({ (ssize_t)sizeof(int8_t) }), 0, sizeof(int8_t), format) { }

  NumpyArray::NumpyArray(const IndexU8 index, const std::string& format)
    : NumpyArray(Identities::none(), util::Parameters(), index.ptr(), std::vector<ssize_t>({ (ssize_t)index.length() }), std::vector<ssize_t>({ (ssize_t)sizeof(uint8_t) }), 0, sizeof(uint8_t), format) { }

  NumpyArray::NumpyArray(const Index32 index, const std::string& format)
    : NumpyArray(Identities::none(), util::Parameters(), index.ptr(), std::vector<ssize_t>({ (ssize_t)index.length() }), std::vector<ssize_t>({ (ssize_t)sizeof(int32_t) }), 0, sizeof(int32_t), format) { }

  NumpyArray::NumpyArray(const IndexU32 index, const std::string& format)
    : NumpyArray(Identities::none(), util::Parameters(), index.ptr(), std::vector<ssize_t>({ (ssize_t)index.length() }), std::vector<ssize_t>({ (ssize_t)sizeof(uint32_t) }), 0, sizeof(uint32_t), format) { }

  NumpyArray::NumpyArray(const Index64 index, const std::string& format)
    : NumpyArray(Identities::none(), util::Parameters(), index.ptr(), std::vector<ssize_t>({ (ssize_t)index.length() }), std::vector<ssize_t>({ (ssize_t)sizeof(int64_t) }), 0, sizeof(int64_t), format) { }

  const std::shared_ptr<void> NumpyArray::ptr() const {
    return ptr_;
  }

  const std::vector<ssize_t> NumpyArray::shape() const {
    return shape_;
  }

  const std::vector<ssize_t> NumpyArray::strides() const {
    return strides_;
  }

  ssize_t NumpyArray::byteoffset() const {
    return byteoffset_;
  }

  ssize_t NumpyArray::itemsize() const {
    return itemsize_;
  }

  const std::string NumpyArray::format() const {
    return format_;
  }

  ssize_t NumpyArray::ndim() const {
    return (ssize_t)shape_.size();
  }

  bool NumpyArray::isempty() const {
    for (auto x : shape_) {
      if (x == 0) {
        return true;
      }
    }
    return false;  // false for isscalar(), too
  }

  void* NumpyArray::byteptr() const {
    return reinterpret_cast<void*>(reinterpret_cast<ssize_t>(ptr_.get()) + byteoffset_);
  }

  void* NumpyArray::byteptr(ssize_t at) const {
    return reinterpret_cast<void*>(reinterpret_cast<ssize_t>(ptr_.get()) + byteoffset_ + at);
  }

  ssize_t NumpyArray::bytelength() const {
    if (isscalar()) {
      return itemsize_;
    }
    else {
      return shape_[0]*strides_[0];
    }
  }

  uint8_t NumpyArray::getbyte(ssize_t at) const {
    return *reinterpret_cast<uint8_t*>(byteptr(at));
  }

  int8_t NumpyArray::getint8(ssize_t at) const  {
    return *reinterpret_cast<int8_t*>(byteptr(at));
  }

  uint8_t NumpyArray::getuint8(ssize_t at) const {
    return *reinterpret_cast<uint8_t*>(byteptr(at));
  }

  int16_t NumpyArray::getint16(ssize_t at) const {
    return *reinterpret_cast<int16_t*>(byteptr(at));
  }

  uint16_t NumpyArray::getuint16(ssize_t at) const {
    return *reinterpret_cast<uint16_t*>(byteptr(at));
  }

  int32_t NumpyArray::getint32(ssize_t at) const {
    return *reinterpret_cast<int32_t*>(byteptr(at));
  }

  uint32_t NumpyArray::getuint32(ssize_t at) const {
    return *reinterpret_cast<uint32_t*>(byteptr(at));
  }

  int64_t NumpyArray::getint64(ssize_t at) const {
    return *reinterpret_cast<int64_t*>(byteptr(at));
  }

  uint64_t NumpyArray::getuint64(ssize_t at) const {
    return *reinterpret_cast<uint64_t*>(byteptr(at));
  }

  float_t NumpyArray::getfloat(ssize_t at) const {
    return *reinterpret_cast<float*>(byteptr(at));
  }

  double_t NumpyArray::getdouble(ssize_t at) const {
    return *reinterpret_cast<double*>(byteptr(at));
  }

  const std::shared_ptr<Content> NumpyArray::toRegularArray() const {
    if (isscalar()) {
      return shallow_copy();
    }
    NumpyArray contiguous_self = contiguous();
    std::vector<ssize_t> flatshape({ 1 });
    for (auto x : shape_) {
      flatshape[0] = flatshape[0] * x;
    }
    std::vector<ssize_t> flatstrides({ itemsize_ });
    std::shared_ptr<Content> out = std::make_shared<NumpyArray>(identities_, parameters_, contiguous_self.ptr(), flatshape, flatstrides, contiguous_self.byteoffset(), contiguous_self.itemsize(), contiguous_self.format());
    for (int64_t i = (int64_t)shape_.size() - 1;  i > 0;  i--) {
      out = std::make_shared<RegularArray>(Identities::none(), util::Parameters(), out, shape_[(size_t)i]);
    }
    return out;
  }

  bool NumpyArray::isscalar() const {
    return ndim() == 0;
  }

  const std::string NumpyArray::classname() const {
    return "NumpyArray";
  }

  void NumpyArray::setidentities(const std::shared_ptr<Identities>& identities) {
    if (identities.get() != nullptr  &&  length() != identities.get()->length()) {
      util::handle_error(failure("content and its identities must have the same length", kSliceNone, kSliceNone), classname(), identities_.get());
    }
    identities_ = identities;
  }

  void NumpyArray::setidentities() {
    assert(!isscalar());
    if (length() <= kMaxInt32) {
      std::shared_ptr<Identities> newidentities = std::make_shared<Identities32>(Identities::newref(), Identities::FieldLoc(), 1, length());
      Identities32* rawidentities = reinterpret_cast<Identities32*>(newidentities.get());
      struct Error err = awkward_new_identities32(rawidentities->ptr().get(), length());
      util::handle_error(err, classname(), identities_.get());
      setidentities(newidentities);
    }
    else {
      std::shared_ptr<Identities> newidentities = std::make_shared<Identities64>(Identities::newref(), Identities::FieldLoc(), 1, length());
      Identities64* rawidentities = reinterpret_cast<Identities64*>(newidentities.get());
      struct Error err = awkward_new_identities64(rawidentities->ptr().get(), length());
      util::handle_error(err, classname(), identities_.get());
      setidentities(newidentities);
    }
  }

  template <typename T>
  void tostring_as(std::stringstream& out, T* ptr, int64_t length) {
    if (length <= 10) {
      for (int64_t i = 0;  i < length;  i++) {
        if (i != 0) {
          out << " ";
        }
        if (std::is_same<T, bool>::value) {
          out << (ptr[i] ? "true" : "false");
        }
        else {
          out << ptr[i];
        }
      }
    }
    else {
      for (int64_t i = 0;  i < 5;  i++) {
        if (i != 0) {
          out << " ";
        }
        if (std::is_same<T, bool>::value) {
          out << (ptr[i] ? "true" : "false");
        }
        else {
          out << ptr[i];
        }
      }
      out << " ... ";
      for (int64_t i = length - 5;  i < length;  i++) {
        if (i != length - 5) {
          out << " ";
        }
        if (std::is_same<T, bool>::value) {
          out << (ptr[i] ? "true" : "false");
        }
        else {
          out << ptr[i];
        }
      }
    }
  }

  const std::shared_ptr<Type> NumpyArray::type() const {
    std::shared_ptr<Type> out;
    if (format_.compare("d") == 0) {
      out = std::make_shared<PrimitiveType>(parameters_, PrimitiveType::float64);
    }
    else if (format_.compare("f") == 0) {
      out = std::make_shared<PrimitiveType>(parameters_, PrimitiveType::float32);
    }
#if defined _MSC_VER || defined __i386__
    else if (format_.compare("q") == 0) {
#else
    else if (format_.compare("l") == 0) {
#endif
      out = std::make_shared<PrimitiveType>(parameters_, PrimitiveType::int64);
    }
#if defined _MSC_VER || defined __i386__
    else if (format_.compare("Q") == 0) {
#else
    else if (format_.compare("L") == 0) {
#endif
      out = std::make_shared<PrimitiveType>(parameters_, PrimitiveType::uint64);
    }
#if defined _MSC_VER || defined __i386__
    else if (format_.compare("l") == 0) {
#else
    else if (format_.compare("i") == 0) {
#endif
      out = std::make_shared<PrimitiveType>(parameters_, PrimitiveType::int32);
    }
#if defined _MSC_VER || defined __i386__
    else if (format_.compare("L") == 0) {
#else
    else if (format_.compare("I") == 0) {
#endif
      out = std::make_shared<PrimitiveType>(parameters_, PrimitiveType::uint32);
    }
    else if (format_.compare("h") == 0) {
      out = std::make_shared<PrimitiveType>(parameters_, PrimitiveType::int16);
    }
    else if (format_.compare("H") == 0) {
      out = std::make_shared<PrimitiveType>(parameters_, PrimitiveType::uint16);
    }
    else if (format_.compare("b") == 0) {
      out = std::make_shared<PrimitiveType>(parameters_, PrimitiveType::int8);
    }
    else if (format_.compare("B") == 0  ||  format_.compare("c") == 0) {
      out = std::make_shared<PrimitiveType>(parameters_, PrimitiveType::uint8);
    }
    else if (format_.compare("?") == 0) {
      out = std::make_shared<PrimitiveType>(parameters_, PrimitiveType::boolean);
    }
    else {
      throw std::invalid_argument(std::string("Numpy format \"") + format_ + std::string("\" cannot be expressed as a PrimitiveType"));
    }
    for (std::size_t i = shape_.size() - 1;  i > 0;  i--) {
      out = std::make_shared<RegularType>(util::Parameters(), out, (int64_t)shape_[i]);
    }
    return out;
  }

  const std::shared_ptr<Content> NumpyArray::astype(const std::shared_ptr<Type>& type) const {
    // FIXME: if the unwrapped_type does not match the format_, actually convert it!
    // Maybe also change the shape_ if there's a different RegularType nesting (less strict than unwrap_regulartype).
    std::shared_ptr<Type> unwrapped_type = unwrap_regulartype(type, shape_);
    return std::make_shared<NumpyArray>(identities_, unwrapped_type.get()->parameters(), ptr_, shape_, strides_, byteoffset_, itemsize_, format_);
  }

  const std::string NumpyArray::tostring_part(const std::string& indent, const std::string& pre, const std::string& post) const {
    assert(!isscalar());
    std::stringstream out;
    out << indent << pre << "<" << classname() << " format=" << util::quote(format_, true) << " shape=\"";
    for (std::size_t i = 0;  i < shape_.size();  i++) {
      if (i != 0) {
        out << " ";
      }
      out << shape_[i];
    }
    out << "\" ";
    if (!iscontiguous()) {
      out << "strides=\"";
      for (std::size_t i = 0;  i < shape_.size();  i++) {
        if (i != 0) {
          out << ", ";
        }
        out << strides_[i];
      }
      out << "\" ";
    }
    out << "data=\"";
#if defined _MSC_VER || defined __i386__
    if (ndim() == 1  &&  format_.compare("l") == 0) {
#else
    if (ndim() == 1  &&  format_.compare("i") == 0) {
#endif
      tostring_as<int32_t>(out, reinterpret_cast<int32_t*>(byteptr()), length());
    }
#if defined _MSC_VER || defined __i386__
    else if (ndim() == 1  &&  format_.compare("q") == 0) {
#else
    else if (ndim() == 1  &&  format_.compare("l") == 0) {
#endif
      tostring_as<int64_t>(out, reinterpret_cast<int64_t*>(byteptr()), length());
    }
    else if (ndim() == 1  &&  format_.compare("f") == 0) {
      tostring_as<float>(out, reinterpret_cast<float*>(byteptr()), length());
    }
    else if (ndim() == 1  &&  format_.compare("d") == 0) {
      tostring_as<double>(out, reinterpret_cast<double*>(byteptr()), length());
    }
    else if (ndim() == 1  &&  format_.compare("?") == 0) {
      tostring_as<bool>(out, reinterpret_cast<bool*>(byteptr()), length());
    }
    else {
      out << "0x ";
      ssize_t len = bytelength();
      if (len <= 32) {
        for (ssize_t i = 0;  i < len;  i++) {
          if (i != 0  &&  i % 4 == 0) {
            out << " ";
          }
          out << std::hex << std::setw(2) << std::setfill('0') << int(getbyte(i));
        }
      }
      else {
        for (ssize_t i = 0;  i < 16;  i++) {
          if (i != 0  &&  i % 4 == 0) {
            out << " ";
          }
          out << std::hex << std::setw(2) << std::setfill('0') << int(getbyte(i));
        }
        out << " ... ";
        for (ssize_t i = len - 16;  i < len;  i++) {
          if (i != len - 16  &&  i % 4 == 0) {
            out << " ";
          }
          out << std::hex << std::setw(2) << std::setfill('0') << int(getbyte(i));
        }
      }
    }
    out << "\" at=\"0x";
    out << std::hex << std::setw(12) << std::setfill('0') << reinterpret_cast<ssize_t>(ptr_.get());
    if (identities_.get() == nullptr  &&  parameters_.empty()) {
      out << "\"/>" << post;
    }
    else {
      out << "\">\n";
      if (identities_.get() != nullptr) {
        out << identities_.get()->tostring_part(indent + std::string("    "), "", "\n");
      }
      if (!parameters_.empty()) {
        out << parameters_tostring(indent + std::string("    "), "", "\n");
      }
      out << indent << "</" << classname() << ">" << post;
    }
    return out.str();
  }

  void NumpyArray::tojson_part(ToJson& builder) const {
    check_for_iteration();
    if (parameter_equals("__array__", "\"char\"")) {
      tojson_string(builder);
    }
    else if (format_.compare("d") == 0) {
      tojson_real<double>(builder);
    }
    else if (format_.compare("f") == 0) {
      tojson_real<float>(builder);
    }
#if defined _MSC_VER || defined __i386__
    else if (format_.compare("q") == 0) {
#else
    else if (format_.compare("l") == 0) {
#endif
      tojson_integer<int64_t>(builder);
    }
#if defined _MSC_VER || defined __i386__
    else if (format_.compare("Q") == 0) {
#else
    else if (format_.compare("L") == 0) {
#endif
      tojson_integer<uint64_t>(builder);
    }
#if defined _MSC_VER || defined __i386__
      else if (format_.compare("l") == 0) {
#else
      else if (format_.compare("i") == 0) {
#endif
      tojson_integer<int32_t>(builder);
    }
#if defined _MSC_VER || defined __i386__
    else if (format_.compare("L") == 0) {
#else
    else if (format_.compare("I") == 0) {
#endif
      tojson_integer<uint32_t>(builder);
    }
    else if (format_.compare("h") == 0) {
      tojson_integer<int16_t>(builder);
    }
    else if (format_.compare("H") == 0) {
      tojson_integer<uint16_t>(builder);
    }
    else if (format_.compare("b") == 0) {
      tojson_integer<int8_t>(builder);
    }
    else if (format_.compare("B") == 0  ||  format_.compare("c") == 0) {
      tojson_integer<uint8_t>(builder);
    }
    else if (format_.compare("?") == 0) {
      tojson_boolean(builder);
    }
    else {
      throw std::invalid_argument(std::string("cannot convert Numpy format \"") + format_ + std::string("\" into JSON"));
    }
  }

  void NumpyArray::nbytes_part(std::map<size_t, int64_t>& largest) const {
    int64_t len = 1;
    if (!shape_.empty()) {
      len = shape_[0];
    }
    size_t x = (size_t)ptr_.get();
    auto it = largest.find(x);
    if (it == largest.end()  ||  it->second < (int64_t)(itemsize_*len)) {
      largest[x] = (int64_t)(itemsize_*len);
    }
    if (identities_.get() != nullptr) {
      identities_.get()->nbytes_part(largest);
    }
  }

  int64_t NumpyArray::length() const {
    if (isscalar()) {
      return -1;   // just like Record, which is also a scalar
    }
    else {
      return (int64_t)shape_[0];
    }
  }

  const std::shared_ptr<Content> NumpyArray::shallow_copy() const {
    return std::make_shared<NumpyArray>(identities_, parameters_, ptr_, shape_, strides_, byteoffset_, itemsize_, format_);
  }

  const std::shared_ptr<Content> NumpyArray::deep_copy(bool copyarrays, bool copyindexes, bool copyidentities) const {
    std::shared_ptr<void> ptr = ptr_;
    std::vector<ssize_t> shape = shape_;
    std::vector<ssize_t> strides = strides_;
    ssize_t byteoffset = byteoffset_;
    if (copyarrays) {
      NumpyArray tmp = contiguous();
      ptr = tmp.ptr();
      shape = tmp.shape();
      strides = tmp.strides();
      byteoffset = tmp.byteoffset();
    }
    std::shared_ptr<Identities> identities = identities_;
    if (copyidentities  &&  identities_.get() != nullptr) {
      identities = identities_.get()->deep_copy();
    }
    return std::make_shared<NumpyArray>(identities, parameters_, ptr, shape, strides, byteoffset, itemsize_, format_);
  }

  void NumpyArray::check_for_iteration() const {
    if (identities_.get() != nullptr  &&  identities_.get()->length() < shape_[0]) {
      util::handle_error(failure("len(identities) < len(array)", kSliceNone, kSliceNone), identities_.get()->classname(), nullptr);
    }
  }

  const std::shared_ptr<Content> NumpyArray::getitem_nothing() const {
    const std::vector<ssize_t> shape({ 0 });
    const std::vector<ssize_t> strides({ itemsize_ });
    std::shared_ptr<Identities> identities;
    if (identities_.get() != nullptr) {
      identities = identities_.get()->getitem_range_nowrap(0, 0);
    }
    return std::make_shared<NumpyArray>(identities, parameters_, ptr_, shape, strides, byteoffset_, itemsize_, format_);
  }

  const std::shared_ptr<Content> NumpyArray::getitem_at(int64_t at) const {
    assert(!isscalar());
    int64_t regular_at = at;
    if (regular_at < 0) {
      regular_at += shape_[0];
    }
    if (regular_at < 0  ||  regular_at >= shape_[0]) {
      util::handle_error(failure("index out of range", kSliceNone, at), classname(), identities_.get());
    }
    return getitem_at_nowrap(regular_at);
  }

  const std::shared_ptr<Content> NumpyArray::getitem_at_nowrap(int64_t at) const {
    ssize_t byteoffset = byteoffset_ + strides_[0]*((ssize_t)at);
    const std::vector<ssize_t> shape(shape_.begin() + 1, shape_.end());
    const std::vector<ssize_t> strides(strides_.begin() + 1, strides_.end());
    std::shared_ptr<Identities> identities;
    if (identities_.get() != nullptr) {
      if (at >= identities_.get()->length()) {
        util::handle_error(failure("index out of range", kSliceNone, at), identities_.get()->classname(), nullptr);
      }
      identities = identities_.get()->getitem_range_nowrap(at, at + 1);
    }
    return std::make_shared<NumpyArray>(identities, parameters_, ptr_, shape, strides, byteoffset, itemsize_, format_);
  }

  const std::shared_ptr<Content> NumpyArray::getitem_range(int64_t start, int64_t stop) const {
    assert(!isscalar());
    int64_t regular_start = start;
    int64_t regular_stop = stop;
    awkward_regularize_rangeslice(&regular_start, &regular_stop, true, start != Slice::none(), stop != Slice::none(), shape_[0]);
    return getitem_range_nowrap(regular_start, regular_stop);
  }

  const std::shared_ptr<Content> NumpyArray::getitem_range_nowrap(int64_t start, int64_t stop) const {
    ssize_t byteoffset = byteoffset_ + strides_[0]*((ssize_t)start);
    std::vector<ssize_t> shape;
    shape.push_back((ssize_t)(stop - start));
    shape.insert(shape.end(), shape_.begin() + 1, shape_.end());
    std::shared_ptr<Identities> identities;
    if (identities_.get() != nullptr) {
      if (stop > identities_.get()->length()) {
        util::handle_error(failure("index out of range", kSliceNone, stop), identities_.get()->classname(), nullptr);
      }
      identities = identities_.get()->getitem_range_nowrap(start, stop);
    }
    return std::make_shared<NumpyArray>(identities, parameters_, ptr_, shape, strides_, byteoffset, itemsize_, format_);
  }

  const std::shared_ptr<Content> NumpyArray::getitem_field(const std::string& key) const {
    throw std::invalid_argument(std::string("cannot slice ") + classname() + std::string(" by field name"));
  }

  const std::shared_ptr<Content> NumpyArray::getitem_fields(const std::vector<std::string>& keys) const {
    throw std::invalid_argument(std::string("cannot slice ") + classname() + std::string(" by field name"));
  }

  bool getitem_too_general(const std::shared_ptr<SliceItem>& head, const Slice& tail) {
    if (head.get() == nullptr) {
      return false;
    }
    else if (dynamic_cast<SliceMissing64*>(head.get())  ||  dynamic_cast<SliceJagged64*>(head.get())) {
      return true;
    }
    else {
      return getitem_too_general(tail.head(), tail.tail());
    }
  }

  const std::shared_ptr<Content> NumpyArray::getitem(const Slice& where) const {
    if (isscalar()) {
      throw std::runtime_error("cannot get-item on a scalar");
    }

    if (getitem_too_general(where.head(), where.tail())) {
      if (ndim() == 1) {
        return Content::getitem(where);
      }
      else {
        return toRegularArray().get()->getitem(where);
      }
    }

    else if (!where.isadvanced()  &&  identities_.get() == nullptr) {
      std::vector<ssize_t> nextshape = { 1 };
      nextshape.insert(nextshape.end(), shape_.begin(), shape_.end());
      std::vector<ssize_t> nextstrides = { shape_[0]*strides_[0] };
      nextstrides.insert(nextstrides.end(), strides_.begin(), strides_.end());
      NumpyArray next(identities_, parameters_, ptr_, nextshape, nextstrides, byteoffset_, itemsize_, format_);

      std::shared_ptr<SliceItem> nexthead = where.head();
      Slice nexttail = where.tail();
      NumpyArray out = next.getitem_bystrides(nexthead, nexttail, 1);

      std::vector<ssize_t> outshape(out.shape_.begin() + 1, out.shape_.end());
      std::vector<ssize_t> outstrides(out.strides_.begin() + 1, out.strides_.end());
      return std::make_shared<NumpyArray>(out.identities_, out.parameters_, out.ptr_, outshape, outstrides, out.byteoffset_, itemsize_, format_);
    }

    else {
      NumpyArray safe = contiguous();   // maybe become_contiguous() to change in-place?

      std::vector<ssize_t> nextshape = { 1 };
      nextshape.insert(nextshape.end(), safe.shape_.begin(), safe.shape_.end());
      std::vector<ssize_t> nextstrides = { safe.shape_[0]*safe.strides_[0] };
      nextstrides.insert(nextstrides.end(), safe.strides_.begin(), safe.strides_.end());
      NumpyArray next(safe.identities_, safe.parameters_, safe.ptr_, nextshape, nextstrides, safe.byteoffset_, itemsize_, format_);

      std::shared_ptr<SliceItem> nexthead = where.head();
      Slice nexttail = where.tail();
      Index64 nextcarry(1);
      nextcarry.ptr().get()[0] = 0;
      Index64 nextadvanced(0);
      NumpyArray out = next.getitem_next(nexthead, nexttail, nextcarry, nextadvanced, 1, next.strides_[0], true);

      std::vector<ssize_t> outshape(out.shape_.begin() + 1, out.shape_.end());
      std::vector<ssize_t> outstrides(out.strides_.begin() + 1, out.strides_.end());
      return std::make_shared<NumpyArray>(out.identities_, out.parameters_, out.ptr_, outshape, outstrides, out.byteoffset_, itemsize_, format_);
    }
  }

  const std::shared_ptr<Content> NumpyArray::getitem_next(const std::shared_ptr<SliceItem>& head, const Slice& tail, const Index64& advanced) const {
    assert(!isscalar());
    Index64 carry(shape_[0]);
    struct Error err = awkward_carry_arange_64(carry.ptr().get(), shape_[0]);
    util::handle_error(err, classname(), identities_.get());
    return getitem_next(head, tail, carry, advanced, shape_[0], strides_[0], false).shallow_copy();
  }

  const std::shared_ptr<Content> NumpyArray::carry(const Index64& carry) const {
    assert(!isscalar());

    std::shared_ptr<void> ptr(new uint8_t[(size_t)(carry.length()*strides_[0])], util::array_deleter<uint8_t>());
    struct Error err = awkward_numpyarray_getitem_next_null_64(
      reinterpret_cast<uint8_t*>(ptr.get()),
      reinterpret_cast<uint8_t*>(ptr_.get()),
      carry.length(),
      strides_[0],
      byteoffset_,
      carry.ptr().get());
    util::handle_error(err, classname(), identities_.get());

    std::shared_ptr<Identities> identities(nullptr);
    if (identities_.get() != nullptr) {
      identities = identities_.get()->getitem_carry_64(carry);
    }

    std::vector<ssize_t> shape = { (ssize_t)carry.length() };
    shape.insert(shape.end(), shape_.begin() + 1, shape_.end());
    return std::make_shared<NumpyArray>(identities, parameters_, ptr, shape, strides_, 0, itemsize_, format_);
  }

  const std::string NumpyArray::purelist_parameter(const std::string& key) const {
    return parameter(key);
  }

  bool NumpyArray::purelist_isregular() const {
    return true;
  }

  int64_t NumpyArray::purelist_depth() const {
    return (int64_t)shape_.size();
  }

  const std::pair<int64_t, int64_t> NumpyArray::minmax_depth() const {
    return std::pair<int64_t, int64_t>((int64_t)shape_.size(), (int64_t)shape_.size());
  }

  const std::pair<bool, int64_t> NumpyArray::branch_depth() const {
    return std::pair<bool, int64_t>(false, (int64_t)shape_.size());
  }

  int64_t NumpyArray::numfields() const { return -1; }

  int64_t NumpyArray::fieldindex(const std::string& key) const {
    throw std::invalid_argument(std::string("key ") + util::quote(key, true) + std::string(" does not exist (data are not records)"));
  }

  const std::string NumpyArray::key(int64_t fieldindex) const {
    throw std::invalid_argument(std::string("fieldindex \"") + std::to_string(fieldindex) + std::string("\" does not exist (data are not records)"));
  }

  bool NumpyArray::haskey(const std::string& key) const {
    return false;
  }

  const std::vector<std::string> NumpyArray::keys() const {
    return std::vector<std::string>();
  }

  const Index64 NumpyArray::count64() const {
    if (ndim() < 1) {
      throw std::invalid_argument(std::string("NumpyArray cannot be counted because it has ") + std::to_string(ndim()) + std::string(" dimensions"));
    }
    else if (ndim() == 1) {
      Index64 tocount(1);
      tocount.ptr().get()[0] = length();
      return tocount;
    }
    int64_t len = length();
    Index64 tocount(len);
    struct Error err = awkward_regulararray_count(
      tocount.ptr().get(),
      (int64_t)shape_[1],
      len);
    util::handle_error(err, classname(), identities_.get());
    return tocount;
  }

  const std::shared_ptr<Content> NumpyArray::count(int64_t axis) const {
    int64_t toaxis = axis_wrap_if_negative(axis);
    ssize_t offset = (ssize_t)toaxis;
    if (offset > ndim()) {
      throw std::invalid_argument(std::string("NumpyArray cannot be counted in axis ") + std::to_string(offset) + (" because it has ") + std::to_string(ndim()) + std::string(" dimensions"));
    }

#if defined _MSC_VER || defined __i386__
    std::string format = "q";
#else
    std::string format = "l";
#endif
    if (offset == 0) {
      Index64 tocount = count64();
      std::vector<ssize_t> shape({ (ssize_t)tocount.length() });
      std::vector<ssize_t> strides({ (ssize_t)sizeof(int64_t) });

      return std::make_shared<NumpyArray>(Identities::none(), util::Parameters(), tocount.ptr(), shape, strides, 0, sizeof(int64_t), format);
    }
    else if (offset + 1 == ndim()) {
      Index64 tocount(1);
      tocount.ptr().get()[0] = std::accumulate(std::begin(shape_), std::end(shape_), 1, std::multiplies<ssize_t>());
      std::vector<ssize_t> shape({ (ssize_t)tocount.length() });
      std::vector<ssize_t> strides({ (ssize_t)sizeof(int64_t) });

      return std::make_shared<NumpyArray>(Identities::none(), util::Parameters(), tocount.ptr(), shape, strides, 0, sizeof(int64_t), format);
    }
    else {
      // From studies/flatten.py:
      // # content = NumpyArray(self.ptr, self.shape[1:], self.strides[1:], self.offset).count(axis - 1)
      // # index = [0] * self.shape[0] * self.shape[1]
      // # return RegularArray(IndexedArray(index, content), self.shape[1])

      std::vector<ssize_t> nextshape = std::vector<ssize_t>(std::begin(shape_) + 1, std::end(shape_));
      std::vector<ssize_t> nextstrides = std::vector<ssize_t>(std::begin(strides_) + 1, std::end(strides_));

      std::shared_ptr<Content> content = (NumpyArray(identities_, parameters_, ptr_, nextshape, nextstrides, byteoffset_, itemsize_, format_)).count(offset - 1);

      int64_t len = shape_[0]*shape_[1];
      Index64 tocount(len);
      struct Error err = awkward_regulararray_count(
        tocount.ptr().get(),
        (int64_t)0,
        len);
      util::handle_error(err, classname(), identities_.get());

      std::shared_ptr<IndexedArray64> indexed = std::make_shared<IndexedArray64>(Identities::none(), util::Parameters(), tocount, content);

      return std::make_shared<RegularArray>(Identities::none(), util::Parameters(), indexed, shape_[1]);
    }
  }

  const std::vector<ssize_t> flatten_shape(const std::vector<ssize_t> shape) {
    if (shape.size() == 1) {
      return std::vector<ssize_t>();
    }
    else {
      std::vector<ssize_t> out = { shape[0]*shape[1] };
      out.insert(out.end(), shape.begin() + 2, shape.end());
      return out;
    }
  }

  const std::vector<ssize_t> flatten_strides(const std::vector<ssize_t> strides) {
    if (strides.size() == 1) {
      return std::vector<ssize_t>();
    }
    else {
      return std::vector<ssize_t>(strides.begin() + 1, strides.end());
    }
  }

  const std::vector<ssize_t> flatten_shape(const std::vector<ssize_t>& shape, int64_t axis) {
    if (shape.size() == 1) {
      return std::vector<ssize_t>();
    }
    else {
      ssize_t offset = (ssize_t)axis;
      std::vector<ssize_t> out;
      const auto& indx = std::begin(shape) + offset;
      if (indx > std::begin(shape)) {
        out.insert(std::end(out), std::begin(shape), indx);
      }
      out.emplace_back(shape[offset]*shape[offset + 1]);
      out.insert(std::end(out), indx + 2, std::end(shape));
      return out;
    }
  }

  const std::vector<ssize_t> flatten_strides(const std::vector<ssize_t>& strides, int64_t axis) {
    if (strides.size() == 1) {
      return std::vector<ssize_t>();
    }
    else {
      ssize_t offset = (ssize_t)axis;
      std::vector<ssize_t> out;
      const auto& indx = std::begin(strides) + offset;
      if (indx > std::begin(strides)) {
        out.insert(std::end(out), std::begin(strides), indx);
      }
      out.insert(std::end(out), indx + 1, std::end(strides));
      return out;
    }
  }

  const std::shared_ptr<Content> NumpyArray::flatten(int64_t axis) const {
    int64_t toaxis = axis_wrap_if_negative(axis);
    if (shape_.size() <= 1) {
      throw std::invalid_argument(std::string("NumpyArray cannot be flattened because it has ") + std::to_string(ndim()) + std::string(" dimensions"));
    }
    if (toaxis >= (int64_t)shape_.size() - 1) {
      throw std::invalid_argument(std::string("NumpyArray cannot be flattened because axis is ") + std::to_string(axis) + std::string(" exeeds its ") + std::to_string(ndim()) + std::string(" dimensions"));
    }
    if (iscontiguous()) {
      return std::make_shared<NumpyArray>(identities_, parameters_, ptr_, flatten_shape(shape_, toaxis), flatten_strides(strides_, toaxis), byteoffset_, itemsize_, format_);
    }
    else {
      return contiguous().flatten(toaxis);
    }
  }

  bool NumpyArray::mergeable(const std::shared_ptr<Content>& other, bool mergebool) const {
    if (!parameters_equal(other.get()->parameters())) {
      return false;
    }

    if (dynamic_cast<EmptyArray*>(other.get())  ||
        dynamic_cast<UnionArray8_32*>(other.get())  ||
        dynamic_cast<UnionArray8_U32*>(other.get())  ||
        dynamic_cast<UnionArray8_64*>(other.get())) {
      return true;
    }
    else if (IndexedArray32* rawother = dynamic_cast<IndexedArray32*>(other.get())) {
      return mergeable(rawother->content(), mergebool);
    }
    else if (IndexedArrayU32* rawother = dynamic_cast<IndexedArrayU32*>(other.get())) {
      return mergeable(rawother->content(), mergebool);
    }
    else if (IndexedArray64* rawother = dynamic_cast<IndexedArray64*>(other.get())) {
      return mergeable(rawother->content(), mergebool);
    }
    else if (IndexedOptionArray32* rawother = dynamic_cast<IndexedOptionArray32*>(other.get())) {
      return mergeable(rawother->content(), mergebool);
    }
    else if (IndexedOptionArray64* rawother = dynamic_cast<IndexedOptionArray64*>(other.get())) {
      return mergeable(rawother->content(), mergebool);
    }

    if (ndim() == 0) {
      return false;
    }

    if (NumpyArray* rawother = dynamic_cast<NumpyArray*>(other.get())) {
      if (ndim() != rawother->ndim()) {
        return false;
      }

      std::string other_format = rawother->format();

      if (!mergebool  &&  ((format_.compare("?") == 0  &&  other_format.compare("?") != 0)  ||  (format_.compare("?") != 0  &&  other_format.compare("?") == 0))) {
        return false;
      }

      if (!(format_.compare("d") == 0  ||  format_.compare("f") == 0  ||  format_.compare("q") == 0  ||  format_.compare("Q") == 0  ||  format_.compare("l") == 0  ||  format_.compare("L") == 0  ||  format_.compare("i") == 0  ||  format_.compare("I") == 0  ||  format_.compare("h") == 0  ||  format_.compare("H") == 0  ||  format_.compare("b") == 0  ||  format_.compare("B") == 0  ||  format_.compare("c") == 0  ||  format_.compare("?") == 0  ||
          other_format.compare("d") == 0  ||  other_format.compare("f") == 0  ||  other_format.compare("q") == 0  ||  other_format.compare("Q") == 0  ||  other_format.compare("l") == 0  ||  other_format.compare("L") == 0  ||  other_format.compare("i") == 0  ||  other_format.compare("I") == 0  ||  other_format.compare("h") == 0  ||  other_format.compare("H") == 0  ||  other_format.compare("b") == 0  ||  other_format.compare("B") == 0  ||  other_format.compare("c") == 0  ||  other_format.compare("?") == 0)) {
        return false;
      }

      std::vector<ssize_t> other_shape = rawother->shape();
      for (int64_t i = ((int64_t)shape_.size()) - 1;  i > 0;  i--) {
        if (shape_[(size_t)i] != other_shape[(size_t)i]) {
          return false;
        }
      }

      return true;
    }
    else {
      return false;
    }
  }

  const std::shared_ptr<Content> NumpyArray::merge(const std::shared_ptr<Content>& other) const {
    if (!parameters_equal(other.get()->parameters())) {
      return merge_as_union(other);
    }

    if (dynamic_cast<EmptyArray*>(other.get())) {
      return shallow_copy();
    }
    else if (IndexedArray32* rawother = dynamic_cast<IndexedArray32*>(other.get())) {
      return rawother->reverse_merge(shallow_copy());
    }
    else if (IndexedArrayU32* rawother = dynamic_cast<IndexedArrayU32*>(other.get())) {
      return rawother->reverse_merge(shallow_copy());
    }
    else if (IndexedArray64* rawother = dynamic_cast<IndexedArray64*>(other.get())) {
      return rawother->reverse_merge(shallow_copy());
    }
    else if (IndexedOptionArray32* rawother = dynamic_cast<IndexedOptionArray32*>(other.get())) {
      return rawother->reverse_merge(shallow_copy());
    }
    else if (IndexedOptionArray64* rawother = dynamic_cast<IndexedOptionArray64*>(other.get())) {
      return rawother->reverse_merge(shallow_copy());
    }
    else if (UnionArray8_32* rawother = dynamic_cast<UnionArray8_32*>(other.get())) {
      return rawother->reverse_merge(shallow_copy());
    }
    else if (UnionArray8_U32* rawother = dynamic_cast<UnionArray8_U32*>(other.get())) {
      return rawother->reverse_merge(shallow_copy());
    }
    else if (UnionArray8_64* rawother = dynamic_cast<UnionArray8_64*>(other.get())) {
      return rawother->reverse_merge(shallow_copy());
    }

    if (ndim() == 0) {
      throw std::invalid_argument("cannot merge Numpy scalars");
    }

    NumpyArray contiguous_self = contiguous();
    if (NumpyArray* rawother = dynamic_cast<NumpyArray*>(other.get())) {
      if (ndim() != rawother->ndim()) {
        throw std::invalid_argument("cannot merge arrays with different shapes");
      }

      std::string other_format = rawother->format();

      ssize_t itemsize;
      std::string format;
      if (format_.compare("d") == 0  ||  format_.compare("f") == 0  ||  other_format.compare("d") == 0  ||  other_format.compare("f") == 0) {
        itemsize = 8;
        format = "d";
      }
#if defined _MSC_VER || defined __i386__
      else if (format_.compare("Q") == 0  &&  other_format.compare("Q") == 0) {
        itemsize = 8;
        format = "Q";
#else
      else if (format_.compare("L") == 0  &&  other_format.compare("L") == 0) {
        itemsize = 8;
        format = "L";
#endif
      }
      else if (format_.compare("q") == 0  ||  format_.compare("Q") == 0  ||  format_.compare("l") == 0  ||  format_.compare("L") == 0  ||  format_.compare("i") == 0  ||  format_.compare("I") == 0  ||  format_.compare("h") == 0  ||  format_.compare("H") == 0  ||  format_.compare("b") == 0  ||  format_.compare("B") == 0  ||  format_.compare("c") == 0  ||  other_format.compare("q") == 0  ||  other_format.compare("Q") == 0  ||  other_format.compare("l") == 0  ||  other_format.compare("L") == 0  ||  other_format.compare("i") == 0  ||  other_format.compare("I") == 0  ||  other_format.compare("h") == 0  ||  other_format.compare("H") == 0  ||  other_format.compare("b") == 0  ||  other_format.compare("B") == 0  ||  other_format.compare("c") == 0) {
        itemsize = 8;
#if defined _MSC_VER || defined __i386__
        format = "q";
#else
        format = "l";
#endif
      }
      else if (format_.compare("?") == 0  &&  other_format.compare("?") == 0) {
        itemsize = 1;
        format = "?";
      }
      else {
        throw std::invalid_argument(std::string("cannot merge Numpy format \"") + format_ + std::string("\" with \"") + other_format + std::string("\""));
      }

      std::vector<ssize_t> other_shape = rawother->shape();
      std::vector<ssize_t> shape;
      std::vector<ssize_t> strides;
      shape.push_back(shape_[0] + other_shape[0]);
      strides.push_back(itemsize);
      int64_t self_flatlength = shape_[0];
      int64_t other_flatlength = other_shape[0];
      for (int64_t i = ((int64_t)shape_.size()) - 1;  i > 0;  i--) {
        if (shape_[(size_t)i] != other_shape[(size_t)i]) {
          throw std::invalid_argument("cannot merge arrays with different shapes");
        }
        shape.insert(shape.begin() + 1, shape_[(size_t)i]);
        strides.insert(strides.begin(), strides[0]*shape_[(size_t)i]);
        self_flatlength *= (int64_t)shape_[(size_t)i];
        other_flatlength *= (int64_t)shape_[(size_t)i];
      }

      std::shared_ptr<void> ptr(new uint8_t[(size_t)(itemsize*(self_flatlength + other_flatlength))], util::array_deleter<uint8_t>());

      NumpyArray contiguous_other = rawother->contiguous();

      int64_t self_offset = contiguous_self.byteoffset() / contiguous_self.itemsize();
      int64_t other_offset = contiguous_other.byteoffset() / contiguous_other.itemsize();

      struct Error err;
      if (format.compare("d") == 0) {
        if (format_.compare("d") == 0) {
          err = awkward_numpyarray_fill_todouble_fromdouble(reinterpret_cast<double*>(ptr.get()), 0, reinterpret_cast<double*>(contiguous_self.ptr().get()), self_offset, self_flatlength);
        }
        else if (format_.compare("f") == 0) {
          err = awkward_numpyarray_fill_todouble_fromfloat(reinterpret_cast<double*>(ptr.get()), 0, reinterpret_cast<float*>(contiguous_self.ptr().get()), self_offset, self_flatlength);
        }
#if defined _MSC_VER || defined __i386__
        else if (format_.compare("q") == 0) {
#else
        else if (format_.compare("l") == 0) {
#endif
          err = awkward_numpyarray_fill_todouble_from64(reinterpret_cast<double*>(ptr.get()), 0, reinterpret_cast<int64_t*>(contiguous_self.ptr().get()), self_offset, self_flatlength);
        }
#if defined _MSC_VER || defined __i386__
          else if (format_.compare("Q") == 0) {
#else
          else if (format_.compare("L") == 0) {
#endif
          err = awkward_numpyarray_fill_todouble_fromU64(reinterpret_cast<double*>(ptr.get()), 0, reinterpret_cast<uint64_t*>(contiguous_self.ptr().get()), self_offset, self_flatlength);
        }
#if defined _MSC_VER || defined __i386__
          else if (format_.compare("l") == 0) {
#else
          else if (format_.compare("i") == 0) {
#endif
          err = awkward_numpyarray_fill_todouble_from32(reinterpret_cast<double*>(ptr.get()), 0, reinterpret_cast<int32_t*>(contiguous_self.ptr().get()), self_offset, self_flatlength);
        }
#if defined _MSC_VER || defined __i386__
          else if (format_.compare("L") == 0) {
#else
          else if (format_.compare("I") == 0) {
#endif
          err = awkward_numpyarray_fill_todouble_fromU32(reinterpret_cast<double*>(ptr.get()), 0, reinterpret_cast<uint32_t*>(contiguous_self.ptr().get()), self_offset, self_flatlength);
        }
        else if (format_.compare("h") == 0) {
          err = awkward_numpyarray_fill_todouble_from16(reinterpret_cast<double*>(ptr.get()), 0, reinterpret_cast<int16_t*>(contiguous_self.ptr().get()), self_offset, self_flatlength);
        }
        else if (format_.compare("H") == 0) {
          err = awkward_numpyarray_fill_todouble_fromU16(reinterpret_cast<double*>(ptr.get()), 0, reinterpret_cast<uint16_t*>(contiguous_self.ptr().get()), self_offset, self_flatlength);
        }
        else if (format_.compare("b") == 0) {
          err = awkward_numpyarray_fill_todouble_from8(reinterpret_cast<double*>(ptr.get()), 0, reinterpret_cast<int8_t*>(contiguous_self.ptr().get()), self_offset, self_flatlength);
        }
        else if (format_.compare("B") == 0  ||  format_.compare("c") == 0) {
          err = awkward_numpyarray_fill_todouble_fromU8(reinterpret_cast<double*>(ptr.get()), 0, reinterpret_cast<uint8_t*>(contiguous_self.ptr().get()), self_offset, self_flatlength);
        }
        else if (format_.compare("?") == 0) {
          err = awkward_numpyarray_fill_todouble_frombool(reinterpret_cast<double*>(ptr.get()), 0, reinterpret_cast<bool*>(contiguous_self.ptr().get()), self_offset, self_flatlength);
        }
        else {
          throw std::invalid_argument(std::string("cannot merge Numpy format \"") + format_ + std::string("\" with \"") + other_format + std::string("\""));
        }
        util::handle_error(err, classname(), nullptr);

        if (other_format.compare("d") == 0) {
          err = awkward_numpyarray_fill_todouble_fromdouble(reinterpret_cast<double*>(ptr.get()), self_flatlength, reinterpret_cast<double*>(contiguous_other.ptr().get()), other_offset, other_flatlength);
        }
        else if (other_format.compare("f") == 0) {
          err = awkward_numpyarray_fill_todouble_fromfloat(reinterpret_cast<double*>(ptr.get()), self_flatlength, reinterpret_cast<float*>(contiguous_other.ptr().get()), other_offset, other_flatlength);
        }
#if defined _MSC_VER || defined __i386__
        else if (other_format.compare("q") == 0) {
#else
        else if (other_format.compare("l") == 0) {
#endif
          err = awkward_numpyarray_fill_todouble_from64(reinterpret_cast<double*>(ptr.get()), self_flatlength, reinterpret_cast<int64_t*>(contiguous_other.ptr().get()), other_offset, other_flatlength);
        }
#if defined _MSC_VER || defined __i386__
          else if (other_format.compare("Q") == 0) {
#else
          else if (other_format.compare("L") == 0) {
#endif
          err = awkward_numpyarray_fill_todouble_fromU64(reinterpret_cast<double*>(ptr.get()), self_flatlength, reinterpret_cast<uint64_t*>(contiguous_other.ptr().get()), other_offset, other_flatlength);
        }
#if defined _MSC_VER || defined __i386__
          else if (other_format.compare("l") == 0) {
#else
          else if (other_format.compare("i") == 0) {
#endif
          err = awkward_numpyarray_fill_todouble_from32(reinterpret_cast<double*>(ptr.get()), self_flatlength, reinterpret_cast<int32_t*>(contiguous_other.ptr().get()), other_offset, other_flatlength);
        }
#if defined _MSC_VER || defined __i386__
          else if (other_format.compare("L") == 0) {
#else
          else if (other_format.compare("I") == 0) {
#endif
          err = awkward_numpyarray_fill_todouble_fromU32(reinterpret_cast<double*>(ptr.get()), self_flatlength, reinterpret_cast<uint32_t*>(contiguous_other.ptr().get()), other_offset, other_flatlength);
        }
        else if (other_format.compare("h") == 0) {
          err = awkward_numpyarray_fill_todouble_from16(reinterpret_cast<double*>(ptr.get()), self_flatlength, reinterpret_cast<int16_t*>(contiguous_other.ptr().get()), other_offset, other_flatlength);
        }
        else if (other_format.compare("H") == 0) {
          err = awkward_numpyarray_fill_todouble_fromU16(reinterpret_cast<double*>(ptr.get()), self_flatlength, reinterpret_cast<uint16_t*>(contiguous_other.ptr().get()), other_offset, other_flatlength);
        }
        else if (other_format.compare("b") == 0) {
          err = awkward_numpyarray_fill_todouble_from8(reinterpret_cast<double*>(ptr.get()), self_flatlength, reinterpret_cast<int8_t*>(contiguous_other.ptr().get()), other_offset, other_flatlength);
        }
        else if (other_format.compare("B") == 0  ||  format_.compare("c") == 0) {
          err = awkward_numpyarray_fill_todouble_fromU8(reinterpret_cast<double*>(ptr.get()), self_flatlength, reinterpret_cast<uint8_t*>(contiguous_other.ptr().get()), other_offset, other_flatlength);
        }
        else if (other_format.compare("?") == 0) {
          err = awkward_numpyarray_fill_todouble_frombool(reinterpret_cast<double*>(ptr.get()), self_flatlength, reinterpret_cast<bool*>(contiguous_other.ptr().get()), other_offset, other_flatlength);
        }
        else {
          throw std::invalid_argument(std::string("cannot merge Numpy format \"") + format_ + std::string("\" with \"") + other_format + std::string("\""));
        }
        util::handle_error(err, classname(), nullptr);
      }

      else if (format.compare("Q") == 0  ||  format.compare("L") == 0) {
        err = awkward_numpyarray_fill_toU64_fromU64(reinterpret_cast<uint64_t*>(ptr.get()), 0, reinterpret_cast<uint64_t*>(contiguous_self.ptr().get()), self_offset, self_flatlength);
        util::handle_error(err, classname(), nullptr);
        err = awkward_numpyarray_fill_toU64_fromU64(reinterpret_cast<uint64_t*>(ptr.get()), self_flatlength, reinterpret_cast<uint64_t*>(contiguous_other.ptr().get()), other_offset, other_flatlength);
        util::handle_error(err, classname(), nullptr);
      }

      else if (itemsize == 8) {
#if defined _MSC_VER || defined __i386__
        if (format_.compare("q") == 0) {
#else
        if (format_.compare("l") == 0) {
#endif
          err = awkward_numpyarray_fill_to64_from64(reinterpret_cast<int64_t*>(ptr.get()), 0, reinterpret_cast<int64_t*>(contiguous_self.ptr().get()), self_offset, self_flatlength);
        }
#if defined _MSC_VER || defined __i386__
          else if (format_.compare("Q") == 0) {
#else
          else if (format_.compare("L") == 0) {
#endif
          err = awkward_numpyarray_fill_to64_fromU64(reinterpret_cast<int64_t*>(ptr.get()), 0, reinterpret_cast<uint64_t*>(contiguous_self.ptr().get()), self_offset, self_flatlength);
        }
#if defined _MSC_VER || defined __i386__
          else if (format_.compare("l") == 0) {
#else
          else if (format_.compare("i") == 0) {
#endif
          err = awkward_numpyarray_fill_to64_from32(reinterpret_cast<int64_t*>(ptr.get()), 0, reinterpret_cast<int32_t*>(contiguous_self.ptr().get()), self_offset, self_flatlength);
        }
#if defined _MSC_VER || defined __i386__
          else if (format_.compare("L") == 0) {
#else
          else if (format_.compare("I") == 0) {
#endif
          err = awkward_numpyarray_fill_to64_fromU32(reinterpret_cast<int64_t*>(ptr.get()), 0, reinterpret_cast<uint32_t*>(contiguous_self.ptr().get()), self_offset, self_flatlength);
        }
        else if (format_.compare("h") == 0) {
          err = awkward_numpyarray_fill_to64_from16(reinterpret_cast<int64_t*>(ptr.get()), 0, reinterpret_cast<int16_t*>(contiguous_self.ptr().get()), self_offset, self_flatlength);
        }
        else if (format_.compare("H") == 0) {
          err = awkward_numpyarray_fill_to64_fromU16(reinterpret_cast<int64_t*>(ptr.get()), 0, reinterpret_cast<uint16_t*>(contiguous_self.ptr().get()), self_offset, self_flatlength);
        }
        else if (format_.compare("b") == 0) {
          err = awkward_numpyarray_fill_to64_from8(reinterpret_cast<int64_t*>(ptr.get()), 0, reinterpret_cast<int8_t*>(contiguous_self.ptr().get()), self_offset, self_flatlength);
        }
        else if (format_.compare("B") == 0  ||  format_.compare("c") == 0) {
          err = awkward_numpyarray_fill_to64_fromU8(reinterpret_cast<int64_t*>(ptr.get()), 0, reinterpret_cast<uint8_t*>(contiguous_self.ptr().get()), self_offset, self_flatlength);
        }
        else if (format_.compare("?") == 0) {
          err = awkward_numpyarray_fill_to64_frombool(reinterpret_cast<int64_t*>(ptr.get()), 0, reinterpret_cast<bool*>(contiguous_self.ptr().get()), self_offset, self_flatlength);
        }
        else {
          throw std::invalid_argument(std::string("cannot merge Numpy format \"") + format_ + std::string("\" with \"") + other_format + std::string("\""));
        }
        util::handle_error(err, classname(), nullptr);

#if defined _MSC_VER || defined __i386__
        if (other_format.compare("q") == 0) {
#else
        if (other_format.compare("l") == 0) {
#endif
          err = awkward_numpyarray_fill_to64_from64(reinterpret_cast<int64_t*>(ptr.get()), self_flatlength, reinterpret_cast<int64_t*>(contiguous_other.ptr().get()), other_offset, other_flatlength);
        }
#if defined _MSC_VER || defined __i386__
          else if (other_format.compare("Q") == 0) {
#else
          else if (other_format.compare("L") == 0) {
#endif
          err = awkward_numpyarray_fill_to64_fromU64(reinterpret_cast<int64_t*>(ptr.get()), self_flatlength, reinterpret_cast<uint64_t*>(contiguous_other.ptr().get()), other_offset, other_flatlength);
        }
#if defined _MSC_VER || defined __i386__
          else if (other_format.compare("l") == 0) {
#else
          else if (other_format.compare("i") == 0) {
#endif
          err = awkward_numpyarray_fill_to64_from32(reinterpret_cast<int64_t*>(ptr.get()), self_flatlength, reinterpret_cast<int32_t*>(contiguous_other.ptr().get()), other_offset, other_flatlength);
        }
#if defined _MSC_VER || defined __i386__
          else if (other_format.compare("L") == 0) {
#else
          else if (other_format.compare("I") == 0) {
#endif
          err = awkward_numpyarray_fill_to64_fromU32(reinterpret_cast<int64_t*>(ptr.get()), self_flatlength, reinterpret_cast<uint32_t*>(contiguous_other.ptr().get()), other_offset, other_flatlength);
        }
        else if (other_format.compare("h") == 0) {
          err = awkward_numpyarray_fill_to64_from16(reinterpret_cast<int64_t*>(ptr.get()), self_flatlength, reinterpret_cast<int16_t*>(contiguous_other.ptr().get()), other_offset, other_flatlength);
        }
        else if (other_format.compare("H") == 0) {
          err = awkward_numpyarray_fill_to64_fromU16(reinterpret_cast<int64_t*>(ptr.get()), self_flatlength, reinterpret_cast<uint16_t*>(contiguous_other.ptr().get()), other_offset, other_flatlength);
        }
        else if (other_format.compare("b") == 0) {
          err = awkward_numpyarray_fill_to64_from8(reinterpret_cast<int64_t*>(ptr.get()), self_flatlength, reinterpret_cast<int8_t*>(contiguous_other.ptr().get()), other_offset, other_flatlength);
        }
        else if (other_format.compare("B") == 0  ||  format_.compare("c") == 0) {
          err = awkward_numpyarray_fill_to64_fromU8(reinterpret_cast<int64_t*>(ptr.get()), self_flatlength, reinterpret_cast<uint8_t*>(contiguous_other.ptr().get()), other_offset, other_flatlength);
        }
        else if (other_format.compare("?") == 0) {
          err = awkward_numpyarray_fill_to64_frombool(reinterpret_cast<int64_t*>(ptr.get()), self_flatlength, reinterpret_cast<bool*>(contiguous_other.ptr().get()), other_offset, other_flatlength);
        }
        else {
          throw std::invalid_argument(std::string("cannot merge Numpy format \"") + format_ + std::string("\" with \"") + other_format + std::string("\""));
        }
        util::handle_error(err, classname(), nullptr);
      }

      else {
        err = awkward_numpyarray_fill_tobool_frombool(reinterpret_cast<bool*>(ptr.get()), 0, reinterpret_cast<bool*>(contiguous_self.ptr().get()), self_offset, self_flatlength);
        util::handle_error(err, classname(), nullptr);
        err = awkward_numpyarray_fill_tobool_frombool(reinterpret_cast<bool*>(ptr.get()), self_flatlength, reinterpret_cast<bool*>(contiguous_other.ptr().get()), other_offset, other_flatlength);
        util::handle_error(err, classname(), nullptr);
      }

      return std::make_shared<NumpyArray>(Identities::none(), util::Parameters(), ptr, shape, strides, 0, itemsize, format);
    }

    else {
      throw std::invalid_argument(std::string("cannot merge ") + classname() + std::string(" with ") + other.get()->classname());
    }
  }

  const std::shared_ptr<SliceItem> NumpyArray::asslice() const {
    if (ndim() != 1) {
      throw std::invalid_argument("slice items can have all fixed-size dimensions (to follow NumPy's slice rules) or they can have all var-sized dimensions (for jagged indexing), but not both in the same slice item");
    }
#if defined _MSC_VER || defined __i386__
    if (format_.compare("q") == 0) {
#else
    if (format_.compare("l") == 0) {
#endif
      int64_t* raw = reinterpret_cast<int64_t*>(ptr_.get());
      std::shared_ptr<int64_t> ptr(ptr_, raw);
      std::vector<int64_t> shape({ (int64_t)shape_[0] });
      std::vector<int64_t> strides({ (int64_t)strides_[0] / (int64_t)itemsize_ });
      return std::make_shared<SliceArray64>(Index64(ptr, (int64_t)byteoffset_ / (int64_t)itemsize_, length()), shape, strides, false);
    }
    else if (format_.compare("q") == 0  ||  format_.compare("Q") == 0  ||  format_.compare("l") == 0  ||  format_.compare("L") == 0  ||  format_.compare("i") == 0  ||  format_.compare("I") == 0  ||  format_.compare("h") == 0  ||  format_.compare("H") == 0  ||  format_.compare("b") == 0  ||  format_.compare("B") == 0  ||  format_.compare("c") == 0) {
      NumpyArray contiguous_self = contiguous();
      int64_t offset = (int64_t)contiguous_self.byteoffset() / (int64_t)itemsize_;
      Index64 index(length());
      struct Error err;
#if defined _MSC_VER || defined __i386__
      if (format_.compare("Q") == 0) {
#else
      if (format_.compare("L") == 0) {
#endif
        err = awkward_numpyarray_fill_to64_fromU64(index.ptr().get(), 0, reinterpret_cast<uint64_t*>(contiguous_self.ptr().get()), offset, length());
      }
#if defined _MSC_VER || defined __i386__
      else if (format_.compare("l") == 0) {
#else
      else if (format_.compare("i") == 0) {
#endif
        err = awkward_numpyarray_fill_to64_from32(index.ptr().get(), 0, reinterpret_cast<int32_t*>(contiguous_self.ptr().get()), offset, length());
      }
#if defined _MSC_VER || defined __i386__
      else if (format_.compare("L") == 0) {
#else
      else if (format_.compare("I") == 0) {
#endif
        err = awkward_numpyarray_fill_to64_fromU32(index.ptr().get(), 0, reinterpret_cast<uint32_t*>(contiguous_self.ptr().get()), offset, length());
      }
      else if (format_.compare("h") == 0) {
        err = awkward_numpyarray_fill_to64_from16(index.ptr().get(), 0, reinterpret_cast<int16_t*>(contiguous_self.ptr().get()), offset, length());
      }
      else if (format_.compare("H") == 0) {
        err = awkward_numpyarray_fill_to64_fromU16(index.ptr().get(), 0, reinterpret_cast<uint16_t*>(contiguous_self.ptr().get()), offset, length());
      }
      else if (format_.compare("b") == 0) {
        err = awkward_numpyarray_fill_to64_from8(index.ptr().get(), 0, reinterpret_cast<int8_t*>(contiguous_self.ptr().get()), offset, length());
      }
      else if (format_.compare("B") == 0  ||  format_.compare("c") == 0) {
        err = awkward_numpyarray_fill_to64_fromU8(index.ptr().get(), 0, reinterpret_cast<uint8_t*>(contiguous_self.ptr().get()), offset, length());
      }
      else {
        throw std::runtime_error("oops: check format_.compare cases above");
      }
      util::handle_error(err, classname(), identities_.get());

      std::vector<int64_t> shape({ (int64_t)shape_[0] });
      std::vector<int64_t> strides({ 1 });
      return std::make_shared<SliceArray64>(index, shape, strides, false);
    }
    else if (format_.compare("?") == 0) {
      int64_t numtrue;
      struct Error err1 = awkward_numpyarray_getitem_boolean_numtrue(
        &numtrue,
        reinterpret_cast<int8_t*>(ptr_.get()),
        (int64_t)byteoffset_,
        (int64_t)shape_[0],
        (int64_t)strides_[0]);
      util::handle_error(err1, classname(), identities_.get());

      Index64 index(numtrue);
      struct Error err2 = awkward_numpyarray_getitem_boolean_nonzero_64(
        index.ptr().get(),
        reinterpret_cast<int8_t*>(ptr_.get()),
        (int64_t)byteoffset_,
        (int64_t)shape_[0],
        (int64_t)strides_[0]);
      util::handle_error(err2, classname(), identities_.get());

      std::vector<int64_t> shape({ numtrue });
      std::vector<int64_t> strides({ 1 });
      return std::make_shared<SliceArray64>(index, shape, strides, true);
    }
    else {
      throw std::invalid_argument("only arrays of integers or booleans may be used as a slice");
    }
  }

<<<<<<< HEAD
  const std::shared_ptr<Content> NumpyArray::pad(int64_t length, int64_t axis) const {
    int64_t toaxis = axis_wrap_if_negative(axis);
    ssize_t offset = (ssize_t)toaxis;
    if (offset > ndim()) {
      throw std::invalid_argument(std::string("NumpyArray cannot be padded in axis ") + std::to_string(offset) + (" because it has ") + std::to_string(ndim()) + std::string(" dimensions"));
    }
    if (shape_.empty()) {
       throw std::runtime_error("attempting to pad a scalar");
    }
    if (toaxis == 0) {
      std::shared_ptr<Content> out = toRegularArray();

      Index64 index(length);
      struct Error err1 = awkward_index_pad(
        index.ptr().get(),
        out.get()->length(),
        length);
      util::handle_error(err1, classname(), identities_.get());

      return std::make_shared<IndexedOptionArray64>(Identities::none(), util::Parameters(), index, out);
    }
    else {
      NumpyArray contiguous_self = contiguous();
      std::vector<ssize_t> flatshape({ 1 });
      for (auto x : shape_) {
        flatshape[0] = flatshape[0] * x;
      }
      std::vector<ssize_t> flatstrides({ itemsize_ });
      std::shared_ptr<Content> out = std::make_shared<NumpyArray>(identities_, parameters_, contiguous_self.ptr(), flatshape, flatstrides, contiguous_self.byteoffset(), contiguous_self.itemsize(), contiguous_self.format());

      Index64 index(length);
      struct Error err2 = awkward_index_pad(
        index.ptr().get(),
        shape_[toaxis],
        length);
      util::handle_error(err2, classname(), identities_.get());

      // how many padding chunks
      int64_t chunks = 1;
      for (int64_t x = 0; x < toaxis; x++) {
        chunks = chunks * shape_[x];
      }

      Index64 outindex(length*chunks);
      struct Error err3 = awkward_index_inject_pad(
        outindex.ptr().get(),
        index.ptr().get(),
        shape_[toaxis],
        chunks,
        length);
      util::handle_error(err3, classname(), identities_.get());

      for (int64_t i = (int64_t)shape_.size() - 1;  i > toaxis;  i--) {
        out = std::make_shared<RegularArray>(Identities::none(), util::Parameters(), out, shape_[(size_t)i]);
      }
      out = std::make_shared<IndexedOptionArray64>(Identities::none(), util::Parameters(), outindex, out);
      out = std::make_shared<RegularArray>(Identities::none(), util::Parameters(), out, length);
      for (int64_t i = toaxis - 1;  i > 0;  i--) {
        out = std::make_shared<RegularArray>(Identities::none(), util::Parameters(), out, shape_[(size_t)i]);
      }
=======
  const std::shared_ptr<Content> NumpyArray::reduce_next(const Reducer& reducer, int64_t negaxis, const Index64& parents, int64_t outlength, bool mask, bool keepdims) const {
    if (shape_.empty()) {
      throw std::runtime_error("attempting to reduce a scalar");
    }
    else if (shape_.size() != 1  ||  !iscontiguous()) {
      return toRegularArray().get()->reduce_next(reducer, negaxis, parents, outlength, mask, keepdims);
    }
    else {
      std::shared_ptr<void> ptr;
      if (format_.compare("?") == 0) {
        ptr = reducer.apply_bool(reinterpret_cast<bool*>(ptr_.get()), byteoffset_ / itemsize_, parents, outlength);
      }
      else if (format_.compare("b") == 0) {
        ptr = reducer.apply_int8(reinterpret_cast<int8_t*>(ptr_.get()), byteoffset_ / itemsize_, parents, outlength);
      }
      else if (format_.compare("B") == 0  ||  format_.compare("c") == 0) {
        ptr = reducer.apply_uint8(reinterpret_cast<uint8_t*>(ptr_.get()), byteoffset_ / itemsize_, parents, outlength);
      }
      else if (format_.compare("h") == 0) {
        ptr = reducer.apply_int16(reinterpret_cast<int16_t*>(ptr_.get()), byteoffset_ / itemsize_, parents, outlength);
      }
      else if (format_.compare("H") == 0) {
        ptr = reducer.apply_uint16(reinterpret_cast<uint16_t*>(ptr_.get()), byteoffset_ / itemsize_, parents, outlength);
      }
#if defined _MSC_VER || defined __i386__
      else if (format_.compare("l") == 0) {
#else
      else if (format_.compare("i") == 0) {
#endif
        ptr = reducer.apply_int32(reinterpret_cast<int32_t*>(ptr_.get()), byteoffset_ / itemsize_, parents, outlength);
      }
#if defined _MSC_VER || defined __i386__
      else if (format_.compare("L") == 0) {
#else
      else if (format_.compare("I") == 0) {
#endif
        ptr = reducer.apply_uint32(reinterpret_cast<uint32_t*>(ptr_.get()), byteoffset_ / itemsize_, parents, outlength);
      }
#if defined _MSC_VER || defined __i386__
      else if (format_.compare("q") == 0) {
#else
      else if (format_.compare("l") == 0) {
#endif
        ptr = reducer.apply_int64(reinterpret_cast<int64_t*>(ptr_.get()), byteoffset_ / itemsize_, parents, outlength);
      }
#if defined _MSC_VER || defined __i386__
      else if (format_.compare("Q") == 0) {
#else
      else if (format_.compare("L") == 0) {
#endif
        ptr = reducer.apply_uint64(reinterpret_cast<uint64_t*>(ptr_.get()), byteoffset_ / itemsize_, parents, outlength);
      }
      else if (format_.compare("f") == 0) {
        ptr = reducer.apply_float32(reinterpret_cast<float*>(ptr_.get()), byteoffset_ / itemsize_, parents, outlength);
      }
      else if (format_.compare("d") == 0) {
        ptr = reducer.apply_float64(reinterpret_cast<double*>(ptr_.get()), byteoffset_ / itemsize_, parents, outlength);
      }
      else {
        throw std::invalid_argument(std::string("cannot apply reducers to NumpyArray with format \"") + format_ + std::string("\""));
      }

      std::string format = reducer.return_type(format_);
      ssize_t itemsize = reducer.return_typesize(format_);
      std::vector<ssize_t> shape({ (ssize_t)outlength });
      std::vector<ssize_t> strides({ itemsize });
      std::shared_ptr<Content> out = std::make_shared<NumpyArray>(Identities::none(), util::Parameters(), ptr, shape, strides, 0, itemsize, format);

      if (mask) {
        Index64 index(outlength);
        struct Error err = awkward_numpyarray_reduce_mask_indexedoptionarray64(
          index.ptr().get(),
          parents.ptr().get(),
          parents.offset(),
          parents.length(),
          outlength);
        util::handle_error(err, classname(), nullptr);
        out = std::make_shared<IndexedOptionArray64>(Identities::none(), util::Parameters(), index, out);
      }

      if (keepdims) {
        out = std::make_shared<RegularArray>(Identities::none(), util::Parameters(), out, 1);
      }

>>>>>>> b25d31bc
      return out;
    }
  }

  const std::shared_ptr<Content> NumpyArray::getitem_next(const SliceAt& at, const Slice& tail, const Index64& advanced) const {
    throw std::runtime_error("undefined operation: NumpyArray::getitem_next(at) (without 'length', 'stride', and 'first')");
  }

  const std::shared_ptr<Content> NumpyArray::getitem_next(const SliceRange& range, const Slice& tail, const Index64& advanced) const {
    throw std::runtime_error("undefined operation: NumpyArray::getitem_next(range) (without 'length', 'stride', and 'first')");
  }

  const std::shared_ptr<Content> NumpyArray::getitem_next(const SliceArray64& array, const Slice& tail, const Index64& advanced) const {
    throw std::runtime_error("undefined operation: NumpyArray::getitem_next(array) (without 'length', 'stride', and 'first')");
  }

  const std::shared_ptr<Content> NumpyArray::getitem_next(const SliceField& field, const Slice& tail, const Index64& advanced) const {
    throw std::runtime_error("undefined operation: NumpyArray::getitem_next(field) (without 'length', 'stride', and 'first')");
  }

  const std::shared_ptr<Content> NumpyArray::getitem_next(const SliceFields& fields, const Slice& tail, const Index64& advanced) const {
    throw std::runtime_error("undefined operation: NumpyArray::getitem_next(fields) (without 'length', 'stride', and 'first')");
  }

  const std::shared_ptr<Content> NumpyArray::getitem_next(const SliceJagged64& jagged, const Slice& tail, const Index64& advanced) const {
    if (shape_.size() != 1) {
      throw std::runtime_error("undefined operation: NumpyArray::getitem_next(jagged) with ndim != 1");
    }

    if (advanced.length() != 0) {
      throw std::invalid_argument("cannot mix jagged slice with NumPy-style advanced indexing");
    }

    throw std::invalid_argument(std::string("cannot slice ") + classname() + std::string(" by a jagged array because it is one-dimensional"));
  }

  const std::shared_ptr<Content> NumpyArray::getitem_next_jagged(const Index64& slicestarts, const Index64& slicestops, const SliceArray64& slicecontent, const Slice& tail) const {
    if (ndim() == 1) {
      throw std::invalid_argument("too many jagged slice dimensions for array");
    }
    else {
      throw std::runtime_error(std::string("undefined operation: NumpyArray::getitem_next_jagged(array) for ndim == ") + std::to_string(ndim()));
    }
  }

  const std::shared_ptr<Content> NumpyArray::getitem_next_jagged(const Index64& slicestarts, const Index64& slicestops, const SliceMissing64& slicecontent, const Slice& tail) const {
    if (ndim() == 1) {
      throw std::invalid_argument("too many jagged slice dimensions for array");
    }
    else {
      throw std::runtime_error(std::string("undefined operation: NumpyArray::getitem_next_jagged(missing) for ndim == ") + std::to_string(ndim()));
    }
  }

  const std::shared_ptr<Content> NumpyArray::getitem_next_jagged(const Index64& slicestarts, const Index64& slicestops, const SliceJagged64& slicecontent, const Slice& tail) const {
    if (ndim() == 1) {
      throw std::invalid_argument("too many jagged slice dimensions for array");
    }
    else {
      throw std::runtime_error(std::string("undefined operation: NumpyArray::getitem_next_jagged(jagged) for ndim == ") + std::to_string(ndim()));
    }
  }

  bool NumpyArray::iscontiguous() const {
    ssize_t x = itemsize_;
    for (ssize_t i = ndim() - 1;  i >= 0;  i--) {
      if (x != strides_[i]) return false;
      x *= shape_[i];
    }
    return true;  // true for isscalar(), too
  }

  void NumpyArray::become_contiguous() {
    if (!iscontiguous()) {
      NumpyArray x = contiguous();
      identities_ = x.identities_;
      ptr_ = x.ptr_;
      shape_ = x.shape_;
      strides_ = x.strides_;
      byteoffset_ = x.byteoffset_;
    }
  }

  const NumpyArray NumpyArray::contiguous() const {
    if (iscontiguous()) {
      return NumpyArray(identities_, parameters_, ptr_, shape_, strides_, byteoffset_, itemsize_, format_);
    }
    else {
      Index64 bytepos(shape_[0]);
      struct Error err = awkward_numpyarray_contiguous_init_64(bytepos.ptr().get(), shape_[0], strides_[0]);
      util::handle_error(err, classname(), identities_.get());
      return contiguous_next(bytepos);
    }
  }

  const NumpyArray NumpyArray::contiguous_next(const Index64& bytepos) const {
    if (iscontiguous()) {
      std::shared_ptr<void> ptr(new uint8_t[(size_t)(bytepos.length()*strides_[0])], util::array_deleter<uint8_t>());
      struct Error err = awkward_numpyarray_contiguous_copy_64(
        reinterpret_cast<uint8_t*>(ptr.get()),
        reinterpret_cast<uint8_t*>(ptr_.get()),
        bytepos.length(),
        strides_[0],
        byteoffset_,
        bytepos.ptr().get());
      util::handle_error(err, classname(), identities_.get());
      return NumpyArray(identities_, parameters_, ptr, shape_, strides_, 0, itemsize_, format_);
    }

    else if (shape_.size() == 1) {
      std::shared_ptr<void> ptr(new uint8_t[(size_t)(bytepos.length()*itemsize_)], util::array_deleter<uint8_t>());
      struct Error err = awkward_numpyarray_contiguous_copy_64(
        reinterpret_cast<uint8_t*>(ptr.get()),
        reinterpret_cast<uint8_t*>(ptr_.get()),
        bytepos.length(),
        itemsize_,
        byteoffset_,
        bytepos.ptr().get());
      util::handle_error(err, classname(), identities_.get());
      std::vector<ssize_t> strides = { itemsize_ };
      return NumpyArray(identities_, parameters_, ptr, shape_, strides, 0, itemsize_, format_);
    }

    else {
      NumpyArray next(identities_, parameters_, ptr_, flatten_shape(shape_), flatten_strides(strides_), byteoffset_, itemsize_, format_);

      Index64 nextbytepos(bytepos.length()*shape_[1]);
      struct Error err = awkward_numpyarray_contiguous_next_64(
        nextbytepos.ptr().get(),
        bytepos.ptr().get(),
        bytepos.length(),
        (int64_t)shape_[1],
        (int64_t)strides_[1]);
      util::handle_error(err, classname(), identities_.get());

      NumpyArray out = next.contiguous_next(nextbytepos);
      std::vector<ssize_t> outstrides = { shape_[1]*out.strides_[0] };
      outstrides.insert(outstrides.end(), out.strides_.begin(), out.strides_.end());
      return NumpyArray(out.identities_, out.parameters_, out.ptr_, shape_, outstrides, out.byteoffset_, itemsize_, format_);
    }
  }

  const NumpyArray NumpyArray::getitem_bystrides(const std::shared_ptr<SliceItem>& head, const Slice& tail, int64_t length) const {
    if (head.get() == nullptr) {
      return NumpyArray(identities_, parameters_, ptr_, shape_, strides_, byteoffset_, itemsize_, format_);
    }
    else if (SliceAt* at = dynamic_cast<SliceAt*>(head.get())) {
      return getitem_bystrides(*at, tail, length);
    }
    else if (SliceRange* range = dynamic_cast<SliceRange*>(head.get())) {
      return getitem_bystrides(*range, tail, length);
    }
    else if (SliceEllipsis* ellipsis = dynamic_cast<SliceEllipsis*>(head.get())) {
      return getitem_bystrides(*ellipsis, tail, length);
    }
    else if (SliceNewAxis* newaxis = dynamic_cast<SliceNewAxis*>(head.get())) {
      return getitem_bystrides(*newaxis, tail, length);
    }
    else {
      throw std::runtime_error("unrecognized slice item type for NumpyArray::getitem_bystrides");
    }
  }

  const NumpyArray NumpyArray::getitem_bystrides(const SliceAt& at, const Slice& tail, int64_t length) const {
    if (ndim() < 2) {
      util::handle_error(failure("too many dimensions in slice", kSliceNone, kSliceNone), classname(), identities_.get());
    }

    int64_t i = at.at();
    if (i < 0) i += shape_[1];
    if (i < 0  ||  i >= shape_[1]) {
      util::handle_error(failure("index out of range", kSliceNone, at.at()), classname(), identities_.get());
    }

    ssize_t nextbyteoffset = byteoffset_ + ((ssize_t)i)*strides_[1];
    NumpyArray next(identities_, parameters_, ptr_, flatten_shape(shape_), flatten_strides(strides_), nextbyteoffset, itemsize_, format_);

    std::shared_ptr<SliceItem> nexthead = tail.head();
    Slice nexttail = tail.tail();
    NumpyArray out = next.getitem_bystrides(nexthead, nexttail, length);

    std::vector<ssize_t> outshape = { (ssize_t)length };
    outshape.insert(outshape.end(), out.shape_.begin() + 1, out.shape_.end());
    return NumpyArray(out.identities_, out.parameters_, out.ptr_, outshape, out.strides_, out.byteoffset_, itemsize_, format_);
  }

  const NumpyArray NumpyArray::getitem_bystrides(const SliceRange& range, const Slice& tail, int64_t length) const {
    if (ndim() < 2) {
      util::handle_error(failure("too many dimensions in slice", kSliceNone, kSliceNone), classname(), identities_.get());
    }

    int64_t start = range.start();
    int64_t stop = range.stop();
    int64_t step = range.step();
    if (step == Slice::none()) {
      step = 1;
    }
    awkward_regularize_rangeslice(&start, &stop, step > 0, range.hasstart(), range.hasstop(), (int64_t)shape_[1]);

    int64_t numer = std::abs(start - stop);
    int64_t denom = std::abs(step);
    int64_t d = numer / denom;
    int64_t m = numer % denom;
    int64_t lenhead = d + (m != 0 ? 1 : 0);

    ssize_t nextbyteoffset = byteoffset_ + ((ssize_t)start)*strides_[1];
    NumpyArray next(identities_, parameters_, ptr_, flatten_shape(shape_), flatten_strides(strides_), nextbyteoffset, itemsize_, format_);

    std::shared_ptr<SliceItem> nexthead = tail.head();
    Slice nexttail = tail.tail();
    NumpyArray out = next.getitem_bystrides(nexthead, nexttail, length*lenhead);

    std::vector<ssize_t> outshape = { (ssize_t)length, (ssize_t)lenhead };
    outshape.insert(outshape.end(), out.shape_.begin() + 1, out.shape_.end());
    std::vector<ssize_t> outstrides = { strides_[0], strides_[1]*((ssize_t)step) };
    outstrides.insert(outstrides.end(), out.strides_.begin() + 1, out.strides_.end());
    return NumpyArray(out.identities_, out.parameters_, out.ptr_, outshape, outstrides, out.byteoffset_, itemsize_, format_);
  }

  const NumpyArray NumpyArray::getitem_bystrides(const SliceEllipsis& ellipsis, const Slice& tail, int64_t length) const {
    std::pair<int64_t, int64_t> minmax = minmax_depth();
    assert(minmax.first == minmax.second);
    int64_t mindepth = minmax.first;

    if (tail.length() == 0  ||  mindepth - 1 == tail.dimlength()) {
      std::shared_ptr<SliceItem> nexthead = tail.head();
      Slice nexttail = tail.tail();
      return getitem_bystrides(nexthead, nexttail, length);
    }
    else {
      std::vector<std::shared_ptr<SliceItem>> tailitems = tail.items();
      std::vector<std::shared_ptr<SliceItem>> items = { std::make_shared<SliceEllipsis>() };
      items.insert(items.end(), tailitems.begin(), tailitems.end());

      std::shared_ptr<SliceItem> nexthead = std::make_shared<SliceRange>(Slice::none(), Slice::none(), 1);
      Slice nexttail(items);
      return getitem_bystrides(nexthead, nexttail, length);
    }
  }

  const NumpyArray NumpyArray::getitem_bystrides(const SliceNewAxis& newaxis, const Slice& tail, int64_t length) const {
    std::shared_ptr<SliceItem> nexthead = tail.head();
    Slice nexttail = tail.tail();
    NumpyArray out = getitem_bystrides(nexthead, nexttail, length);

    std::vector<ssize_t> outshape = { (ssize_t)length, 1 };
    outshape.insert(outshape.end(), out.shape_.begin() + 1, out.shape_.end());
    std::vector<ssize_t> outstrides = { out.strides_[0] };
    outstrides.insert(outstrides.end(), out.strides_.begin(), out.strides_.end());
    return NumpyArray(out.identities_, out.parameters_, out.ptr_, outshape, outstrides, out.byteoffset_, itemsize_, format_);
  }

  const NumpyArray NumpyArray::getitem_next(const std::shared_ptr<SliceItem>& head, const Slice& tail, const Index64& carry, const Index64& advanced, int64_t length, int64_t stride, bool first) const {
    if (head.get() == nullptr) {
      std::shared_ptr<void> ptr(new uint8_t[(size_t)(carry.length()*stride)], util::array_deleter<uint8_t>());
      struct Error err = awkward_numpyarray_getitem_next_null_64(
        reinterpret_cast<uint8_t*>(ptr.get()),
        reinterpret_cast<uint8_t*>(ptr_.get()),
        carry.length(),
        stride,
        byteoffset_,
        carry.ptr().get());
      util::handle_error(err, classname(), identities_.get());

      std::shared_ptr<Identities> identities(nullptr);
      if (identities_.get() != nullptr) {
        identities = identities_.get()->getitem_carry_64(carry);
      }

      std::vector<ssize_t> shape = { (ssize_t)carry.length() };
      shape.insert(shape.end(), shape_.begin() + 1, shape_.end());
      std::vector<ssize_t> strides = { (ssize_t)stride };
      strides.insert(strides.end(), strides_.begin() + 1, strides_.end());
      return NumpyArray(identities, parameters_, ptr, shape, strides, 0, itemsize_, format_);
    }

    else if (SliceAt* at = dynamic_cast<SliceAt*>(head.get())) {
      return getitem_next(*at, tail, carry, advanced, length, stride, first);
    }
    else if (SliceRange* range = dynamic_cast<SliceRange*>(head.get())) {
      return getitem_next(*range, tail, carry, advanced, length, stride, first);
    }
    else if (SliceEllipsis* ellipsis = dynamic_cast<SliceEllipsis*>(head.get())) {
      return getitem_next(*ellipsis, tail, carry, advanced, length, stride, first);
    }
    else if (SliceNewAxis* newaxis = dynamic_cast<SliceNewAxis*>(head.get())) {
      return getitem_next(*newaxis, tail, carry, advanced, length, stride, first);
    }
    else if (SliceArray64* array = dynamic_cast<SliceArray64*>(head.get())) {
      return getitem_next(*array, tail, carry, advanced, length, stride, first);
    }
    else if (SliceField* field = dynamic_cast<SliceField*>(head.get())) {
      throw std::invalid_argument(std::string("cannot slice ") + classname() + std::string(" by a field name because it has no fields"));
    }
    else if (SliceFields* fields = dynamic_cast<SliceFields*>(head.get())) {
      throw std::invalid_argument(std::string("cannot slice ") + classname() + std::string(" by field names because it has no fields"));
    }
    else if (SliceMissing64* missing = dynamic_cast<SliceMissing64*>(head.get())) {
      throw std::runtime_error("undefined operation: NumpyArray::getitem_next(missing) (defer to Content::getitem_next(missing))");
    }
    else if (SliceJagged64* jagged = dynamic_cast<SliceJagged64*>(head.get())) {
      throw std::runtime_error("FIXME: NumpyArray::getitem_next(jagged)");
    }
    else {
      throw std::runtime_error("unrecognized slice item type");
    }
  }

  const NumpyArray NumpyArray::getitem_next(const SliceAt& at, const Slice& tail, const Index64& carry, const Index64& advanced, int64_t length, int64_t stride, bool first) const {
    if (ndim() < 2) {
      util::handle_error(failure("too many dimensions in slice", kSliceNone, kSliceNone), classname(), identities_.get());
    }

    NumpyArray next(first ? identities_ : Identities::none(), parameters_, ptr_, flatten_shape(shape_), flatten_strides(strides_), byteoffset_, itemsize_, format_);
    std::shared_ptr<SliceItem> nexthead = tail.head();
    Slice nexttail = tail.tail();

    // if we had any array slices, this int would become an array
    assert(advanced.length() == 0);

    int64_t regular_at = at.at();
    if (regular_at < 0) {
      regular_at += shape_[1];
    }
    if (!(0 <= regular_at  &&  regular_at < shape_[1])) {
      util::handle_error(failure("index out of range", kSliceNone, at.at()), classname(), identities_.get());
    }

    Index64 nextcarry(carry.length());
    struct Error err = awkward_numpyarray_getitem_next_at_64(
      nextcarry.ptr().get(),
      carry.ptr().get(),
      carry.length(),
      shape_[1],   // because this is contiguous
      regular_at);
    util::handle_error(err, classname(), identities_.get());

    NumpyArray out = next.getitem_next(nexthead, nexttail, nextcarry, advanced, length, next.strides_[0], false);

    std::vector<ssize_t> outshape = { (ssize_t)length };
    outshape.insert(outshape.end(), out.shape_.begin() + 1, out.shape_.end());
    return NumpyArray(out.identities_, out.parameters_, out.ptr_, outshape, out.strides_, out.byteoffset_, itemsize_, format_);
  }

  const NumpyArray NumpyArray::getitem_next(const SliceRange& range, const Slice& tail, const Index64& carry, const Index64& advanced, int64_t length, int64_t stride, bool first) const {
    if (ndim() < 2) {
      util::handle_error(failure("too many dimensions in slice", kSliceNone, kSliceNone), classname(), identities_.get());
    }

    int64_t start = range.start();
    int64_t stop = range.stop();
    int64_t step = range.step();
    if (step == Slice::none()) {
      step = 1;
    }
    awkward_regularize_rangeslice(&start, &stop, step > 0, range.hasstart(), range.hasstop(), (int64_t)shape_[1]);

    int64_t numer = std::abs(start - stop);
    int64_t denom = std::abs(step);
    int64_t d = numer / denom;
    int64_t m = numer % denom;
    int64_t lenhead = d + (m != 0 ? 1 : 0);

    NumpyArray next(first ? identities_ : Identities::none(), parameters_, ptr_, flatten_shape(shape_), flatten_strides(strides_), byteoffset_, itemsize_, format_);
    std::shared_ptr<SliceItem> nexthead = tail.head();
    Slice nexttail = tail.tail();

    if (advanced.length() == 0) {
      Index64 nextcarry(carry.length()*lenhead);
      struct Error err = awkward_numpyarray_getitem_next_range_64(
        nextcarry.ptr().get(),
        carry.ptr().get(),
        carry.length(),
        lenhead,
        shape_[1],   // because this is contiguous
        start,
        step);
      util::handle_error(err, classname(), identities_.get());

      NumpyArray out = next.getitem_next(nexthead, nexttail, nextcarry, advanced, length*lenhead, next.strides_[0], false);
      std::vector<ssize_t> outshape = { (ssize_t)length, (ssize_t)lenhead };
      outshape.insert(outshape.end(), out.shape_.begin() + 1, out.shape_.end());
      std::vector<ssize_t> outstrides = { (ssize_t)lenhead*out.strides_[0] };
      outstrides.insert(outstrides.end(), out.strides_.begin(), out.strides_.end());
      return NumpyArray(out.identities_, out.parameters_, out.ptr_, outshape, outstrides, out.byteoffset_, itemsize_, format_);
    }

    else {
      Index64 nextcarry(carry.length()*lenhead);
      Index64 nextadvanced(carry.length()*lenhead);
      struct Error err = awkward_numpyarray_getitem_next_range_advanced_64(
        nextcarry.ptr().get(),
        nextadvanced.ptr().get(),
        carry.ptr().get(),
        advanced.ptr().get(),
        carry.length(),
        lenhead,
        shape_[1],   // because this is contiguous
        start,
        step);
      util::handle_error(err, classname(), identities_.get());

      NumpyArray out = next.getitem_next(nexthead, nexttail, nextcarry, nextadvanced, length*lenhead, next.strides_[0], false);
      std::vector<ssize_t> outshape = { (ssize_t)length, (ssize_t)lenhead };
      outshape.insert(outshape.end(), out.shape_.begin() + 1, out.shape_.end());
      std::vector<ssize_t> outstrides = { (ssize_t)lenhead*out.strides_[0] };
      outstrides.insert(outstrides.end(), out.strides_.begin(), out.strides_.end());
      return NumpyArray(out.identities_, out.parameters_, out.ptr_, outshape, outstrides, out.byteoffset_, itemsize_, format_);
    }
  }

  const NumpyArray NumpyArray::getitem_next(const SliceEllipsis& ellipsis, const Slice& tail, const Index64& carry, const Index64& advanced, int64_t length, int64_t stride, bool first) const {
    std::pair<int64_t, int64_t> minmax = minmax_depth();
    assert(minmax.first == minmax.second);
    int64_t mindepth = minmax.first;

    if (tail.length() == 0  ||  mindepth - 1 == tail.dimlength()) {
      std::shared_ptr<SliceItem> nexthead = tail.head();
      Slice nexttail = tail.tail();
      return getitem_next(nexthead, nexttail, carry, advanced, length, stride, false);
    }
    else {
      std::vector<std::shared_ptr<SliceItem>> tailitems = tail.items();
      std::vector<std::shared_ptr<SliceItem>> items = { std::make_shared<SliceEllipsis>() };
      items.insert(items.end(), tailitems.begin(), tailitems.end());
      std::shared_ptr<SliceItem> nexthead = std::make_shared<SliceRange>(Slice::none(), Slice::none(), 1);
      Slice nexttail(items);
      return getitem_next(nexthead, nexttail, carry, advanced, length, stride, false);
    }
  }

  const NumpyArray NumpyArray::getitem_next(const SliceNewAxis& newaxis, const Slice& tail, const Index64& carry, const Index64& advanced, int64_t length, int64_t stride, bool first) const {
    std::shared_ptr<SliceItem> nexthead = tail.head();
    Slice nexttail = tail.tail();
    NumpyArray out = getitem_next(nexthead, nexttail, carry, advanced, length, stride, false);

    std::vector<ssize_t> outshape = { (ssize_t)length, 1 };
    outshape.insert(outshape.end(), out.shape_.begin() + 1, out.shape_.end());
    std::vector<ssize_t> outstrides = { out.strides_[0] };
    outstrides.insert(outstrides.end(), out.strides_.begin(), out.strides_.end());
    return NumpyArray(out.identities_, out.parameters_, out.ptr_, outshape, outstrides, out.byteoffset_, itemsize_, format_);
  }

  const NumpyArray NumpyArray::getitem_next(const SliceArray64& array, const Slice& tail, const Index64& carry, const Index64& advanced, int64_t length, int64_t stride, bool first) const {
    if (ndim() < 2) {
      util::handle_error(failure("too many dimensions in slice", kSliceNone, kSliceNone), classname(), identities_.get());
    }

    NumpyArray next(first ? identities_ : Identities::none(), parameters_, ptr_, flatten_shape(shape_), flatten_strides(strides_), byteoffset_, itemsize_, format_);
    std::shared_ptr<SliceItem> nexthead = tail.head();
    Slice nexttail = tail.tail();

    Index64 flathead = array.ravel();
    struct Error err = awkward_regularize_arrayslice_64(
      flathead.ptr().get(),
      flathead.length(),
      shape_[1]);
    util::handle_error(err, classname(), identities_.get());

    if (advanced.length() == 0) {
      Index64 nextcarry(carry.length()*flathead.length());
      Index64 nextadvanced(carry.length()*flathead.length());
      struct Error err = awkward_numpyarray_getitem_next_array_64(
        nextcarry.ptr().get(),
        nextadvanced.ptr().get(),
        carry.ptr().get(),
        flathead.ptr().get(),
        carry.length(),
        flathead.length(),
        shape_[1]);   // because this is contiguous
      util::handle_error(err, classname(), identities_.get());

      NumpyArray out = next.getitem_next(nexthead, nexttail, nextcarry, nextadvanced, length*flathead.length(), next.strides_[0], false);

      std::vector<ssize_t> outshape = { (ssize_t)length };
      std::vector<int64_t> arrayshape = array.shape();
      for (auto x = arrayshape.begin();  x != arrayshape.end();  ++x) {
        outshape.push_back((ssize_t)(*x));
      }
      outshape.insert(outshape.end(), out.shape_.begin() + 1, out.shape_.end());

      std::vector<ssize_t> outstrides(out.strides_.begin(), out.strides_.end());
      for (auto x = arrayshape.rbegin();  x != arrayshape.rend();  ++x) {
        outstrides.insert(outstrides.begin(), ((ssize_t)(*x))*outstrides[0]);
      }
      return NumpyArray(arrayshape.size() == 1 ? out.identities_ : Identities::none(), out.parameters_, out.ptr_, outshape, outstrides, out.byteoffset_, itemsize_, format_);
    }

    else {
      Index64 nextcarry(carry.length());
      struct Error err = awkward_numpyarray_getitem_next_array_advanced_64(
        nextcarry.ptr().get(),
        carry.ptr().get(),
        advanced.ptr().get(),
        flathead.ptr().get(),
        carry.length(),
        shape_[1]);   // because this is contiguous
      util::handle_error(err, classname(), identities_.get());

      NumpyArray out = next.getitem_next(nexthead, nexttail, nextcarry, advanced, length*array.length(), next.strides_[0], false);

      std::vector<ssize_t> outshape = { (ssize_t)length };
      outshape.insert(outshape.end(), out.shape_.begin() + 1, out.shape_.end());
      return NumpyArray(out.identities_, out.parameters_, out.ptr_, outshape, out.strides_, out.byteoffset_, itemsize_, format_);
    }
  }

  void NumpyArray::tojson_boolean(ToJson& builder) const {
    if (ndim() == 0) {
      bool* array = reinterpret_cast<bool*>(byteptr());
      builder.boolean(array[0]);
    }
    else if (ndim() == 1) {
      bool* array = reinterpret_cast<bool*>(byteptr());
      builder.beginlist();
      for (int64_t i = 0;  i < length();  i++) {
        builder.boolean(array[i]);
      }
      builder.endlist();
    }
    else {
      const std::vector<ssize_t> shape(shape_.begin() + 1, shape_.end());
      const std::vector<ssize_t> strides(strides_.begin() + 1, strides_.end());
      builder.beginlist();
      for (int64_t i = 0;  i < length();  i++) {
        ssize_t byteoffset = byteoffset_ + strides_[0]*((ssize_t)i);
        NumpyArray numpy(Identities::none(), util::Parameters(), ptr_, shape, strides, byteoffset, itemsize_, format_);
        numpy.tojson_boolean(builder);
      }
      builder.endlist();
    }
  }

  template <typename T>
  void NumpyArray::tojson_integer(ToJson& builder) const {
    if (ndim() == 0) {
      T* array = reinterpret_cast<T*>(byteptr());
      builder.integer(array[0]);
    }
    else if (ndim() == 1) {
      T* array = reinterpret_cast<T*>(byteptr());
      builder.beginlist();
      for (int64_t i = 0;  i < length();  i++) {
        builder.integer(array[i]);
      }
      builder.endlist();
    }
    else {
      const std::vector<ssize_t> shape(shape_.begin() + 1, shape_.end());
      const std::vector<ssize_t> strides(strides_.begin() + 1, strides_.end());
      builder.beginlist();
      for (int64_t i = 0;  i < length();  i++) {
        ssize_t byteoffset = byteoffset_ + strides_[0]*((ssize_t)i);
        NumpyArray numpy(Identities::none(), util::Parameters(), ptr_, shape, strides, byteoffset, itemsize_, format_);
        numpy.tojson_integer<T>(builder);
      }
      builder.endlist();
    }
  }

  template <typename T>
  void NumpyArray::tojson_real(ToJson& builder) const {
    if (ndim() == 0) {
      T* array = reinterpret_cast<T*>(byteptr());
      builder.real(array[0]);
    }
    else if (ndim() == 1) {
      T* array = reinterpret_cast<T*>(byteptr());
      builder.beginlist();
      for (int64_t i = 0;  i < length();  i++) {
        builder.real(array[i]);
      }
      builder.endlist();
    }
    else {
      const std::vector<ssize_t> shape(shape_.begin() + 1, shape_.end());
      const std::vector<ssize_t> strides(strides_.begin() + 1, strides_.end());
      builder.beginlist();
      for (int64_t i = 0;  i < length();  i++) {
        ssize_t byteoffset = byteoffset_ + strides_[0]*((ssize_t)i);
        NumpyArray numpy(Identities::none(), util::Parameters(), ptr_, shape, strides, byteoffset, itemsize_, format_);
        numpy.tojson_real<T>(builder);
      }
      builder.endlist();
    }
  }

  void NumpyArray::tojson_string(ToJson& builder) const {
    if (ndim() == 0) {
      char* array = reinterpret_cast<char*>(byteptr());
      builder.string(array, 1);
    }
    else if (ndim() == 1) {
      char* array = reinterpret_cast<char*>(byteptr());
      builder.string(array, length());
    }
    else {
      const std::vector<ssize_t> shape(shape_.begin() + 1, shape_.end());
      const std::vector<ssize_t> strides(strides_.begin() + 1, strides_.end());
      builder.beginlist();
      for (int64_t i = 0;  i < length();  i++) {
        ssize_t byteoffset = byteoffset_ + strides_[0]*((ssize_t)i);
        NumpyArray numpy(Identities::none(), util::Parameters(), ptr_, shape, strides, byteoffset, itemsize_, format_);
        numpy.tojson_string(builder);
      }
      builder.endlist();
    }
  }
}<|MERGE_RESOLUTION|>--- conflicted
+++ resolved
@@ -1379,7 +1379,6 @@
     }
   }
 
-<<<<<<< HEAD
   const std::shared_ptr<Content> NumpyArray::pad(int64_t length, int64_t axis) const {
     int64_t toaxis = axis_wrap_if_negative(axis);
     ssize_t offset = (ssize_t)toaxis;
@@ -1440,7 +1439,9 @@
       for (int64_t i = toaxis - 1;  i > 0;  i--) {
         out = std::make_shared<RegularArray>(Identities::none(), util::Parameters(), out, shape_[(size_t)i]);
       }
-=======
+    }
+  }
+
   const std::shared_ptr<Content> NumpyArray::reduce_next(const Reducer& reducer, int64_t negaxis, const Index64& parents, int64_t outlength, bool mask, bool keepdims) const {
     if (shape_.empty()) {
       throw std::runtime_error("attempting to reduce a scalar");
@@ -1525,7 +1526,6 @@
         out = std::make_shared<RegularArray>(Identities::none(), util::Parameters(), out, 1);
       }
 
->>>>>>> b25d31bc
       return out;
     }
   }

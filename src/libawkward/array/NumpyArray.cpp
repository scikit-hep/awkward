--- conflicted
+++ resolved
@@ -11,7 +11,6 @@
 #include "awkward/type/PrimitiveType.h"
 #include "awkward/type/RegularType.h"
 #include "awkward/type/ArrayType.h"
-#include "awkward/array/IndexedArray.h"
 #include "awkward/array/RegularArray.h"
 #include "awkward/array/EmptyArray.h"
 #include "awkward/array/IndexedArray.h"
@@ -734,8 +733,6 @@
   const std::vector<ssize_t> flatten_shape(const std::vector<ssize_t>& shape, int64_t axis) {
     if (shape.size() == 1) {
       return std::vector<ssize_t>();
-<<<<<<< HEAD
-=======
     }
     else {
       ssize_t offset = (ssize_t)axis;
@@ -767,67 +764,15 @@
   }
 
   const std::shared_ptr<Content> NumpyArray::flatten(int64_t axis) const {
-    if (axis < 0) {
-      std::pair<int64_t, int64_t> minmax = minmax_depth();
-      assert(minmax.first == minmax.second);
-      int64_t mindepth = minmax.first;
-      int64_t depth = purelist_depth();
-      if (mindepth == depth) {
-        int64_t toaxis = axis - 1 + (int64_t)ndim();
-        if (toaxis < 0) {
-          throw std::invalid_argument(std::string("NumpyArray cannot be flattened in axis ") + std::to_string(axis) + std::string(" because it exeeds its ") + std::to_string(ndim()) + std::string(" dimensions"));
-        }
-        return flatten(toaxis);
-      }
->>>>>>> b6443223
-    }
-    else {
-      ssize_t offset = (ssize_t)axis;
-      std::vector<ssize_t> out;
-      const auto& indx = std::begin(shape) + offset;
-      if (indx > std::begin(shape)) {
-        out.insert(std::end(out), std::begin(shape), indx);
-      }
-      out.emplace_back(shape[offset]*shape[offset + 1]);
-      out.insert(std::end(out), indx + 2, std::end(shape));
-      return out;
-    }
-  }
-
-  const std::vector<ssize_t> flatten_strides(const std::vector<ssize_t>& strides, int64_t axis) {
-    if (strides.size() == 1) {
-      return std::vector<ssize_t>();
-    }
-    else {
-      ssize_t offset = (ssize_t)axis;
-      std::vector<ssize_t> out;
-      const auto& indx = std::begin(strides) + offset;
-      if (indx > std::begin(strides)) {
-        out.insert(std::end(out), std::begin(strides), indx);
-      }
-      out.insert(std::end(out), indx + 1, std::end(strides));
-      return out;
-    }
-  }
-
-  const std::shared_ptr<Content> NumpyArray::flatten(int64_t axis) const {
     int64_t toaxis = axis_wrap(axis);
     if (shape_.size() <= 1) {
       throw std::invalid_argument(std::string("NumpyArray cannot be flattened because it has ") + std::to_string(ndim()) + std::string(" dimensions"));
     }
-<<<<<<< HEAD
     if (toaxis >= shape_.size() - 1) {
       throw std::invalid_argument(std::string("NumpyArray cannot be flattened because axis is ") + std::to_string(axis) + std::string(" exeeds its ") + std::to_string(ndim()) + std::string(" dimensions"));
     }
     if (iscontiguous()) {
       return std::make_shared<NumpyArray>(identities_, parameters_, ptr_, flatten_shape(shape_, toaxis), flatten_strides(strides_, toaxis), byteoffset_, itemsize_, format_);
-=======
-    if (axis >= shape_.size() - 1) {
-      throw std::invalid_argument(std::string("NumpyArray cannot be flattened because axis is ") + std::to_string(axis) + std::string(" exeeds its ") + std::to_string(ndim()) + std::string(" dimensions"));
-    }
-    if (iscontiguous()) {
-      return std::make_shared<NumpyArray>(identities_, parameters_, ptr_, flatten_shape(shape_, axis), flatten_strides(strides_, axis), byteoffset_, itemsize_, format_);
->>>>>>> b6443223
     }
     else {
       return contiguous().flatten(toaxis);

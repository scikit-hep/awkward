// BSD 3-Clause License; see https://github.com/scikit-hep/awkward-1.0/blob/master/LICENSE

#define FILENAME(line) FILENAME_FOR_EXCEPTIONS("src/libawkward/array/EmptyArray.cpp", line)
#define FILENAME_C(line) FILENAME_FOR_EXCEPTIONS_C("src/libawkward/array/EmptyArray.cpp", line)

#include <iomanip>
#include <sstream>
#include <stdexcept>

#include "awkward/kernels.h"
#include "awkward/type/UnknownType.h"
#include "awkward/type/ArrayType.h"
#include "awkward/array/IndexedArray.h"
#include "awkward/array/NumpyArray.h"
#include "awkward/array/RegularArray.h"

#include "awkward/array/EmptyArray.h"

namespace awkward {
  ////////// EmptyForm

  EmptyForm::EmptyForm(bool has_identities,
                       const util::Parameters& parameters,
                       const FormKey& form_key)
      : Form(has_identities, parameters, form_key) { }

  const TypePtr
  EmptyForm::type(const util::TypeStrs& typestrs) const {
    return std::make_shared<UnknownType>(
               parameters_,
               util::gettypestr(parameters_, typestrs));
  }

  void
  EmptyForm::tojson_part(ToJson& builder, bool verbose) const {
    builder.beginrecord();
    builder.field("class");
    builder.string("EmptyArray");
    identities_tojson(builder, verbose);
    parameters_tojson(builder, verbose);
    form_key_tojson(builder, verbose);
    builder.endrecord();
  }

  const FormPtr
  EmptyForm::shallow_copy() const {
    return std::make_shared<EmptyForm>(has_identities_,
                                       parameters_,
                                       form_key_);
  }

  const std::string
  EmptyForm::purelist_parameter(const std::string& key) const {
    return parameter(key);
  }

  bool
  EmptyForm::purelist_isregular() const {
    return true;
  }

  int64_t
  EmptyForm::purelist_depth() const {
    return 1;
  }

  bool
  EmptyForm::dimension_optiontype() const {
    return false;
  }

  const std::pair<int64_t, int64_t>
  EmptyForm::minmax_depth() const {
    return std::pair<int64_t, int64_t>(1, 1);
  }

  const std::pair<bool, int64_t>
  EmptyForm::branch_depth() const {
    return std::pair<bool, int64_t>(false, 1);
  }

  int64_t
  EmptyForm::numfields() const {
    return -1;
  }

  int64_t
  EmptyForm::fieldindex(const std::string& key) const {
    throw std::invalid_argument(
      std::string("key ") + util::quote(key)
      + std::string(" does not exist (data might not be records)")
      + FILENAME(__LINE__));
  }

  const std::string
  EmptyForm::key(int64_t fieldindex) const {
    throw std::invalid_argument(
      std::string("fieldindex \"") + std::to_string(fieldindex)
      + std::string("\" does not exist (data might not be records)")
      + FILENAME(__LINE__));
  }

  bool
  EmptyForm::haskey(const std::string& key) const {
    return false;
  }

  const std::vector<std::string>
  EmptyForm::keys() const {
    return std::vector<std::string>();
  }

  bool
  EmptyForm::equal(const FormPtr& other,
                   bool check_identities,
                   bool check_parameters,
                   bool check_form_key,
                   bool compatibility_check) const {
    if (check_identities  &&
        has_identities_ != other.get()->has_identities()) {
      return false;
    }
    if (check_parameters  &&
        !util::parameters_equal(parameters_, other.get()->parameters())) {
      return false;
    }
    if (check_form_key  &&
        !form_key_equals(other.get()->form_key())) {
      return false;
    }
    if (EmptyForm* t = dynamic_cast<EmptyForm*>(other.get())) {
      return true;
    }
    else {
      return false;
    }
  }

  const FormPtr
  EmptyForm::getitem_field(const std::string& key) const {
    throw std::invalid_argument(
      std::string("key ") + util::quote(key)
      + std::string(" does not exist (data might not be records)"));
  }

  ////////// EmptyArray

  EmptyArray::EmptyArray(const IdentitiesPtr& identities,
                         const util::Parameters& parameters)
      : Content(identities, parameters) { }

  const std::shared_ptr<NumpyArray>
  EmptyArray::toNumpyArray(const std::string& format,
                           ssize_t itemsize,
                           util::dtype dtype) const {
    std::shared_ptr<void> ptr(new uint8_t[0], kernel::array_deleter<uint8_t>());
    std::vector<ssize_t> shape({ 0 });
    std::vector<ssize_t> strides({ itemsize });
    return std::make_shared<NumpyArray>(identities_,
                                        parameters_,
                                        ptr,
                                        shape,
                                        strides,
                                        0,
                                        itemsize,
                                        format,
                                        dtype,
                                        kernel::lib::cpu);
  }

  const std::string
  EmptyArray::classname() const {
    return "EmptyArray";
  }

  void
  EmptyArray::setidentities(const IdentitiesPtr& identities) {
    if (identities.get() != nullptr  &&
        length() != identities.get()->length()) {
      util::handle_error(
        failure("content and its identities must have the same length",
                kSliceNone,
                kSliceNone,
                FILENAME_C(__LINE__)),
        classname(),
        identities_.get());
    }
    identities_ = identities;
  }

  void
  EmptyArray::setidentities() { }

  const TypePtr
  EmptyArray::type(const util::TypeStrs& typestrs) const {
    return form(true).get()->type(typestrs);
  }

  const FormPtr
  EmptyArray::form(bool materialize) const {
    return std::make_shared<EmptyForm>(identities_.get() != nullptr,
                                       parameters_,
                                       FormKey(nullptr));
  }

  bool
  EmptyArray::has_virtual_form() const {
    return false;
  }

  bool
  EmptyArray::has_virtual_length() const {
    return false;
  }

  const std::string
  EmptyArray::tostring_part(const std::string& indent,
                            const std::string& pre,
                            const std::string& post) const {
    std::stringstream out;
    out << indent << pre << "<" << classname();
    if (identities_.get() == nullptr  &&  parameters_.empty()) {
      out << "/>" << post;
    }
    else {
      out << ">\n";
      if (identities_.get() != nullptr) {
        out << identities_.get()->tostring_part(
                 indent + std::string("    "), "", "\n")
            << indent << "</" << classname() << ">" << post;
      }
      if (!parameters_.empty()) {
        out << parameters_tostring(indent + std::string("    "), "", "\n");
      }
      out << indent << "</" << classname() << ">" << post;
    }
    return out.str();
  }

  void
  EmptyArray::tojson_part(ToJson& builder,
                          bool include_beginendlist) const {
    check_for_iteration();
    if (include_beginendlist) {
      builder.beginlist();
      builder.endlist();
    }
  }

  void
  EmptyArray::nbytes_part(std::map<size_t, int64_t>& largest) const {
    if (identities_.get() != nullptr) {
      identities_.get()->nbytes_part(largest);
    }
  }

  int64_t
  EmptyArray::length() const {
    return 0;
  }

  const ContentPtr
  EmptyArray::shallow_copy() const {
    return std::make_shared<EmptyArray>(identities_, parameters_);
  }

  const ContentPtr
  EmptyArray::deep_copy(bool copyarrays,
                        bool copyindexes,
                        bool copyidentities) const {
    IdentitiesPtr identities = identities_;
    if (copyidentities  &&  identities_.get() != nullptr) {
      identities = identities_.get()->deep_copy();
    }
    return std::make_shared<EmptyArray>(identities, parameters_);
  }

  void
  EmptyArray::check_for_iteration() const { }

  const ContentPtr
  EmptyArray::getitem_nothing() const {
    return shallow_copy();
  }

  const ContentPtr
  EmptyArray::getitem_at(int64_t at) const {
    util::handle_error(
      failure("index out of range",
              kSliceNone,
              at,
              FILENAME_C(__LINE__)),
      classname(),
      identities_.get());
    return ContentPtr(nullptr);  // make Windows compiler happy
  }

  const ContentPtr
  EmptyArray::getitem_at_nowrap(int64_t at) const {
    util::handle_error(
      failure("index out of range", kSliceNone, at, FILENAME_C(__LINE__)),
      classname(),
      identities_.get());
    return ContentPtr(nullptr);  // make Windows compiler happy
  }

  const ContentPtr
  EmptyArray::getitem_range(int64_t start, int64_t stop) const {
    return shallow_copy();
  }

  const ContentPtr
  EmptyArray::getitem_range_nowrap(int64_t start, int64_t stop) const {
    return shallow_copy();
  }

  const ContentPtr
  EmptyArray::getitem_field(const std::string& key) const {
    throw std::invalid_argument(
      std::string("cannot slice ") + classname()
      + std::string(" by field name") + FILENAME(__LINE__));
  }

  const ContentPtr
  EmptyArray::getitem_fields(const std::vector<std::string>& keys) const {
    throw std::invalid_argument(
      std::string("cannot slice ") + classname()
      + std::string(" by field names") + FILENAME(__LINE__));
  }

  const ContentPtr
  EmptyArray::carry(const Index64& carry, bool allow_lazy) const {
    return shallow_copy();
  }

  int64_t
  EmptyArray::numfields() const {
    return -1;
  }

  int64_t
  EmptyArray::fieldindex(const std::string& key) const {
    throw std::invalid_argument(
      std::string("key ") + util::quote(key)
      + std::string(" does not exist (data might not be records)")
      + FILENAME(__LINE__));
  }

  const std::string
  EmptyArray::key(int64_t fieldindex) const {
    throw std::invalid_argument(
      std::string("fieldindex \"") + std::to_string(fieldindex)
      + std::string("\" does not exist (data might not be records)")
      + FILENAME(__LINE__));
  }

  bool
  EmptyArray::haskey(const std::string& key) const {
    return false;
  }

  const std::vector<std::string>
  EmptyArray::keys() const {
    return std::vector<std::string>();
  }

  const std::string
  EmptyArray::validityerror(const std::string& path) const {
    return std::string();
  }

  const ContentPtr
  EmptyArray::shallow_simplify() const {
    return shallow_copy();
  }

  const ContentPtr
  EmptyArray::num(int64_t axis, int64_t depth) const {
    int64_t posaxis = axis_wrap_if_negative(axis);
    if (posaxis == depth) {
      Index64 out(1);
      out.setitem_at_nowrap(0, length());
      return NumpyArray(out).getitem_at_nowrap(0);
    }
    else {
      return std::make_shared<NumpyArray>(Index64(0));
    }
  }

  const std::pair<Index64, ContentPtr>
  EmptyArray::offsets_and_flattened(int64_t axis, int64_t depth) const {
    int64_t posaxis = axis_wrap_if_negative(axis);
    if (posaxis == depth) {
      throw std::invalid_argument(
        std::string("axis=0 not allowed for flatten") + FILENAME(__LINE__));
    }
    else {
      Index64 offsets(1);
      offsets.setitem_at_nowrap(0, 0);
      return std::pair<Index64, ContentPtr>(
        offsets,
        std::make_shared<EmptyArray>(Identities::none(), util::Parameters()));
    }
  }

  const std::pair<Index64, ContentPtr>
  EmptyArray::offsets_and_concatenate(int64_t axis, int64_t depth) const {
    int64_t posaxis = axis_wrap_if_negative(axis);
    if (posaxis == depth) {
      throw std::invalid_argument(
        std::string("axis=0 not allowed for concatenate") + FILENAME(__LINE__));
    }
    else {
      Index64 offsets(1);
      offsets.setitem_at_nowrap(0, 0);
      return std::pair<Index64, ContentPtr>(
        offsets,
        std::make_shared<EmptyArray>(Identities::none(), util::Parameters()));
    }
  }

  bool
  EmptyArray::mergeable(const ContentPtr& other, bool mergebool) const {
    if (!parameters_equal(other.get()->parameters())) {
      return false;
    }
    return true;
  }

  const ContentPtr
<<<<<<< HEAD
  EmptyArray::merge(const ContentPtr& other, int64_t axis, int64_t depth) const {
    return other;
=======
  EmptyArray::mergemany(const ContentPtrVec& others) const {
    if (others.empty()) {
      return shallow_copy();
    }

    else if (others.size() == 1) {
      return others[0];
    }

    else {
      ContentPtrVec tail_others(others.begin() + 1, others.end());
      return others[0].get()->mergemany(tail_others);
    }
>>>>>>> 20879826
  }

  const SliceItemPtr
  EmptyArray::asslice() const {
    Index64 index(0);
    std::vector<int64_t> shape({ 0 });
    std::vector<int64_t> strides({ 1 });
    return std::make_shared<SliceArray64>(index, shape, strides, false);
  }

  const ContentPtr
  EmptyArray::fillna(const ContentPtr& value) const {
    return std::make_shared<EmptyArray>(Identities::none(),
                                        util::Parameters());
  }

  const ContentPtr
  EmptyArray::rpad(int64_t target, int64_t axis, int64_t depth) const {
    int64_t posaxis = axis_wrap_if_negative(axis);
    if (posaxis != depth) {
      throw std::invalid_argument(
        std::string("axis exceeds the depth of this array") + FILENAME(__LINE__));
    }
    else {
      return rpad_and_clip(target, posaxis, depth);
    }
  }

  const ContentPtr
  EmptyArray::rpad_and_clip(int64_t target,
                            int64_t axis,
                            int64_t depth) const {
    int64_t posaxis = axis_wrap_if_negative(axis);
    if (posaxis != depth) {
      throw std::invalid_argument(
        std::string("axis exceeds the depth of this array") + FILENAME(__LINE__));
    }
    else {
      return rpad_axis0(target, true);
    }
  }

  const ContentPtr
  EmptyArray::reduce_next(const Reducer& reducer,
                          int64_t negaxis,
                          const Index64& starts,
                          const Index64& shifts,
                          const Index64& parents,
                          int64_t outlength,
                          bool mask,
                          bool keepdims) const {
    util::dtype dtype = reducer.preferred_dtype();
    std::string format = util::dtype_to_format(dtype);
    int64_t itemsize = util::dtype_to_itemsize(dtype);
    ContentPtr asnumpy = toNumpyArray(format, itemsize, dtype);
    return asnumpy.get()->reduce_next(reducer,
                                      negaxis,
                                      starts,
                                      shifts,
                                      parents,
                                      outlength,
                                      mask,
                                      keepdims);
  }

  const ContentPtr
  EmptyArray::localindex(int64_t axis, int64_t depth) const {
    return std::make_shared<NumpyArray>(Index64(0));
  }

  const ContentPtr
  EmptyArray::combinations(int64_t n,
                           bool replacement,
                           const util::RecordLookupPtr& recordlookup,
                           const util::Parameters& parameters,
                           int64_t axis,
                           int64_t depth) const {
    if (n < 1) {
      throw std::invalid_argument(
        std::string("in combinations, 'n' must be at least 1") + FILENAME(__LINE__));
    }
    return std::make_shared<EmptyArray>(identities_, util::Parameters());
  }

  const ContentPtr
  EmptyArray::sort_next(int64_t negaxis,
                        const Index64& starts,
                        const Index64& parents,
                        int64_t outlength,
                        bool ascending,
                        bool stable,
                        bool keepdims) const {
    ContentPtr asnumpy = toNumpyArray("d", 8, util::dtype::float64);
    return asnumpy.get()->sort_next(negaxis,
                                    starts,
                                    parents,
                                    outlength,
                                    ascending,
                                    stable,
                                    keepdims);
  }

  const ContentPtr
  EmptyArray::argsort_next(int64_t negaxis,
                           const Index64& starts,
                           const Index64& parents,
                           int64_t outlength,
                           bool ascending,
                           bool stable,
                           bool keepdims) const {
    ContentPtr asnumpy = toNumpyArray("d", 8, util::dtype::float64);
    ContentPtr out = asnumpy.get()->argsort_next(negaxis,
                                                 starts,
                                                 parents,
                                                 outlength,
                                                 ascending,
                                                 stable,
                                                 keepdims);
    return out;
  }

  const ContentPtr
  EmptyArray::getitem_next(const SliceAt& at,
                           const Slice& tail,
                           const Index64& advanced) const {
    util::handle_error(
      failure("too many dimensions in slice",
              kSliceNone,
              kSliceNone,
              FILENAME_C(__LINE__)),
      classname(),
      identities_.get());
    return ContentPtr(nullptr);  // make Windows compiler happy
  }

  const ContentPtr
  EmptyArray::getitem_next(const SliceRange& range,
                           const Slice& tail,
                           const Index64& advanced) const {
    util::handle_error(
      failure("too many dimensions in slice",
              kSliceNone,
              kSliceNone,
              FILENAME_C(__LINE__)),
      classname(),
      identities_.get());
    return ContentPtr(nullptr);  // make Windows compiler happy
  }

  const ContentPtr
  EmptyArray::getitem_next(const SliceArray64& array,
                           const Slice& tail,
                           const Index64& advanced) const {
    util::handle_error(
      failure("too many dimensions in slice",
              kSliceNone,
              kSliceNone,
              FILENAME_C(__LINE__)),
      classname(),
      identities_.get());
    return ContentPtr(nullptr);  // make Windows compiler happy
  }

  const ContentPtr
  EmptyArray::getitem_next(const SliceField& field,
                           const Slice& tail,
                           const Index64& advanced) const {
    throw std::invalid_argument(
      std::string("cannot slice ") + classname()
      + std::string(" by a field name because it has no fields")
      + FILENAME(__LINE__));
  }

  const ContentPtr
  EmptyArray::getitem_next(const SliceFields& fields,
                           const Slice& tail,
                           const Index64& advanced) const {
    throw std::invalid_argument(
      std::string("cannot slice ") + classname()
      + std::string(" by field names because it has no fields")
      + FILENAME(__LINE__));
  }

  const ContentPtr
  EmptyArray::getitem_next(const SliceJagged64& jagged,
                           const Slice& tail,
                           const Index64& advanced) const {
    if (advanced.length() != 0) {
      throw std::invalid_argument(
        std::string("cannot mix jagged slice with NumPy-style advanced indexing")
        + FILENAME(__LINE__));
    }
    throw std::runtime_error(
      std::string("FIXME: EmptyArray::getitem_next(jagged)") + FILENAME(__LINE__));
  }

  const ContentPtr
  EmptyArray::getitem_next_jagged(const Index64& slicestarts,
                                  const Index64& slicestops,
                                  const SliceArray64& slicecontent,
                                  const Slice& tail) const {
    throw std::runtime_error(
      std::string("undefined operation: EmptyArray::getitem_next_jagged(array)")
      + FILENAME(__LINE__));
  }

  const ContentPtr
  EmptyArray::getitem_next_jagged(const Index64& slicestarts,
                                  const Index64& slicestops,
                                  const SliceMissing64& slicecontent,
                                  const Slice& tail) const {
    throw std::runtime_error(
      std::string("undefined operation: EmptyArray::getitem_next_jagged(missing)")
      + FILENAME(__LINE__));
  }

  const ContentPtr
  EmptyArray::getitem_next_jagged(const Index64& slicestarts,
                                  const Index64& slicestops,
                                  const SliceJagged64& slicecontent,
                                  const Slice& tail) const {
    throw std::runtime_error(
      std::string("undefined operation: EmptyArray::getitem_next_jagged(jagged)")
      + FILENAME(__LINE__));
  }

  const ContentPtr
  EmptyArray::copy_to(kernel::lib ptr_lib) const {
    IdentitiesPtr identities(nullptr);
    if (identities_.get() != nullptr) {
      identities = identities_.get()->copy_to(ptr_lib);
    }
    return std::make_shared<EmptyArray>(identities,
                                        parameters_);
  }

  const ContentPtr
  EmptyArray::numbers_to_type(const std::string& name) const {
    return std::make_shared<EmptyArray>(identities(),
                                        parameters());
  }

}<|MERGE_RESOLUTION|>--- conflicted
+++ resolved
@@ -428,11 +428,7 @@
   }
 
   const ContentPtr
-<<<<<<< HEAD
-  EmptyArray::merge(const ContentPtr& other, int64_t axis, int64_t depth) const {
-    return other;
-=======
-  EmptyArray::mergemany(const ContentPtrVec& others) const {
+  EmptyArray::mergemany(const ContentPtrVec& others, int64_t axis, int64_t depth) const {
     if (others.empty()) {
       return shallow_copy();
     }
@@ -443,9 +439,8 @@
 
     else {
       ContentPtrVec tail_others(others.begin() + 1, others.end());
-      return others[0].get()->mergemany(tail_others);
-    }
->>>>>>> 20879826
+      return others[0].get()->mergemany(tail_others, axis, depth);
+    }
   }
 
   const SliceItemPtr

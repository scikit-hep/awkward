--- conflicted
+++ resolved
@@ -432,13 +432,16 @@
     return std::make_shared<Record>(array_.get()->astuple(), at_);
   }
 
-<<<<<<< HEAD
-  const std::shared_ptr<Content> Record::sort_next(int64_t negaxis, const Index64& starts, const Index64& parents, int64_t outlength, bool ascending, bool stable) const {
+  const ContentPtr
+  Record::sort_next(int64_t negaxis,
+                    const Index64& starts,
+                    const Index64& parents,
+                    int64_t outlength,
+                    bool ascending,
+                    bool stable) const {
     throw std::runtime_error("FIXME: Record::sort_next is not implemened");
   }
 
-  const std::shared_ptr<Content> Record::getitem_next(const SliceAt& at, const Slice& tail, const Index64& advanced) const {
-=======
   const ContentPtr
   Record::getitem(const Slice& where) const {
     ContentPtr next = array_.get()->getitem_range_nowrap(at_, at_ + 1);
@@ -462,7 +465,6 @@
   Record::getitem_next(const SliceAt& at,
                        const Slice& tail,
                        const Index64& advanced) const {
->>>>>>> a4211f23
     throw std::runtime_error("undefined operation: Record::getitem_next(at)");
   }
 

--- conflicted
+++ resolved
@@ -1687,15 +1687,18 @@
   }
 
   template <typename T, bool ISOPTION>
-<<<<<<< HEAD
-  const std::shared_ptr<Content> IndexedArrayOf<T, ISOPTION>::sort_next(int64_t negaxis, const Index64& starts, const Index64& parents, int64_t outlength, bool ascending, bool stable) const {
-    throw std::runtime_error("FIXME: IndexedArrayOf<T, ISOPTION>::sort_next is not implemened");
-  }
-
-  template <typename T, bool ISOPTION>
-  const std::shared_ptr<Content> IndexedArrayOf<T, ISOPTION>::getitem_next(const SliceAt& at, const Slice& tail, const Index64& advanced) const {
-    throw std::runtime_error("undefined operation: IndexedArray::getitem_next(at)");
-=======
+  const ContentPtr
+  IndexedArrayOf<T, ISOPTION>::sort_next(int64_t negaxis,
+                                         const Index64& starts,
+                                         const Index64& parents,
+                                         int64_t outlength,
+                                         bool ascending,
+                                         bool stable) const {
+    throw std::runtime_error(
+      "FIXME: IndexedArrayOf<T, ISOPTION>::sort_next is not implemened");
+  }
+
+  template <typename T, bool ISOPTION>
   const ContentPtr
   IndexedArrayOf<T,
                  ISOPTION>::getitem_next(const SliceAt& at,
@@ -1703,7 +1706,6 @@
                                          const Index64& advanced) const {
     throw std::runtime_error(
       "undefined operation: IndexedArray::getitem_next(at)");
->>>>>>> a4211f23
   }
 
   template <typename T, bool ISOPTION>

// BSD 3-Clause License; see https://github.com/jpivarski/awkward-1.0/blob/master/LICENSE

#include <cassert>
#include <sstream>
#include <set>

#include "rapidjson/document.h"

#include "awkward/cpu-kernels/identities.h"
#include "awkward/cpu-kernels/getitem.h"
#include "awkward/cpu-kernels/operations.h"

#include "awkward/util.h"
#include "awkward/Identities.h"

namespace rj = rapidjson;

namespace awkward {
  namespace util {
    std::shared_ptr<RecordLookup> init_recordlookup(int64_t numfields) {
      std::shared_ptr<RecordLookup> out = std::make_shared<RecordLookup>();
      for (int64_t i = 0;  i < numfields;  i++) {
        out.get()->push_back(std::to_string(i));
      }
      return out;
    }

    int64_t fieldindex(const std::shared_ptr<RecordLookup>& recordlookup, const std::string& key, int64_t numfields) {
      int64_t out = -1;
      if (recordlookup.get() != nullptr) {
        for (size_t i = 0;  i < recordlookup.get()->size();  i++) {
          if (recordlookup.get()->at(i) == key) {
            out = (int64_t)i;
            break;
          }
        }
      }
      if (out == -1) {
        try {
          out = (int64_t)std::stoi(key);
        }
        catch (std::invalid_argument err) {
          throw std::invalid_argument(std::string("key ") + quote(key, true) + std::string(" does not exist (not in record)"));
        }
        if (out >= numfields) {
          throw std::invalid_argument(std::string("key interpreted as fieldindex ") + key + std::string(" for records with only " + std::to_string(numfields) + std::string(" fields")));
        }
      }
      return out;
    }

    const std::string key(const std::shared_ptr<RecordLookup>& recordlookup, int64_t fieldindex, int64_t numfields) {
      if (fieldindex >= numfields) {
        throw std::invalid_argument(std::string("fieldindex ") + std::to_string(fieldindex) + std::string(" for records with only " + std::to_string(numfields) + std::string(" fields")));
      }
      if (recordlookup.get() != nullptr) {
        return recordlookup.get()->at((size_t)fieldindex);
      }
      else {
        return std::to_string(fieldindex);
      }
    }

    bool haskey(const std::shared_ptr<RecordLookup>& recordlookup, const std::string& key, int64_t numfields) {
      try {
        fieldindex(recordlookup, key, numfields);
      }
      catch (std::invalid_argument err) {
        return false;
      }
      return true;
    }

    const std::vector<std::string> keys(const std::shared_ptr<RecordLookup>& recordlookup, int64_t numfields) {
      std::vector<std::string> out;
      if (recordlookup.get() != nullptr) {
        out.insert(out.end(), recordlookup.get()->begin(), recordlookup.get()->end());
      }
      else {
        int64_t cols = numfields;
        for (int64_t j = 0;  j < cols;  j++) {
          out.push_back(std::to_string(j));
        }
      }
      return out;
    }

    bool parameter_equals(const Parameters& parameters, const std::string& key, const std::string& value) {
      auto item = parameters.find(key);
      std::string myvalue;
      if (item == parameters.end()) {
        myvalue = "null";
      }
      else {
        myvalue = item->second;
      }
      rj::Document mine;
      rj::Document yours;
      mine.Parse<rj::kParseNanAndInfFlag>(myvalue.c_str());
      yours.Parse<rj::kParseNanAndInfFlag>(value.c_str());
      return mine == yours;
    }

    bool parameters_equal(const Parameters& self, const Parameters& other) {
      std::set<std::string> checked;
      for (auto pair : self) {
        if (!parameter_equals(other, pair.first, pair.second)) {
          return false;
        }
        checked.insert(pair.first);
      }
      for (auto pair : other) {
        if (checked.find(pair.first) == checked.end()) {
          if (!parameter_equals(self, pair.first, pair.second)) {
            return false;
          }
        }
      }
      return true;
    }

    void handle_error(const struct Error& err, const std::string& classname, const Identities* identities) {
      if (err.str != nullptr) {
        std::stringstream out;
        out << "in " << classname;
        if (err.identity != kSliceNone  &&  identities != nullptr) {
          assert(err.identity > 0);
          if (0 <= err.identity  &&  err.identity < identities->length()) {
            out << " with identity [" << identities->identity_at(err.identity) << "]";
          }
          else {
            out << " with invalid identity";
          }
        }
        if (err.attempt != kSliceNone) {
          out << " attempting to get " << err.attempt;
        }
        out << ", " << err.str;
        throw std::invalid_argument(out.str());
      }
    }

    std::string quote(const std::string& x, bool doublequote) {
      // TODO: escape characters, possibly using RapidJSON.
      if (doublequote) {
        return std::string("\"") + x + std::string("\"");
      }
      else {
        return std::string("'") + x + std::string("'");
      }
    }

    bool subset(const std::vector<std::string>& super, const std::vector<std::string>& sub) {
      if (super.size() < sub.size()) {
        return false;
      }
      for (auto x : sub) {
        bool found = false;
        for (auto y : super) {
          if (x == y) {
            found = true;
            break;
          }
        }
        if (!found) {
          return false;
        }
      }
      return true;
    }

    template <>
    Error awkward_identities32_from_listoffsetarray<int32_t>(int32_t* toptr, const int32_t* fromptr, const int32_t* fromoffsets, int64_t fromptroffset, int64_t offsetsoffset, int64_t tolength, int64_t fromlength, int64_t fromwidth) {
      return awkward_identities32_from_listoffsetarray32(toptr, fromptr, fromoffsets, fromptroffset, offsetsoffset, tolength, fromlength, fromwidth);
    }
    template <>
    Error awkward_identities32_from_listoffsetarray<uint32_t>(int32_t* toptr, const int32_t* fromptr, const uint32_t* fromoffsets, int64_t fromptroffset, int64_t offsetsoffset, int64_t tolength, int64_t fromlength, int64_t fromwidth) {
      return awkward_identities32_from_listoffsetarrayU32(toptr, fromptr, fromoffsets, fromptroffset, offsetsoffset, tolength, fromlength, fromwidth);
    }
    template <>
    Error awkward_identities32_from_listoffsetarray<int64_t>(int32_t* toptr, const int32_t* fromptr, const int64_t* fromoffsets, int64_t fromptroffset, int64_t offsetsoffset, int64_t tolength, int64_t fromlength, int64_t fromwidth) {
      return awkward_identities32_from_listoffsetarray64(toptr, fromptr, fromoffsets, fromptroffset, offsetsoffset, tolength, fromlength, fromwidth);
    }
    template <>
    Error awkward_identities64_from_listoffsetarray<int32_t>(int64_t* toptr, const int64_t* fromptr, const int32_t* fromoffsets, int64_t fromptroffset, int64_t offsetsoffset, int64_t tolength, int64_t fromlength, int64_t fromwidth) {
      return awkward_identities64_from_listoffsetarray32(toptr, fromptr, fromoffsets, fromptroffset, offsetsoffset, tolength, fromlength, fromwidth);
    }
    template <>
    Error awkward_identities64_from_listoffsetarray<uint32_t>(int64_t* toptr, const int64_t* fromptr, const uint32_t* fromoffsets, int64_t fromptroffset, int64_t offsetsoffset, int64_t tolength, int64_t fromlength, int64_t fromwidth) {
      return awkward_identities64_from_listoffsetarrayU32(toptr, fromptr, fromoffsets, fromptroffset, offsetsoffset, tolength, fromlength, fromwidth);
    }
    template <>
    Error awkward_identities64_from_listoffsetarray<int64_t>(int64_t* toptr, const int64_t* fromptr, const int64_t* fromoffsets, int64_t fromptroffset, int64_t offsetsoffset, int64_t tolength, int64_t fromlength, int64_t fromwidth) {
      return awkward_identities64_from_listoffsetarray64(toptr, fromptr, fromoffsets, fromptroffset, offsetsoffset, tolength, fromlength, fromwidth);
    }

    template <>
    Error awkward_identities32_from_listarray<int32_t>(bool* uniquecontents, int32_t* toptr, const int32_t* fromptr, const int32_t* fromstarts, const int32_t* fromstops, int64_t fromptroffset, int64_t startsoffset, int64_t stopsoffset, int64_t tolength, int64_t fromlength, int64_t fromwidth) {
      return awkward_identities32_from_listarray32(uniquecontents, toptr, fromptr, fromstarts, fromstops, fromptroffset, startsoffset, stopsoffset, tolength, fromlength, fromwidth);
    }
    template <>
    Error awkward_identities32_from_listarray<uint32_t>(bool* uniquecontents, int32_t* toptr, const int32_t* fromptr, const uint32_t* fromstarts, const uint32_t* fromstops, int64_t fromptroffset, int64_t startsoffset, int64_t stopsoffset, int64_t tolength, int64_t fromlength, int64_t fromwidth) {
      return awkward_identities32_from_listarrayU32(uniquecontents, toptr, fromptr, fromstarts, fromstops, fromptroffset, startsoffset, stopsoffset, tolength, fromlength, fromwidth);
    }
    template <>
    Error awkward_identities32_from_listarray<int64_t>(bool* uniquecontents, int32_t* toptr, const int32_t* fromptr, const int64_t* fromstarts, const int64_t* fromstops, int64_t fromptroffset, int64_t startsoffset, int64_t stopsoffset, int64_t tolength, int64_t fromlength, int64_t fromwidth) {
      return awkward_identities32_from_listarray64(uniquecontents, toptr, fromptr, fromstarts, fromstops, fromptroffset, startsoffset, stopsoffset, tolength, fromlength, fromwidth);
    }
    template <>
    Error awkward_identities64_from_listarray<int32_t>(bool* uniquecontents, int64_t* toptr, const int64_t* fromptr, const int32_t* fromstarts, const int32_t* fromstops, int64_t fromptroffset, int64_t startsoffset, int64_t stopsoffset, int64_t tolength, int64_t fromlength, int64_t fromwidth) {
      return awkward_identities64_from_listarray32(uniquecontents, toptr, fromptr, fromstarts, fromstops, fromptroffset, startsoffset, stopsoffset, tolength, fromlength, fromwidth);
    }
    template <>
    Error awkward_identities64_from_listarray<uint32_t>(bool* uniquecontents, int64_t* toptr, const int64_t* fromptr, const uint32_t* fromstarts, const uint32_t* fromstops, int64_t fromptroffset, int64_t startsoffset, int64_t stopsoffset, int64_t tolength, int64_t fromlength, int64_t fromwidth) {
      return awkward_identities64_from_listarrayU32(uniquecontents, toptr, fromptr, fromstarts, fromstops, fromptroffset, startsoffset, stopsoffset, tolength, fromlength, fromwidth);
    }
    template <>
    Error awkward_identities64_from_listarray<int64_t>(bool* uniquecontents, int64_t* toptr, const int64_t* fromptr, const int64_t* fromstarts, const int64_t* fromstops, int64_t fromptroffset, int64_t startsoffset, int64_t stopsoffset, int64_t tolength, int64_t fromlength, int64_t fromwidth) {
      return awkward_identities64_from_listarray64(uniquecontents, toptr, fromptr, fromstarts, fromstops, fromptroffset, startsoffset, stopsoffset, tolength, fromlength, fromwidth);
    }

    template <>
    Error awkward_identities32_from_indexedarray<int32_t>(bool* uniquecontents, int32_t* toptr, const int32_t* fromptr, const int32_t* fromindex, int64_t fromptroffset, int64_t indexoffset, int64_t tolength, int64_t fromlength, int64_t fromwidth) {
      return awkward_identities32_from_indexedarray32(uniquecontents, toptr, fromptr, fromindex, fromptroffset, indexoffset, tolength, fromlength, fromwidth);
    }
    template <>
    Error awkward_identities32_from_indexedarray<uint32_t>(bool* uniquecontents, int32_t* toptr, const int32_t* fromptr, const uint32_t* fromindex, int64_t fromptroffset, int64_t indexoffset, int64_t tolength, int64_t fromlength, int64_t fromwidth) {
      return awkward_identities32_from_indexedarrayU32(uniquecontents, toptr, fromptr, fromindex, fromptroffset, indexoffset, tolength, fromlength, fromwidth);
    }
    template <>
    Error awkward_identities32_from_indexedarray<int64_t>(bool* uniquecontents, int32_t* toptr, const int32_t* fromptr, const int64_t* fromindex, int64_t fromptroffset, int64_t indexoffset, int64_t tolength, int64_t fromlength, int64_t fromwidth) {
      return awkward_identities32_from_indexedarray64(uniquecontents, toptr, fromptr, fromindex, fromptroffset, indexoffset, tolength, fromlength, fromwidth);
    }
    template <>
    Error awkward_identities64_from_indexedarray<int32_t>(bool* uniquecontents, int64_t* toptr, const int64_t* fromptr, const int32_t* fromindex, int64_t fromptroffset, int64_t indexoffset, int64_t tolength, int64_t fromlength, int64_t fromwidth) {
      return awkward_identities64_from_indexedarray32(uniquecontents, toptr, fromptr, fromindex, fromptroffset, indexoffset, tolength, fromlength, fromwidth);
    }
    template <>
    Error awkward_identities64_from_indexedarray<uint32_t>(bool* uniquecontents, int64_t* toptr, const int64_t* fromptr, const uint32_t* fromindex, int64_t fromptroffset, int64_t indexoffset, int64_t tolength, int64_t fromlength, int64_t fromwidth) {
      return awkward_identities64_from_indexedarrayU32(uniquecontents, toptr, fromptr, fromindex, fromptroffset, indexoffset, tolength, fromlength, fromwidth);
    }
    template <>
    Error awkward_identities64_from_indexedarray<int64_t>(bool* uniquecontents, int64_t* toptr, const int64_t* fromptr, const int64_t* fromindex, int64_t fromptroffset, int64_t indexoffset, int64_t tolength, int64_t fromlength, int64_t fromwidth) {
      return awkward_identities64_from_indexedarray64(uniquecontents, toptr, fromptr, fromindex, fromptroffset, indexoffset, tolength, fromlength, fromwidth);
    }

    template <>
    Error awkward_identities32_from_unionarray<int8_t, int32_t>(bool* uniquecontents, int32_t* toptr, const int32_t* fromptr, const int8_t* fromtags, const int32_t* fromindex, int64_t fromptroffset, int64_t tagsoffset, int64_t indexoffset, int64_t tolength, int64_t fromlength, int64_t fromwidth, int64_t which) {
      return awkward_identities32_from_unionarray8_32(uniquecontents, toptr, fromptr, fromtags, fromindex, fromptroffset, tagsoffset, indexoffset, tolength, fromlength, fromwidth, which);
    }
    template <>
    Error awkward_identities32_from_unionarray<int8_t, uint32_t>(bool* uniquecontents, int32_t* toptr, const int32_t* fromptr, const int8_t* fromtags, const uint32_t* fromindex, int64_t fromptroffset, int64_t tagsoffset, int64_t indexoffset, int64_t tolength, int64_t fromlength, int64_t fromwidth, int64_t which) {
      return awkward_identities32_from_unionarray8_U32(uniquecontents, toptr, fromptr, fromtags, fromindex, fromptroffset, tagsoffset, indexoffset, tolength, fromlength, fromwidth, which);
    }
    template <>
    Error awkward_identities32_from_unionarray<int8_t, int64_t>(bool* uniquecontents, int32_t* toptr, const int32_t* fromptr, const int8_t* fromtags, const int64_t* fromindex, int64_t fromptroffset, int64_t tagsoffset, int64_t indexoffset, int64_t tolength, int64_t fromlength, int64_t fromwidth, int64_t which) {
      return awkward_identities32_from_unionarray8_64(uniquecontents, toptr, fromptr, fromtags, fromindex, fromptroffset, tagsoffset, indexoffset, tolength, fromlength, fromwidth, which);
    }
    template <>
    Error awkward_identities64_from_unionarray<int8_t, int32_t>(bool* uniquecontents, int64_t* toptr, const int64_t* fromptr, const int8_t* fromtags, const int32_t* fromindex, int64_t fromptroffset, int64_t tagsoffset, int64_t indexoffset, int64_t tolength, int64_t fromlength, int64_t fromwidth, int64_t which) {
      return awkward_identities64_from_unionarray8_32(uniquecontents, toptr, fromptr, fromtags, fromindex, fromptroffset, tagsoffset, indexoffset, tolength, fromlength, fromwidth, which);
    }
    template <>
    Error awkward_identities64_from_unionarray<int8_t, uint32_t>(bool* uniquecontents, int64_t* toptr, const int64_t* fromptr, const int8_t* fromtags, const uint32_t* fromindex, int64_t fromptroffset, int64_t tagsoffset, int64_t indexoffset, int64_t tolength, int64_t fromlength, int64_t fromwidth, int64_t which) {
      return awkward_identities64_from_unionarray8_U32(uniquecontents, toptr, fromptr, fromtags, fromindex, fromptroffset, tagsoffset, indexoffset, tolength, fromlength, fromwidth, which);
    }
    template <>
    Error awkward_identities64_from_unionarray<int8_t, int64_t>(bool* uniquecontents, int64_t* toptr, const int64_t* fromptr, const int8_t* fromtags, const int64_t* fromindex, int64_t fromptroffset, int64_t tagsoffset, int64_t indexoffset, int64_t tolength, int64_t fromlength, int64_t fromwidth, int64_t which) {
      return awkward_identities64_from_unionarray8_64(uniquecontents, toptr, fromptr, fromtags, fromindex, fromptroffset, tagsoffset, indexoffset, tolength, fromlength, fromwidth, which);
    }

    template <>
    Error awkward_index_carry_64<int8_t>(int8_t* toindex, const int8_t* fromindex, const int64_t* carry, int64_t fromindexoffset, int64_t lenfromindex, int64_t length) {
      return awkward_index8_carry_64(toindex, fromindex, carry, fromindexoffset, lenfromindex, length);
    }
    template <>
    Error awkward_index_carry_64<uint8_t>(uint8_t* toindex, const uint8_t* fromindex, const int64_t* carry, int64_t fromindexoffset, int64_t lenfromindex, int64_t length) {
      return awkward_indexU8_carry_64(toindex, fromindex, carry, fromindexoffset, lenfromindex, length);
    }
    template <>
    Error awkward_index_carry_64<int32_t>(int32_t* toindex, const int32_t* fromindex, const int64_t* carry, int64_t fromindexoffset, int64_t lenfromindex, int64_t length) {
      return awkward_index32_carry_64(toindex, fromindex, carry, fromindexoffset, lenfromindex, length);
    }
    template <>
    Error awkward_index_carry_64<uint32_t>(uint32_t* toindex, const uint32_t* fromindex, const int64_t* carry, int64_t fromindexoffset, int64_t lenfromindex, int64_t length) {
      return awkward_indexU32_carry_64(toindex, fromindex, carry, fromindexoffset, lenfromindex, length);
    }
    template <>
    Error awkward_index_carry_64<int64_t>(int64_t* toindex, const int64_t* fromindex, const int64_t* carry, int64_t fromindexoffset, int64_t lenfromindex, int64_t length) {
      return awkward_index64_carry_64(toindex, fromindex, carry, fromindexoffset, lenfromindex, length);
    }

    template <>
    Error awkward_index_carry_nocheck_64<int8_t>(int8_t* toindex, const int8_t* fromindex, const int64_t* carry, int64_t fromindexoffset, int64_t length) {
      return awkward_index8_carry_nocheck_64(toindex, fromindex, carry, fromindexoffset, length);
    }
    template <>
    Error awkward_index_carry_nocheck_64<uint8_t>(uint8_t* toindex, const uint8_t* fromindex, const int64_t* carry, int64_t fromindexoffset, int64_t length) {
      return awkward_indexU8_carry_nocheck_64(toindex, fromindex, carry, fromindexoffset, length);
    }
    template <>
    Error awkward_index_carry_nocheck_64<int32_t>(int32_t* toindex, const int32_t* fromindex, const int64_t* carry, int64_t fromindexoffset, int64_t length) {
      return awkward_index32_carry_nocheck_64(toindex, fromindex, carry, fromindexoffset, length);
    }
    template <>
    Error awkward_index_carry_nocheck_64<uint32_t>(uint32_t* toindex, const uint32_t* fromindex, const int64_t* carry, int64_t fromindexoffset, int64_t length) {
      return awkward_indexU32_carry_nocheck_64(toindex, fromindex, carry, fromindexoffset, length);
    }
    template <>
    Error awkward_index_carry_nocheck_64<int64_t>(int64_t* toindex, const int64_t* fromindex, const int64_t* carry, int64_t fromindexoffset, int64_t length) {
      return awkward_index64_carry_nocheck_64(toindex, fromindex, carry, fromindexoffset, length);
    }

    template <>
    Error awkward_listarray_getitem_next_at_64<int32_t>(int64_t* tocarry, const int32_t* fromstarts, const int32_t* fromstops, int64_t lenstarts, int64_t startsoffset, int64_t stopsoffset, int64_t at) {
      return awkward_listarray32_getitem_next_at_64(tocarry, fromstarts, fromstops, lenstarts, startsoffset, stopsoffset, at);
    }
    template <>
    Error awkward_listarray_getitem_next_at_64<uint32_t>(int64_t* tocarry, const uint32_t* fromstarts, const uint32_t* fromstops, int64_t lenstarts, int64_t startsoffset, int64_t stopsoffset, int64_t at) {
      return awkward_listarrayU32_getitem_next_at_64(tocarry, fromstarts, fromstops, lenstarts, startsoffset, stopsoffset, at);
    }
    template <>
    Error awkward_listarray_getitem_next_at_64<int64_t>(int64_t* tocarry, const int64_t* fromstarts, const int64_t* fromstops, int64_t lenstarts, int64_t startsoffset, int64_t stopsoffset, int64_t at) {
      return awkward_listarray64_getitem_next_at_64(tocarry, fromstarts, fromstops, lenstarts, startsoffset, stopsoffset, at);
    }

    template <>
    Error awkward_listarray_getitem_next_range_carrylength<int32_t>(int64_t* carrylength, const int32_t* fromstarts, const int32_t* fromstops, int64_t lenstarts, int64_t startsoffset, int64_t stopsoffset, int64_t start, int64_t stop, int64_t step) {
      return awkward_listarray32_getitem_next_range_carrylength(carrylength, fromstarts, fromstops, lenstarts, startsoffset, stopsoffset, start, stop, step);
    }
    template <>
    Error awkward_listarray_getitem_next_range_carrylength<uint32_t>(int64_t* carrylength, const uint32_t* fromstarts, const uint32_t* fromstops, int64_t lenstarts, int64_t startsoffset, int64_t stopsoffset, int64_t start, int64_t stop, int64_t step) {
      return awkward_listarrayU32_getitem_next_range_carrylength(carrylength, fromstarts, fromstops, lenstarts, startsoffset, stopsoffset, start, stop, step);
    }
    template <>
    Error awkward_listarray_getitem_next_range_carrylength<int64_t>(int64_t* carrylength, const int64_t* fromstarts, const int64_t* fromstops, int64_t lenstarts, int64_t startsoffset, int64_t stopsoffset, int64_t start, int64_t stop, int64_t step) {
      return awkward_listarray64_getitem_next_range_carrylength(carrylength, fromstarts, fromstops, lenstarts, startsoffset, stopsoffset, start, stop, step);
    }

    template <>
    Error awkward_listarray_getitem_next_range_64<int32_t>(int32_t* tooffsets, int64_t* tocarry, const int32_t* fromstarts, const int32_t* fromstops, int64_t lenstarts, int64_t startsoffset, int64_t stopsoffset, int64_t start, int64_t stop, int64_t step) {
      return awkward_listarray32_getitem_next_range_64(tooffsets, tocarry, fromstarts, fromstops, lenstarts, startsoffset, stopsoffset, start, stop, step);
    }
    template <>
    Error awkward_listarray_getitem_next_range_64<uint32_t>(uint32_t* tooffsets, int64_t* tocarry, const uint32_t* fromstarts, const uint32_t* fromstops, int64_t lenstarts, int64_t startsoffset, int64_t stopsoffset, int64_t start, int64_t stop, int64_t step) {
      return awkward_listarrayU32_getitem_next_range_64(tooffsets, tocarry, fromstarts, fromstops, lenstarts, startsoffset, stopsoffset, start, stop, step);
    }
    template <>
    Error awkward_listarray_getitem_next_range_64<int64_t>(int64_t* tooffsets, int64_t* tocarry, const int64_t* fromstarts, const int64_t* fromstops, int64_t lenstarts, int64_t startsoffset, int64_t stopsoffset, int64_t start, int64_t stop, int64_t step) {
      return awkward_listarray64_getitem_next_range_64(tooffsets, tocarry, fromstarts, fromstops, lenstarts, startsoffset, stopsoffset, start, stop, step);
    }

    template <>
    Error awkward_listarray_getitem_next_range_counts_64<int32_t>(int64_t* total, const int32_t* fromoffsets, int64_t lenstarts) {
      return awkward_listarray32_getitem_next_range_counts_64(total, fromoffsets, lenstarts);
    }
    template <>
    Error awkward_listarray_getitem_next_range_counts_64<uint32_t>(int64_t* total, const uint32_t* fromoffsets, int64_t lenstarts) {
      return awkward_listarrayU32_getitem_next_range_counts_64(total, fromoffsets, lenstarts);
    }
    template <>
    Error awkward_listarray_getitem_next_range_counts_64<int64_t>(int64_t* total, const int64_t* fromoffsets, int64_t lenstarts) {
      return awkward_listarray64_getitem_next_range_counts_64(total, fromoffsets, lenstarts);
    }

    template <>
    Error awkward_listarray_getitem_next_range_spreadadvanced_64<int32_t>(int64_t* toadvanced, const int64_t* fromadvanced, const int32_t* fromoffsets, int64_t lenstarts) {
      return awkward_listarray32_getitem_next_range_spreadadvanced_64(toadvanced, fromadvanced, fromoffsets, lenstarts);
    }
    template <>
    Error awkward_listarray_getitem_next_range_spreadadvanced_64<uint32_t>(int64_t* toadvanced, const int64_t* fromadvanced, const uint32_t* fromoffsets, int64_t lenstarts) {
      return awkward_listarrayU32_getitem_next_range_spreadadvanced_64(toadvanced, fromadvanced, fromoffsets, lenstarts);
    }
    template <>
    Error awkward_listarray_getitem_next_range_spreadadvanced_64<int64_t>(int64_t* toadvanced, const int64_t* fromadvanced, const int64_t* fromoffsets, int64_t lenstarts) {
      return awkward_listarray64_getitem_next_range_spreadadvanced_64(toadvanced, fromadvanced, fromoffsets, lenstarts);
    }

    template <>
    Error awkward_listarray_getitem_next_array_64<int32_t>(int64_t* tocarry, int64_t* toadvanced, const int32_t* fromstarts, const int32_t* fromstops, const int64_t* fromarray, int64_t startsoffset, int64_t stopsoffset, int64_t lenstarts, int64_t lenarray, int64_t lencontent) {
      return awkward_listarray32_getitem_next_array_64(tocarry, toadvanced, fromstarts, fromstops, fromarray, startsoffset, stopsoffset, lenstarts, lenarray, lencontent);
    }
    template <>
    Error awkward_listarray_getitem_next_array_64<uint32_t>(int64_t* tocarry, int64_t* toadvanced, const uint32_t* fromstarts, const uint32_t* fromstops, const int64_t* fromarray, int64_t startsoffset, int64_t stopsoffset, int64_t lenstarts, int64_t lenarray, int64_t lencontent) {
      return awkward_listarrayU32_getitem_next_array_64(tocarry, toadvanced, fromstarts, fromstops, fromarray, startsoffset, stopsoffset, lenstarts, lenarray, lencontent);
    }
    template <>
    Error awkward_listarray_getitem_next_array_64<int64_t>(int64_t* tocarry, int64_t* toadvanced, const int64_t* fromstarts, const int64_t* fromstops, const int64_t* fromarray, int64_t startsoffset, int64_t stopsoffset, int64_t lenstarts, int64_t lenarray, int64_t lencontent) {
      return awkward_listarray64_getitem_next_array_64(tocarry, toadvanced, fromstarts, fromstops, fromarray, startsoffset, stopsoffset, lenstarts, lenarray, lencontent);
    }

    template <>
    Error awkward_listarray_getitem_next_array_advanced_64<int32_t>(int64_t* tocarry, int64_t* toadvanced, const int32_t* fromstarts, const int32_t* fromstops, const int64_t* fromarray, const int64_t* fromadvanced, int64_t startsoffset, int64_t stopsoffset, int64_t lenstarts, int64_t lenarray, int64_t lencontent) {
      return awkward_listarray32_getitem_next_array_advanced_64(tocarry, toadvanced, fromstarts, fromstops, fromarray, fromadvanced, startsoffset, stopsoffset, lenstarts, lenarray, lencontent);
    }
    template <>
    Error awkward_listarray_getitem_next_array_advanced_64<uint32_t>(int64_t* tocarry, int64_t* toadvanced, const uint32_t* fromstarts, const uint32_t* fromstops, const int64_t* fromarray, const int64_t* fromadvanced, int64_t startsoffset, int64_t stopsoffset, int64_t lenstarts, int64_t lenarray, int64_t lencontent) {
      return awkward_listarrayU32_getitem_next_array_advanced_64(tocarry, toadvanced, fromstarts, fromstops, fromarray, fromadvanced, startsoffset, stopsoffset, lenstarts, lenarray, lencontent);
    }
    template <>
    Error awkward_listarray_getitem_next_array_advanced_64<int64_t>(int64_t* tocarry, int64_t* toadvanced, const int64_t* fromstarts, const int64_t* fromstops, const int64_t* fromarray, const int64_t* fromadvanced, int64_t startsoffset, int64_t stopsoffset, int64_t lenstarts, int64_t lenarray, int64_t lencontent) {
      return awkward_listarray64_getitem_next_array_advanced_64(tocarry, toadvanced, fromstarts, fromstops, fromarray, fromadvanced, startsoffset, stopsoffset, lenstarts, lenarray, lencontent);
    }

    template <>
    Error awkward_listarray_getitem_carry_64<int32_t>(int32_t* tostarts, int32_t* tostops, const int32_t* fromstarts, const int32_t* fromstops, const int64_t* fromcarry, int64_t startsoffset, int64_t stopsoffset, int64_t lenstarts, int64_t lencarry) {
      return awkward_listarray32_getitem_carry_64(tostarts, tostops, fromstarts, fromstops, fromcarry, startsoffset, stopsoffset, lenstarts, lencarry);
    }
    template <>
    Error awkward_listarray_getitem_carry_64<uint32_t>(uint32_t* tostarts, uint32_t* tostops, const uint32_t* fromstarts, const uint32_t* fromstops, const int64_t* fromcarry, int64_t startsoffset, int64_t stopsoffset, int64_t lenstarts, int64_t lencarry) {
      return awkward_listarrayU32_getitem_carry_64(tostarts, tostops, fromstarts, fromstops, fromcarry, startsoffset, stopsoffset, lenstarts, lencarry);
    }
    template <>
    Error awkward_listarray_getitem_carry_64<int64_t>(int64_t* tostarts, int64_t* tostops, const int64_t* fromstarts, const int64_t* fromstops, const int64_t* fromcarry, int64_t startsoffset, int64_t stopsoffset, int64_t lenstarts, int64_t lencarry) {
      return awkward_listarray64_getitem_carry_64(tostarts, tostops, fromstarts, fromstops, fromcarry, startsoffset, stopsoffset, lenstarts, lencarry);
    }

    template <>
    Error awkward_listarray_count<int32_t>(int32_t* tocount, const int32_t* fromstarts, const int32_t* fromstops, int64_t lenstarts, int64_t startsoffset, int64_t stopsoffset) {
      return awkward_listarray32_count(tocount, fromstarts, fromstops, lenstarts, startsoffset, stopsoffset);
    }
    template <>
    Error awkward_listarray_count<uint32_t>(uint32_t* tocount, const uint32_t* fromstarts, const uint32_t* fromstops, int64_t lenstarts, int64_t startsoffset, int64_t stopsoffset) {
      return awkward_listarrayU32_count(tocount, fromstarts, fromstops, lenstarts, startsoffset, stopsoffset);
    }
    template <>
    Error awkward_listarray_count<int64_t>(int64_t* tocount, const int64_t* fromstarts, const int64_t* fromstops, int64_t lenstarts, int64_t startsoffset, int64_t stopsoffset) {
      return awkward_listarray64_count(tocount, fromstarts, fromstops, lenstarts, startsoffset, stopsoffset);
    }

    template <>
    Error awkward_listarray_count_64<int32_t>(int64_t* tocount, const int32_t* fromstarts, const int32_t* fromstops, int64_t lenstarts, int64_t startsoffset, int64_t stopsoffset) {
      return awkward_listarray32_count_64(tocount, fromstarts, fromstops, lenstarts, startsoffset, stopsoffset);
    }
    template <>
    Error awkward_listarray_count_64<uint32_t>(int64_t* tocount, const uint32_t* fromstarts, const uint32_t* fromstops, int64_t lenstarts, int64_t startsoffset, int64_t stopsoffset) {
      return awkward_listarrayU32_count_64(tocount, fromstarts, fromstops, lenstarts, startsoffset, stopsoffset);
    }
    template <>
    Error awkward_listarray_count_64<int64_t>(int64_t* tocount, const int64_t* fromstarts, const int64_t* fromstops, int64_t lenstarts, int64_t startsoffset, int64_t stopsoffset) {
      return awkward_listarray64_count_64(tocount, fromstarts, fromstops, lenstarts, startsoffset, stopsoffset);
    }

    template <>
    Error awkward_indexedarray_count<int32_t>(int64_t* tocount, const int64_t* contentcount, int64_t lencontent, const int32_t* fromindex, int64_t lenindex, int64_t indexoffset) {
      return awkward_indexedarray32_count(tocount, contentcount, lencontent, fromindex, lenindex, indexoffset);
    }
    template <>
    Error awkward_indexedarray_count<uint32_t>(int64_t* tocount, const int64_t* contentcount, int64_t lencontent, const uint32_t* fromindex, int64_t lenindex, int64_t indexoffset) {
      return awkward_indexedarrayU32_count(tocount, contentcount, lencontent, fromindex, lenindex, indexoffset);
    }
    template <>
    Error awkward_indexedarray_count<int64_t>(int64_t* tocount, const int64_t* contentcount, int64_t lencontent, const int64_t* fromindex, int64_t lenindex, int64_t indexoffset) {
      return awkward_indexedarray64_count(tocount, contentcount, lencontent, fromindex, lenindex, indexoffset);
    }

    template <>
    Error awkward_listarray_flatten_length<int32_t>(int64_t* tolen, const int32_t* fromstarts, const int32_t* fromstops, int64_t lenstarts, int64_t startsoffset, int64_t stopsoffset) {
      return awkward_listarray32_flatten_length(tolen, fromstarts, fromstops, lenstarts, startsoffset, stopsoffset);
    }
    template <>
    Error awkward_listarray_flatten_length<uint32_t>(int64_t* tolen, const uint32_t* fromstarts, const uint32_t* fromstops, int64_t lenstarts, int64_t startsoffset, int64_t stopsoffset) {
      return awkward_listarrayU32_flatten_length(tolen, fromstarts, fromstops, lenstarts, startsoffset, stopsoffset);
    }
    template <>
    Error awkward_listarray_flatten_length<int64_t>(int64_t* tolen, const int64_t* fromstarts, const int64_t* fromstops, int64_t lenstarts, int64_t startsoffset, int64_t stopsoffset) {
      return awkward_listarray64_flatten_length(tolen, fromstarts, fromstops, lenstarts, startsoffset, stopsoffset);
    }

    template <>
    Error awkward_listarray_flatten_64<int32_t>(int64_t* tocarry, const int32_t* fromstarts, const int32_t* fromstops, int64_t lenstarts, int64_t startsoffset, int64_t stopsoffset) {
      return awkward_listarray32_flatten_64(tocarry, fromstarts, fromstops, lenstarts, startsoffset, stopsoffset);
    }
    template <>
    Error awkward_listarray_flatten_64<uint32_t>(int64_t* tocarry, const uint32_t* fromstarts, const uint32_t* fromstops, int64_t lenstarts, int64_t startsoffset, int64_t stopsoffset) {
      return awkward_listarrayU32_flatten_64(tocarry, fromstarts, fromstops, lenstarts, startsoffset, stopsoffset);
    }
    template <>
    Error awkward_listarray_flatten_64<int64_t>(int64_t* tocarry, const int64_t* fromstarts, const int64_t* fromstops, int64_t lenstarts, int64_t startsoffset, int64_t stopsoffset) {
      return awkward_listarray64_flatten_64(tocarry, fromstarts, fromstops, lenstarts, startsoffset, stopsoffset);
    }

    template <>
    Error awkward_indexedarray_flatten_nextcarry_64<int32_t>(int64_t* tocarry, const int32_t* fromindex, int64_t indexoffset, int64_t lenindex, int64_t lencontent) {
      return awkward_indexedarray32_flatten_nextcarry_64(tocarry, fromindex, indexoffset, lenindex, lencontent);
    }
    template <>
    Error awkward_indexedarray_flatten_nextcarry_64<uint32_t>(int64_t* tocarry, const uint32_t* fromindex, int64_t indexoffset, int64_t lenindex, int64_t lencontent) {
      return awkward_indexedarrayU32_flatten_nextcarry_64(tocarry, fromindex, indexoffset, lenindex, lencontent);
    }
    template <>
    Error awkward_indexedarray_flatten_nextcarry_64<int64_t>(int64_t* tocarry, const int64_t* fromindex, int64_t indexoffset, int64_t lenindex, int64_t lencontent) {
      return awkward_indexedarray64_flatten_nextcarry_64(tocarry, fromindex, indexoffset, lenindex, lencontent);
    }

    template <>
    Error awkward_indexedarray_numnull<int32_t>(int64_t* numnull, const int32_t* fromindex, int64_t indexoffset, int64_t lenindex) {
      return awkward_indexedarray32_numnull(numnull, fromindex, indexoffset, lenindex);
    }
    template <>
    Error awkward_indexedarray_numnull<uint32_t>(int64_t* numnull, const uint32_t* fromindex, int64_t indexoffset, int64_t lenindex) {
      return awkward_indexedarrayU32_numnull(numnull, fromindex, indexoffset, lenindex);
    }
    template <>
    Error awkward_indexedarray_numnull<int64_t>(int64_t* numnull, const int64_t* fromindex, int64_t indexoffset, int64_t lenindex) {
      return awkward_indexedarray64_numnull(numnull, fromindex, indexoffset, lenindex);
    }

    template <>
    Error awkward_indexedarray_getitem_nextcarry_outindex_64<int32_t>(int64_t* tocarry, int32_t* toindex, const int32_t* fromindex, int64_t indexoffset, int64_t lenindex, int64_t lencontent) {
      return awkward_indexedarray32_getitem_nextcarry_outindex_64(tocarry, toindex, fromindex, indexoffset, lenindex, lencontent);
    }
    template <>
    Error awkward_indexedarray_getitem_nextcarry_outindex_64<uint32_t>(int64_t* tocarry, uint32_t* toindex, const uint32_t* fromindex, int64_t indexoffset, int64_t lenindex, int64_t lencontent) {
      return awkward_indexedarrayU32_getitem_nextcarry_outindex_64(tocarry, toindex, fromindex, indexoffset, lenindex, lencontent);
    }
    template <>
    Error awkward_indexedarray_getitem_nextcarry_outindex_64<int64_t>(int64_t* tocarry, int64_t* toindex, const int64_t* fromindex, int64_t indexoffset, int64_t lenindex, int64_t lencontent) {
      return awkward_indexedarray64_getitem_nextcarry_outindex_64(tocarry, toindex, fromindex, indexoffset, lenindex, lencontent);
    }

    template <>
    Error awkward_indexedarray_getitem_nextcarry_64<int32_t>(int64_t* tocarry, const int32_t* fromindex, int64_t indexoffset, int64_t lenindex, int64_t lencontent) {
      return awkward_indexedarray32_getitem_nextcarry_64(tocarry, fromindex, indexoffset, lenindex, lencontent);
    }
    template <>
    Error awkward_indexedarray_getitem_nextcarry_64<uint32_t>(int64_t* tocarry, const uint32_t* fromindex, int64_t indexoffset, int64_t lenindex, int64_t lencontent) {
      return awkward_indexedarrayU32_getitem_nextcarry_64(tocarry, fromindex, indexoffset, lenindex, lencontent);
    }
    template <>
    Error awkward_indexedarray_getitem_nextcarry_64<int64_t>(int64_t* tocarry, const int64_t* fromindex, int64_t indexoffset, int64_t lenindex, int64_t lencontent) {
      return awkward_indexedarray64_getitem_nextcarry_64(tocarry, fromindex, indexoffset, lenindex, lencontent);
    }

    template <>
    Error awkward_indexedarray_getitem_carry_64<int32_t>(int32_t* toindex, const int32_t* fromindex, const int64_t* fromcarry, int64_t indexoffset, int64_t lenindex, int64_t lencarry) {
      return awkward_indexedarray32_getitem_carry_64(toindex, fromindex, fromcarry, indexoffset, lenindex, lencarry);
    }
    template <>
    Error awkward_indexedarray_getitem_carry_64<uint32_t>(uint32_t* toindex, const uint32_t* fromindex, const int64_t* fromcarry, int64_t indexoffset, int64_t lenindex, int64_t lencarry) {
      return awkward_indexedarrayU32_getitem_carry_64(toindex, fromindex, fromcarry, indexoffset, lenindex, lencarry);
    }
    template <>
    Error awkward_indexedarray_getitem_carry_64<int64_t>(int64_t* toindex, const int64_t* fromindex, const int64_t* fromcarry, int64_t indexoffset, int64_t lenindex, int64_t lencarry) {
      return awkward_indexedarray64_getitem_carry_64(toindex, fromindex, fromcarry, indexoffset, lenindex, lencarry);
    }

    template <>
    Error awkward_listoffsetarray_flatten_nextcarry<int32_t>(int32_t* tocarry, int64_t* tolen, const int32_t* fromoffsets, int64_t lenoffset, int64_t step) {
      return awkward_listoffsetarray32_flatten_nextcarry(tocarry, tolen, fromoffsets, lenoffset, step);
    }
    template <>
    Error awkward_listoffsetarray_flatten_nextcarry<uint32_t>(uint32_t* tocarry, int64_t* tolen, const uint32_t* fromoffsets, int64_t lenoffset, int64_t step) {
      return awkward_listoffsetarrayU32_flatten_nextcarry(tocarry, tolen, fromoffsets, lenoffset, step);
    }
    template <>
    Error awkward_listoffsetarray_flatten_nextcarry<int64_t>(int64_t* tocarry, int64_t* tolen, const int64_t* fromoffsets, int64_t lenoffset, int64_t step) {
      return awkward_listoffsetarray64_flatten_nextcarry(tocarry, tolen, fromoffsets, lenoffset, step);
    }

    template <>
    Error awkward_indexedarray_andmask_8<int32_t>(int32_t* toindex, const int8_t* mask, int64_t maskoffset, const int32_t* fromindex, int64_t indexoffset, int64_t length) {
      return awkward_indexedarray32_andmask_8(toindex, mask, maskoffset, fromindex, indexoffset, length);
    }
    template <>
    Error awkward_indexedarray_andmask_8<uint32_t>(uint32_t* toindex, const int8_t* mask, int64_t maskoffset, const uint32_t* fromindex, int64_t indexoffset, int64_t length) {
      return awkward_indexedarrayU32_andmask_8(toindex, mask, maskoffset, fromindex, indexoffset, length);
    }
    template <>
    Error awkward_indexedarray_andmask_8<int64_t>(int64_t* toindex, const int8_t* mask, int64_t maskoffset, const int64_t* fromindex, int64_t indexoffset, int64_t length) {
      return awkward_indexedarray64_andmask_8(toindex, mask, maskoffset, fromindex, indexoffset, length);
    }

    template <>
    Error awkward_unionarray_regular_index<int8_t, int32_t>(int32_t* toindex, const int8_t* fromtags, int64_t tagsoffset, int64_t length) {
      return awkward_unionarray8_32_regular_index(toindex, fromtags, tagsoffset, length);
    }
    template <>
    Error awkward_unionarray_regular_index<int8_t, uint32_t>(uint32_t* toindex, const int8_t* fromtags, int64_t tagsoffset, int64_t length) {
      return awkward_unionarray8_U32_regular_index(toindex, fromtags, tagsoffset, length);
    }
    template <>
    Error awkward_unionarray_regular_index<int8_t, int64_t>(int64_t* toindex, const int8_t* fromtags, int64_t tagsoffset, int64_t length) {
      return awkward_unionarray8_64_regular_index(toindex, fromtags, tagsoffset, length);
    }

    template <>
    Error awkward_unionarray_project_64<int8_t, int32_t>(int64_t* lenout, int64_t* tocarry, const int8_t* fromtags, int64_t tagsoffset, const int32_t* fromindex, int64_t indexoffset, int64_t length, int64_t which) {
      return awkward_unionarray8_32_project_64(lenout, tocarry, fromtags, tagsoffset, fromindex, indexoffset, length, which);
    }
    template <>
    Error awkward_unionarray_project_64<int8_t, uint32_t>(int64_t* lenout, int64_t* tocarry, const int8_t* fromtags, int64_t tagsoffset, const uint32_t* fromindex, int64_t indexoffset, int64_t length, int64_t which) {
      return awkward_unionarray8_U32_project_64(lenout, tocarry, fromtags, tagsoffset, fromindex, indexoffset, length, which);
    }
    template <>
    Error awkward_unionarray_project_64<int8_t, int64_t>(int64_t* lenout, int64_t* tocarry, const int8_t* fromtags, int64_t tagsoffset, const int64_t* fromindex, int64_t indexoffset, int64_t length, int64_t which) {
      return awkward_unionarray8_64_project_64(lenout, tocarry, fromtags, tagsoffset, fromindex, indexoffset, length, which);
    }

    template <>
    Error awkward_listarray_compact_offsets64(int64_t* tooffsets, const int32_t* fromstarts, const int32_t* fromstops, int64_t startsoffset, int64_t stopsoffset, int64_t length) {
      return awkward_listarray32_compact_offsets64(tooffsets, fromstarts, fromstops, startsoffset, stopsoffset, length);
    }
    template <>
    Error awkward_listarray_compact_offsets64(int64_t* tooffsets, const uint32_t* fromstarts, const uint32_t* fromstops, int64_t startsoffset, int64_t stopsoffset, int64_t length) {
      return awkward_listarrayU32_compact_offsets64(tooffsets, fromstarts, fromstops, startsoffset, stopsoffset, length);
    }
    template <>
    Error awkward_listarray_compact_offsets64(int64_t* tooffsets, const int64_t* fromstarts, const int64_t* fromstops, int64_t startsoffset, int64_t stopsoffset, int64_t length) {
      return awkward_listarray64_compact_offsets64(tooffsets, fromstarts, fromstops, startsoffset, stopsoffset, length);
    }

    template <>
    Error awkward_listoffsetarray_compact_offsets64(int64_t* tooffsets, const int32_t* fromoffsets, int64_t offsetsoffset, int64_t length) {
      return awkward_listoffsetarray32_compact_offsets64(tooffsets, fromoffsets, offsetsoffset, length);
    }
    template <>
    Error awkward_listoffsetarray_compact_offsets64(int64_t* tooffsets, const uint32_t* fromoffsets, int64_t offsetsoffset, int64_t length) {
      return awkward_listoffsetarrayU32_compact_offsets64(tooffsets, fromoffsets, offsetsoffset, length);
    }
    template <>
    Error awkward_listoffsetarray_compact_offsets64(int64_t* tooffsets, const int64_t* fromoffsets, int64_t offsetsoffset, int64_t length) {
      return awkward_listoffsetarray64_compact_offsets64(tooffsets, fromoffsets, offsetsoffset, length);
    }

    template <>
    Error awkward_listarray_broadcast_tooffsets64<int32_t>(int64_t* tocarry, const int64_t* fromoffsets, int64_t offsetsoffset, int64_t offsetslength, const int32_t* fromstarts, int64_t startsoffset, const int32_t* fromstops, int64_t stopsoffset, int64_t lencontent) {
      return awkward_listarray32_broadcast_tooffsets64(tocarry, fromoffsets, offsetsoffset, offsetslength, fromstarts, startsoffset, fromstops, stopsoffset, lencontent);
    }
    template <>
    Error awkward_listarray_broadcast_tooffsets64<uint32_t>(int64_t* tocarry, const int64_t* fromoffsets, int64_t offsetsoffset, int64_t offsetslength, const uint32_t* fromstarts, int64_t startsoffset, const uint32_t* fromstops, int64_t stopsoffset, int64_t lencontent) {
      return awkward_listarrayU32_broadcast_tooffsets64(tocarry, fromoffsets, offsetsoffset, offsetslength, fromstarts, startsoffset, fromstops, stopsoffset, lencontent);
    }
    template <>
    Error awkward_listarray_broadcast_tooffsets64<int64_t>(int64_t* tocarry, const int64_t* fromoffsets, int64_t offsetsoffset, int64_t offsetslength, const int64_t* fromstarts, int64_t startsoffset, const int64_t* fromstops, int64_t stopsoffset, int64_t lencontent) {
      return awkward_listarray64_broadcast_tooffsets64(tocarry, fromoffsets, offsetsoffset, offsetslength, fromstarts, startsoffset, fromstops, stopsoffset, lencontent);
    }
<<<<<<< HEAD
=======

    template <>
    Error awkward_listoffsetarray_toRegularArray<int32_t>(int64_t* size, const int32_t* fromoffsets, int64_t offsetsoffset, int64_t offsetslength) {
      return awkward_listoffsetarray32_toRegularArray(size, fromoffsets, offsetsoffset, offsetslength);
    }
    template <>
    Error awkward_listoffsetarray_toRegularArray<uint32_t>(int64_t* size, const uint32_t* fromoffsets, int64_t offsetsoffset, int64_t offsetslength) {
      return awkward_listoffsetarrayU32_toRegularArray(size, fromoffsets, offsetsoffset, offsetslength);
    }
    template <>
    Error awkward_listoffsetarray_toRegularArray(int64_t* size, const int64_t* fromoffsets, int64_t offsetsoffset, int64_t offsetslength) {
      return awkward_listoffsetarray64_toRegularArray(size, fromoffsets, offsetsoffset, offsetslength);
    }

>>>>>>> c0d503d1
  }
}<|MERGE_RESOLUTION|>--- conflicted
+++ resolved
@@ -635,8 +635,6 @@
     Error awkward_listarray_broadcast_tooffsets64<int64_t>(int64_t* tocarry, const int64_t* fromoffsets, int64_t offsetsoffset, int64_t offsetslength, const int64_t* fromstarts, int64_t startsoffset, const int64_t* fromstops, int64_t stopsoffset, int64_t lencontent) {
       return awkward_listarray64_broadcast_tooffsets64(tocarry, fromoffsets, offsetsoffset, offsetslength, fromstarts, startsoffset, fromstops, stopsoffset, lencontent);
     }
-<<<<<<< HEAD
-=======
 
     template <>
     Error awkward_listoffsetarray_toRegularArray<int32_t>(int64_t* size, const int32_t* fromoffsets, int64_t offsetsoffset, int64_t offsetslength) {
@@ -651,6 +649,5 @@
       return awkward_listoffsetarray64_toRegularArray(size, fromoffsets, offsetsoffset, offsetslength);
     }
 
->>>>>>> c0d503d1
   }
 }
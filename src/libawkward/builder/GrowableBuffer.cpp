--- conflicted
+++ resolved
@@ -101,13 +101,8 @@
   GrowableBuffer<T>::set_reserved(int64_t minreserved) {
     if (minreserved > reserved_) {
       std::shared_ptr<T> ptr(new T[(size_t)minreserved],
-<<<<<<< HEAD
-                             util::array_deleter<T>());
+                             kernel::array_deleter<T>());
       memcpy(ptr.get(), ptr_.get(), (size_t)length_ * sizeof(T));
-=======
-                             kernel::array_deleter<T>());
-      memcpy(ptr.get(), ptr_.get(), (size_t)(length_ * sizeof(T)));
->>>>>>> 1c16cebc
       ptr_ = ptr;
       reserved_ = minreserved;
     }

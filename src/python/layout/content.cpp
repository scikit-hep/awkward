--- conflicted
+++ resolved
@@ -901,18 +901,12 @@
               return pyvalue;
             }
           })
-<<<<<<< HEAD
-          .def("sizes", [](const T& self, int64_t axis) -> py::object {
-            return box(self.count(axis));
-          }, py::arg("axis") = 0)
           .def("fillna", [](const T&self, const py::object&  value) -> py::object {
             return box(self.fillna(unbox_content(value)));
           })
-=======
           .def("num", [](const T& self, int64_t axis) -> py::object {
             return box(self.num(axis, 0));
           }, py::arg("axis") = 1)
->>>>>>> bf44d024
           .def("flatten", [](const T& self, int64_t axis) -> py::object {
             std::pair<ak::Index64, std::shared_ptr<ak::Content>> pair = self.offsets_and_flattened(axis, 0);
             return box(pair.second);

--- conflicted
+++ resolved
@@ -4038,15 +4038,9 @@
               toptr[k] = -1
           for i in range(lenparents):
               parent = parents[i]
-<<<<<<< HEAD
               if (toptr[parent] == -1  or (fromptr[i * 2] > fromptr[toptr[parent] * 2] or
                  (fromptr[i * 2] == fromptr[toptr[parent] * 2]  and
                   fromptr[i * 2 + 1] > fromptr[toptr[parent] * 2 + 1]))):
-=======
-              if (toptr[parent] == -1  or (fromptr[i * 2] > fromptr[toptr[parent * 2]] or
-                 (fromptr[i * 2] == fromptr[toptr[parent * 2]]  and
-                  fromptr[i * 2 + 1] > fromptr[toptr[parent * 2 + 1]]))):
->>>>>>> edfea154
                   toptr[parent] = i
     automatic-tests: false
 
@@ -4156,15 +4150,9 @@
               toptr[k] = -1
           for i in range(lenparents):
               parent = parents[i]
-<<<<<<< HEAD
               if (toptr[parent] == -1  or (fromptr[i * 2] < fromptr[toptr[parent] * 2] or
                  (fromptr[i * 2] == fromptr[toptr[parent] * 2]  and
                   fromptr[i * 2 + 1] < fromptr[toptr[parent] * 2 + 1]))):
-=======
-              if (toptr[parent] == -1  or (fromptr[i * 2] < fromptr[toptr[parent * 2]] or
-                 (fromptr[i * 2] == fromptr[toptr[parent * 2]]  and
-                  fromptr[i * 2 + 1] < fromptr[toptr[parent * 2 + 1]]))):
->>>>>>> edfea154
                   toptr[parent] = i
     automatic-tests: false
 
